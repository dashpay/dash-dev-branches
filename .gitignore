--- conflicted
+++ resolved
@@ -130,12 +130,6 @@
 
 /docker/bin
 
-<<<<<<< HEAD
-#CLion
-.idea
-CMakeLists.txt
-=======
 # CLion
 .idea
-cmake-build-debug
->>>>>>> ca3655f4
+cmake-build-debug