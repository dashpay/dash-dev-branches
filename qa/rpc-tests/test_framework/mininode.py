--- conflicted
+++ resolved
@@ -114,8 +114,8 @@
 
 
 def deser_uint160(f):
-    r = 0L
-    for i in xrange(5):
+    r = 0
+    for i in range(5):
         t = struct.unpack("<I", f.read(4))[0]
         r += t << (i * 32)
     return r
@@ -123,8 +123,8 @@
 
 def ser_uint160(u):
     rs = b""
-    for i in xrange(5):
-        rs += struct.pack("<I", u & 0xFFFFFFFFL)
+    for i in range(5):
+        rs += struct.pack("<I", u & 0xFFFFFFFF)
         u >>= 32
     return rs
 
@@ -656,26 +656,8 @@
             r += ser_vector(self.vts)
         return r
 
-<<<<<<< HEAD
-    def calc_merkle_root(self):
-        hashes = []
-        for tx in self.vtx:
-            tx.calc_sha256()
-            hashes.append(ser_uint256(tx.sha256))
-        return self.build_merkle_root(hashes)
-
-    def calc_ts_merkle_root(self):
-        hashes = []
-        for ts in self.vts:
-            ts.calc_sha256()
-            hashes.append(ser_uint256(ts.sha256))
-        return self.build_merkle_root( hashes)
-
-    def build_merkle_root(self, hashes):
-=======
     # Calculate the merkle root given a vector of transaction hashes
     def get_merkle_root(self, hashes):
->>>>>>> c2de362b
         while len(hashes) > 1:
             newhashes = []
             for i in range(0, len(hashes), 2):
@@ -689,6 +671,13 @@
         for tx in self.vtx:
             tx.calc_sha256()
             hashes.append(ser_uint256(tx.sha256))
+        return self.get_merkle_root(hashes)
+
+    def calc_ts_merkle_root(self):
+        hashes = []
+        for ts in self.vts:
+            ts.calc_sha256()
+            hashes.append(ser_uint256(ts.sha256))
         return self.get_merkle_root(hashes)
 
     def is_valid(self):
