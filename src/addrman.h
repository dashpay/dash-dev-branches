--- conflicted
+++ resolved
@@ -112,17 +112,10 @@
  *
  * To that end:
  *  * Addresses are organized into buckets.
-<<<<<<< HEAD
- *    * Address that have not yet been tried go into 1024 "new" buckets.
- *      * Based on the address range (/16 for IPv4) of source of the information, 64 buckets are selected at random
- *      * The actual bucket is chosen from one of these, based on the range the address itself is located.
- *      * One single address can occur in up to 8 different buckets, to increase selection chances for addresses that
-=======
  *    * Addresses that have not yet been tried go into 1024 "new" buckets.
  *      * Based on the address range (/16 for IPv4) of the source of information, 64 buckets are selected at random.
  *      * The actual bucket is chosen from one of these, based on the range in which the address itself is located.
  *      * One single address can occur in up to 8 different buckets to increase selection chances for addresses that
->>>>>>> 86755bc8
  *        are seen frequently. The chance for increasing this multiplicity decreases exponentially.
  *      * When adding a new address to a full bucket, a randomly chosen entry (with a bias favoring less recently seen
  *        ones) is removed from it first.
@@ -239,14 +232,8 @@
     //! Mark an entry as attempted to connect.
     void Attempt_(const CService &addr, int64_t nTime);
 
-<<<<<<< HEAD
-    //! Select an address to connect to.
-    //! nUnkBias determines how much to favor new addresses over tried ones (min=0, max=100)
-    CAddress Select_();
-=======
     //! Select an address to connect to, if newOnly is set to true, only the new table is selected from.
     CAddrInfo Select_(bool newOnly);
->>>>>>> 86755bc8
 
 #ifdef DEBUG_ADDRMAN
     //! Perform consistency check. Returns an error code or zero.
@@ -469,11 +456,7 @@
 
     ~CAddrMan()
     {
-<<<<<<< HEAD
-        nKey = uint256(0);
-=======
         nKey.SetNull();
->>>>>>> 86755bc8
     }
 
     //! Return the number of (unique) addresses in all tables.
@@ -551,21 +534,13 @@
     /**
      * Choose an address to connect to.
      */
-<<<<<<< HEAD
-    CAddress Select()
-=======
     CAddrInfo Select(bool newOnly = false)
->>>>>>> 86755bc8
     {
         CAddrInfo addrRet;
         {
             LOCK(cs);
             Check();
-<<<<<<< HEAD
-            addrRet = Select_();
-=======
             addrRet = Select_(newOnly);
->>>>>>> 86755bc8
             Check();
         }
         return addrRet;
