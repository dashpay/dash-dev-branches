<?xml version="1.0" encoding="UTF-8"?>
<ui version="4.0">
 <class>CoinControlDialog</class>
 <widget class="QDialog" name="CoinControlDialog">
  <property name="geometry">
   <rect>
    <x>0</x>
    <y>0</y>
    <width>1000</width>
    <height>500</height>
   </rect>
  </property>
  <property name="windowTitle">
   <string>Coin Selection</string>
  </property>
  <layout class="QVBoxLayout" name="verticalLayout">
   <item>
    <layout class="QHBoxLayout" name="horizontalLayoutTop" stretch="0,0,0,0">
     <property name="topMargin">
      <number>0</number>
     </property>
     <property name="bottomMargin">
      <number>10</number>
     </property>
     <item>
      <layout class="QFormLayout" name="formLayoutCoinControl1">
       <property name="horizontalSpacing">
        <number>10</number>
       </property>
       <property name="verticalSpacing">
        <number>10</number>
       </property>
       <property name="leftMargin">
        <number>6</number>
       </property>
       <property name="rightMargin">
        <number>6</number>
       </property>
       <item row="0" column="0">
        <widget class="QLabel" name="labelCoinControlQuantityText">
         <property name="font">
          <font>
           <weight>75</weight>
           <bold>true</bold>
          </font>
         </property>
         <property name="text">
          <string>Quantity:</string>
         </property>
        </widget>
       </item>
       <item row="0" column="1">
        <widget class="QLabel" name="labelCoinControlQuantity">
         <property name="cursor">
          <cursorShape>IBeamCursor</cursorShape>
         </property>
         <property name="contextMenuPolicy">
          <enum>Qt::ActionsContextMenu</enum>
         </property>
         <property name="text">
          <string notr="true">0</string>
         </property>
         <property name="textInteractionFlags">
          <set>Qt::LinksAccessibleByMouse|Qt::TextSelectableByKeyboard|Qt::TextSelectableByMouse</set>
         </property>
        </widget>
       </item>
       <item row="1" column="0">
        <widget class="QLabel" name="labelCoinControlBytesText">
         <property name="font">
          <font>
           <weight>75</weight>
           <bold>true</bold>
          </font>
         </property>
         <property name="text">
          <string>Bytes:</string>
         </property>
        </widget>
       </item>
       <item row="1" column="1">
        <widget class="QLabel" name="labelCoinControlBytes">
         <property name="cursor">
          <cursorShape>IBeamCursor</cursorShape>
         </property>
         <property name="contextMenuPolicy">
          <enum>Qt::ActionsContextMenu</enum>
         </property>
         <property name="text">
          <string notr="true">0</string>
         </property>
         <property name="textInteractionFlags">
          <set>Qt::LinksAccessibleByMouse|Qt::TextSelectableByKeyboard|Qt::TextSelectableByMouse</set>
         </property>
        </widget>
       </item>
      </layout>
     </item>
     <item>
      <layout class="QFormLayout" name="formLayoutCoinControl2">
       <property name="horizontalSpacing">
        <number>10</number>
       </property>
       <property name="verticalSpacing">
        <number>10</number>
       </property>
       <property name="leftMargin">
        <number>6</number>
       </property>
       <property name="rightMargin">
        <number>6</number>
       </property>
       <item row="0" column="0">
        <widget class="QLabel" name="labelCoinControlAmountText">
         <property name="font">
          <font>
           <weight>75</weight>
           <bold>true</bold>
          </font>
         </property>
         <property name="text">
          <string>Amount:</string>
         </property>
        </widget>
       </item>
       <item row="0" column="1">
        <widget class="QLabel" name="labelCoinControlAmount">
         <property name="cursor">
          <cursorShape>IBeamCursor</cursorShape>
         </property>
         <property name="contextMenuPolicy">
          <enum>Qt::ActionsContextMenu</enum>
         </property>
         <property name="text">
          <string notr="true">0.00 DASH</string>
         </property>
         <property name="textInteractionFlags">
          <set>Qt::LinksAccessibleByMouse|Qt::TextSelectableByKeyboard|Qt::TextSelectableByMouse</set>
         </property>
        </widget>
       </item>
       <item row="1" column="0">
        <widget class="QLabel" name="labelCoinControlPriorityText">
         <property name="font">
          <font>
           <weight>75</weight>
           <bold>true</bold>
          </font>
         </property>
         <property name="text">
          <string>Priority:</string>
         </property>
        </widget>
       </item>
       <item row="1" column="1">
        <widget class="QLabel" name="labelCoinControlPriority">
         <property name="cursor">
          <cursorShape>IBeamCursor</cursorShape>
         </property>
         <property name="contextMenuPolicy">
          <enum>Qt::ActionsContextMenu</enum>
         </property>
         <property name="text">
          <string>medium</string>
         </property>
         <property name="textInteractionFlags">
          <set>Qt::LinksAccessibleByMouse|Qt::TextSelectableByKeyboard|Qt::TextSelectableByMouse</set>
         </property>
        </widget>
       </item>
      </layout>
     </item>
     <item>
      <layout class="QFormLayout" name="formLayoutCoinControl3">
       <property name="horizontalSpacing">
        <number>10</number>
       </property>
       <property name="verticalSpacing">
        <number>10</number>
       </property>
       <property name="leftMargin">
        <number>6</number>
       </property>
       <property name="rightMargin">
        <number>6</number>
       </property>
       <item row="0" column="0">
        <widget class="QLabel" name="labelCoinControlFeeText">
         <property name="font">
          <font>
           <weight>75</weight>
           <bold>true</bold>
          </font>
         </property>
         <property name="text">
          <string>Fee:</string>
         </property>
        </widget>
       </item>
       <item row="0" column="1">
        <widget class="QLabel" name="labelCoinControlFee">
         <property name="cursor">
          <cursorShape>IBeamCursor</cursorShape>
         </property>
         <property name="contextMenuPolicy">
          <enum>Qt::ActionsContextMenu</enum>
         </property>
         <property name="text">
          <string notr="true">0.00 DASH</string>
         </property>
         <property name="textInteractionFlags">
          <set>Qt::LinksAccessibleByMouse|Qt::TextSelectableByKeyboard|Qt::TextSelectableByMouse</set>
         </property>
        </widget>
       </item>
       <item row="1" column="0">
        <widget class="QLabel" name="labelCoinControlLowOutputText">
         <property name="enabled">
          <bool>false</bool>
         </property>
         <property name="font">
          <font>
           <weight>75</weight>
           <bold>true</bold>
          </font>
         </property>
         <property name="text">
          <string>Dust:</string>
         </property>
        </widget>
       </item>
       <item row="1" column="1">
        <widget class="QLabel" name="labelCoinControlLowOutput">
         <property name="enabled">
          <bool>false</bool>
         </property>
         <property name="cursor">
          <cursorShape>IBeamCursor</cursorShape>
         </property>
         <property name="contextMenuPolicy">
          <enum>Qt::ActionsContextMenu</enum>
         </property>
         <property name="text">
          <string>no</string>
         </property>
         <property name="textInteractionFlags">
          <set>Qt::LinksAccessibleByMouse|Qt::TextSelectableByKeyboard|Qt::TextSelectableByMouse</set>
         </property>
        </widget>
       </item>
      </layout>
     </item>
     <item>
      <layout class="QFormLayout" name="formLayoutCoinControl4">
       <property name="horizontalSpacing">
        <number>10</number>
       </property>
       <property name="verticalSpacing">
        <number>10</number>
       </property>
       <property name="leftMargin">
        <number>6</number>
       </property>
       <property name="rightMargin">
        <number>6</number>
       </property>
       <item row="0" column="0">
        <widget class="QLabel" name="labelCoinControlAfterFeeText">
         <property name="font">
          <font>
           <weight>75</weight>
           <bold>true</bold>
          </font>
         </property>
         <property name="text">
          <string>After Fee:</string>
         </property>
        </widget>
       </item>
       <item row="0" column="1">
        <widget class="QLabel" name="labelCoinControlAfterFee">
         <property name="cursor">
          <cursorShape>IBeamCursor</cursorShape>
         </property>
         <property name="contextMenuPolicy">
          <enum>Qt::ActionsContextMenu</enum>
         </property>
         <property name="text">
          <string notr="true">0.00 DASH</string>
         </property>
         <property name="textInteractionFlags">
          <set>Qt::LinksAccessibleByMouse|Qt::TextSelectableByKeyboard|Qt::TextSelectableByMouse</set>
         </property>
        </widget>
       </item>
       <item row="1" column="0">
        <widget class="QLabel" name="labelCoinControlChangeText">
         <property name="enabled">
          <bool>false</bool>
         </property>
         <property name="font">
          <font>
           <weight>75</weight>
           <bold>true</bold>
          </font>
         </property>
         <property name="text">
          <string>Change:</string>
         </property>
        </widget>
       </item>
       <item row="1" column="1">
        <widget class="QLabel" name="labelCoinControlChange">
         <property name="enabled">
          <bool>false</bool>
         </property>
         <property name="cursor">
          <cursorShape>IBeamCursor</cursorShape>
         </property>
         <property name="contextMenuPolicy">
          <enum>Qt::ActionsContextMenu</enum>
         </property>
         <property name="text">
          <string notr="true">0.00 DASH</string>
         </property>
         <property name="textInteractionFlags">
          <set>Qt::LinksAccessibleByMouse|Qt::TextSelectableByKeyboard|Qt::TextSelectableByMouse</set>
         </property>
        </widget>
       </item>
      </layout>
     </item>
    </layout>
   </item>
   <item>
    <widget class="QFrame" name="frame">
     <property name="minimumSize">
      <size>
       <width>0</width>
       <height>40</height>
      </size>
     </property>
     <property name="frameShape">
      <enum>QFrame::StyledPanel</enum>
     </property>
     <property name="frameShadow">
      <enum>QFrame::Sunken</enum>
     </property>
     <layout class="QHBoxLayout" name="horizontalLayout">
      <item>
       <layout class="QHBoxLayout" name="horizontalLayoutPanel" stretch="0,0,0,0,0">
        <property name="spacing">
         <number>14</number>
        </property>
        <item>
         <widget class="QPushButton" name="pushButtonSelectAll">
          <property name="sizePolicy">
           <sizepolicy hsizetype="Maximum" vsizetype="Fixed">
            <horstretch>0</horstretch>
            <verstretch>0</verstretch>
           </sizepolicy>
          </property>
          <property name="text">
           <string>(un)select all</string>
          </property>
          <property name="autoDefault">
           <bool>false</bool>
          </property>
         </widget>
        </item>
        <item>
         <widget class="QRadioButton" name="radioTreeMode">
          <property name="sizePolicy">
           <sizepolicy hsizetype="Maximum" vsizetype="Fixed">
            <horstretch>0</horstretch>
            <verstretch>0</verstretch>
           </sizepolicy>
          </property>
          <property name="text">
           <string>Tree mode</string>
          </property>
         </widget>
        </item>
        <item>
         <widget class="QRadioButton" name="radioListMode">
          <property name="sizePolicy">
           <sizepolicy hsizetype="Maximum" vsizetype="Fixed">
            <horstretch>0</horstretch>
            <verstretch>0</verstretch>
           </sizepolicy>
          </property>
          <property name="text">
           <string>List mode</string>
          </property>
          <property name="checked">
           <bool>true</bool>
          </property>
         </widget>
        </item>
        <item>
         <widget class="QLabel" name="labelLocked">
          <property name="text">
           <string>(1 locked)</string>
          </property>
         </widget>
        </item>
        <item>
         <spacer name="horizontalSpacer">
          <property name="orientation">
           <enum>Qt::Horizontal</enum>
          </property>
          <property name="sizeHint" stdset="0">
           <size>
            <width>40</width>
            <height>20</height>
           </size>
          </property>
         </spacer>
        </item>
       </layout>
      </item>
     </layout>
    </widget>
   </item>
   <item>
    <widget class="CoinControlTreeWidget" name="treeWidget">
     <property name="contextMenuPolicy">
      <enum>Qt::CustomContextMenu</enum>
     </property>
     <property name="sortingEnabled">
      <bool>false</bool>
     </property>
     <property name="columnCount">
      <number>12</number>
     </property>
     <attribute name="headerShowSortIndicator" stdset="0">
      <bool>true</bool>
     </attribute>
     <attribute name="headerStretchLastSection">
      <bool>false</bool>
     </attribute>
     <column>
      <property name="text">
       <string/>
      </property>
     </column>
     <column>
      <property name="text">
       <string>Amount</string>
      </property>
     </column>
     <column>
      <property name="text">
<<<<<<< HEAD
       <string>Label</string>
=======
       <string>Received with label</string>
>>>>>>> 4635a4c4
      </property>
     </column>
     <column>
      <property name="text">
       <string>Received with address</string>
      </property>
     </column>
     <column>
      <property name="text">
       <string>Darksend Rounds</string>
      </property>
     </column>
     <column>
      <property name="text">
       <string>Date</string>
      </property>
     </column>
     <column>
      <property name="text">
       <string>Confirmations</string>
      </property>
      <property name="toolTip">
       <string>Confirmed</string>
      </property>
     </column>
     <column>
      <property name="text">
       <string>Priority</string>
      </property>
     </column>
     <column>
      <property name="text">
       <string/>
      </property>
     </column>
     <column>
      <property name="text">
       <string/>
      </property>
     </column>
     <column>
      <property name="text">
       <string/>
      </property>
     </column>
     <column>
      <property name="text">
       <string/>
      </property>
     </column>
     <column>
      <property name="text">
       <string/>
      </property>
     </column>
    </widget>
   </item>
   <item>
    <widget class="QDialogButtonBox" name="buttonBox">
     <property name="sizePolicy">
      <sizepolicy hsizetype="Maximum" vsizetype="Fixed">
       <horstretch>0</horstretch>
       <verstretch>0</verstretch>
      </sizepolicy>
     </property>
     <property name="orientation">
      <enum>Qt::Horizontal</enum>
     </property>
     <property name="standardButtons">
      <set>QDialogButtonBox::Ok</set>
     </property>
    </widget>
   </item>
  </layout>
 </widget>
 <customwidgets>
  <customwidget>
   <class>CoinControlTreeWidget</class>
   <extends>QTreeWidget</extends>
   <header>coincontroltreewidget.h</header>
  </customwidget>
 </customwidgets>
 <resources/>
 <connections/>
</ui><|MERGE_RESOLUTION|>--- conflicted
+++ resolved
@@ -451,11 +451,7 @@
      </column>
      <column>
       <property name="text">
-<<<<<<< HEAD
-       <string>Label</string>
-=======
        <string>Received with label</string>
->>>>>>> 4635a4c4
       </property>
      </column>
      <column>
