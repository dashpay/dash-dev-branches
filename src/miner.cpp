--- conflicted
+++ resolved
@@ -28,13 +28,7 @@
 #include "masternode-sync.h"
 #include "validationinterface.h"
 
-<<<<<<< HEAD
-#include "evo/tsmempool.h"
-#include "evo/tsvalidation.h"
-
-=======
 #include <algorithm>
->>>>>>> c2de362b
 #include <boost/thread.hpp>
 #include <boost/tuple/tuple.hpp>
 #include <queue>
@@ -216,15 +210,6 @@
     return true;
 }
 
-<<<<<<< HEAD
-    // Reserved block size to use for SubTx and state transitions
-    unsigned int nBlockReserveSubTxSize = GetArg("-blockreservesubtxsize", nBlockMaxSize / 10);
-    unsigned int nBlockReserveTsSize = GetArg("-blockreservetssize", nBlockMaxSize / 10);
-
-    // Collect memory pool transactions into the block
-    CTxMemPool::setEntries inBlock;
-    CTxMemPool::setEntries waitSet;
-=======
 // Perform transaction-level checks before adding to block:
 // - transaction finality (locktime)
 bool BlockAssembler::TestPackageTransactions(const CTxMemPool::setEntries& package)
@@ -235,7 +220,6 @@
     }
     return true;
 }
->>>>>>> c2de362b
 
 bool BlockAssembler::TestForBlock(CTxMemPool::txiter iter)
 {
@@ -289,53 +273,6 @@
     inBlock.insert(iter);
 
     bool fPrintPriority = GetBoolArg("-printpriority", DEFAULT_PRINTPRIORITY);
-<<<<<<< HEAD
-    uint64_t nBlockSize = 1000;
-    uint64_t nBlockTx = 0;
-    uint64_t nBlockSizeForSubTxs = 0;
-    unsigned int nBlockSigOps = 100;
-    int lastFewTxs = 0;
-    CAmount nFees = 0;
-
-    {
-        LOCK(cs_main);
-
-        CBlockIndex* pindexPrev = chainActive.Tip();
-        const int nHeight = pindexPrev->nHeight + 1;
-        pblock->nTime = GetAdjustedTime();
-        const int64_t nMedianTimePast = pindexPrev->GetMedianTimePast();
-
-        // Add our coinbase tx as first transaction
-        pblock->vtx.push_back(txNew);
-        pblocktemplate->vTxFees.push_back(-1); // updated at end
-        pblocktemplate->vTxSigOps.push_back(-1); // updated at end
-        pblock->nVersion = ComputeBlockVersion(pindexPrev, chainparams.GetConsensus());
-        pblock->nVersion |= VERSIONBITS_EVO; // TODO
-        // -regtest only: allow overriding block.nVersion with
-        // -blockversion=N to test forking scenarios
-        if (chainparams.MineBlocksOnDemand())
-            pblock->nVersion = GetArg("-blockversion", pblock->nVersion);
-
-        int64_t nLockTimeCutoff = (STANDARD_LOCKTIME_VERIFY_FLAGS & LOCKTIME_MEDIAN_TIME_PAST)
-                                ? nMedianTimePast
-                                : pblock->GetBlockTime();
-
-        {
-            LOCK(mempool.cs);
-
-            bool fPriorityBlock = nBlockPrioritySize > 0;
-            if (fPriorityBlock) {
-                vecPriority.reserve(mempool.mapTx.size());
-                for (CTxMemPool::indexed_transaction_set::iterator mi = mempool.mapTx.begin();
-                     mi != mempool.mapTx.end(); ++mi)
-                {
-                    double dPriority = mi->GetPriority(nHeight);
-                    CAmount dummy;
-                    mempool.ApplyDeltas(mi->GetTx().GetHash(), dPriority, dummy);
-                    vecPriority.push_back(TxCoinAgePriority(dPriority, mi));
-                }
-                std::make_heap(vecPriority.begin(), vecPriority.end(), pricomparer);
-=======
     if (fPrintPriority) {
         double dPriority = iter->GetPriority(nHeight);
         CAmount dummy;
@@ -366,61 +303,11 @@
                 mapModifiedTx.insert(modEntry);
             } else {
                 mapModifiedTx.modify(mit, update_for_parent_inclusion(it));
->>>>>>> c2de362b
             }
         }
     }
 }
 
-<<<<<<< HEAD
-            // collect SubTXs sorted by score
-            std::priority_queue<CTxMemPool::txiter, std::vector<CTxMemPool::txiter>, ScoreCompare> prioritySubTxs;
-            bool prioritizeSubTxs = true;
-            for (CTxMemPool::indexed_transaction_set::iterator mi = mempool.mapTx.begin();
-                 mi != mempool.mapTx.end(); ++mi)
-            {
-                if (IsSubTx(mi->GetTx())) {
-                    prioritySubTxs.push(mi);
-                }
-            }
-
-            // to collect orphan topups
-            std::map<uint256, std::list<CTxMemPool::txiter>> orphanSubTxs;
-
-            // We actually call this twice. Once here and once after adding transaction to the block. This way we ensure
-            // that nBlockReserveTsSize is honered and at the same time block space is not wasted
-            AddMempoolTransitionsToBlock(*pblock, nBlockReserveTsSize, nBlockMaxSize);
-
-            nBlockSize += ::GetSerializeSize(pblock->vts, SER_NETWORK, CLIENT_VERSION);
-
-            CTxMemPool::indexed_transaction_set::index<mining_score>::type::iterator mi = mempool.mapTx.get<mining_score>().begin();
-            CTxMemPool::txiter iter;
-
-            while (mi != mempool.mapTx.get<mining_score>().end() || !clearedTxs.empty())
-            {
-                bool priorityTx = false;
-                bool prioritySubTx = false;
-                if (fPriorityBlock && !vecPriority.empty()) { // add a tx from priority queue to fill the blockprioritysize
-                    priorityTx = true;
-                    iter = vecPriority.front().second;
-                    actualPriority = vecPriority.front().first;
-                    std::pop_heap(vecPriority.begin(), vecPriority.end(), pricomparer);
-                    vecPriority.pop_back();
-                }
-                else if (prioritizeSubTxs && !prioritySubTxs.empty()) {
-                    iter = prioritySubTxs.top();
-                    prioritySubTxs.pop();
-                    prioritySubTx = true;
-                }
-                else if (clearedTxs.empty()) { // add tx with next highest score
-                    iter = mempool.mapTx.project<0>(mi);
-                    mi++;
-                }
-                else {  // try to add a previously postponed child tx
-                    iter = clearedTxs.top();
-                    clearedTxs.pop();
-                }
-=======
 // Skip entries in mapTx that are already in a block or are present
 // in mapModifiedTx (which implies that the mapTx ancestor state is
 // stale due to ancestor inclusion in the block)
@@ -448,7 +335,6 @@
     sortedEntries.insert(sortedEntries.begin(), package.begin(), package.end());
     std::sort(sortedEntries.begin(), sortedEntries.end(), CompareTxIterByAncestorCount());
 }
->>>>>>> c2de362b
 
 // This transaction selection algorithm orders the mempool based
 // on feerate of a transaction including all unconfirmed ancestors.
@@ -509,74 +395,6 @@
             }
         }
 
-<<<<<<< HEAD
-                CSubTxData subTxData;
-                if (IsSubTx(tx)) {
-                    if (!GetSubTxData(tx, subTxData))
-                        continue; // should never happen
-                }
-
-                bool fOrphan = false;
-                BOOST_FOREACH(CTxMemPool::txiter parent, mempool.GetMemPoolParents(iter))
-                {
-                    if (!inBlock.count(parent)) {
-                        fOrphan = true;
-                        break;
-                    }
-                }
-                if (fOrphan) {
-                    if (priorityTx)
-                        waitPriMap.insert(std::make_pair(iter,actualPriority));
-                    else
-                        waitSet.insert(iter);
-                    continue;
-                }
-
-                // check if we have an orphan topup. If yes, we need to postpone adding it to the block until the
-                // required register SubTx is added
-                if (IsSubTx(tx) && subTxData.action != SubTxAction_Register) {
-                    CValidationState dummyState;
-                    if (!CheckSubTx(tx, dummyState))
-                        continue; // might happen in case topup was added to mempool before the account was closed
-                    auto regTxIter = mempool.mapTx.find(subTxData.regTxId);
-                    if ((regTxIter == mempool.mapTx.end() || !inBlock.count(regTxIter)) && !evoUserDB->UserExists(subTxData.regTxId)) {
-                        // might happen when topups and register SubTXs for same user are in mempool
-                        auto it = orphanSubTxs.find(subTxData.regTxId);
-                        if (it == orphanSubTxs.end())
-                            it = orphanSubTxs.emplace(subTxData.regTxId, std::list<CTxMemPool::txiter>()).first;
-                        it->second.push_back(iter);
-                        continue;
-                    }
-                }
-
-                unsigned int nTxSize = iter->GetTxSize();
-                if (fPriorityBlock &&
-                    (nBlockSize + nTxSize >= nBlockPrioritySize || !AllowFree(actualPriority))) {
-                    fPriorityBlock = false;
-                    waitPriMap.clear();
-                }
-                if (!priorityTx &&
-                    (iter->GetModifiedFee() < ::minRelayTxFee.GetFee(nTxSize) && nBlockSize >= nBlockMinSize)) {
-                    break;
-                }
-                if (IsSubTx(tx)) {
-                    if (prioritizeSubTxs && prioritySubTx && nBlockSizeForSubTxs + nTxSize >= nBlockReserveSubTxSize) {
-                        prioritizeSubTxs = false;
-                        continue;
-                    }
-                }
-                if (nBlockSize + nTxSize >= nBlockMaxSize) {
-                    if (nBlockSize >  nBlockMaxSize - 100 || lastFewTxs > 50) {
-                        break;
-                    }
-                    // Once we're within 1000 bytes of a full block, only look at 50 more txs
-                    // to try to fill the remaining space.
-                    if (nBlockSize > nBlockMaxSize - 1000) {
-                        lastFewTxs++;
-                    }
-                    continue;
-                }
-=======
         // We skip mapTx entries that are inBlock, and mapModifiedTx shouldn't
         // contain anything that is inBlock.
         assert(!inBlock.count(iter));
@@ -594,7 +412,6 @@
             // Everything else we might consider has a lower fee rate
             return;
         }
->>>>>>> c2de362b
 
         if (!TestPackage(packageSize, packageSigOps)) {
             if (fUsingModified) {
@@ -612,122 +429,6 @@
         std::string dummy;
         mempool.CalculateMemPoolAncestors(*iter, ancestors, nNoLimit, nNoLimit, nNoLimit, nNoLimit, dummy, false);
 
-<<<<<<< HEAD
-                CAmount nTxFees = iter->GetFee();
-                // Added
-                pblock->vtx.push_back(tx);
-                pblocktemplate->vTxFees.push_back(nTxFees);
-                pblocktemplate->vTxSigOps.push_back(nTxSigOps);
-                nBlockSize += nTxSize;
-                ++nBlockTx;
-                nBlockSigOps += nTxSigOps;
-                nFees += nTxFees;
-
-                if (IsSubTx(tx)) {
-                    nBlockSizeForSubTxs += tx.GetTotalSize();
-                }
-
-                if (fPrintPriority)
-                {
-                    double dPriority = iter->GetPriority(nHeight);
-                    CAmount dummy;
-                    mempool.ApplyDeltas(tx.GetHash(), dPriority, dummy);
-                    LogPrintf("priority %.1f fee %s txid %s\n",
-                              dPriority , CFeeRate(iter->GetModifiedFee(), nTxSize).ToString(), tx.GetHash().ToString());
-                }
-
-                inBlock.insert(iter);
-
-                // Add SubTxs that depend on this register SubTx
-                if (IsSubTx(tx) && subTxData.action == SubTxAction_Register) {
-                    if (orphanSubTxs.count(tx.GetHash())) {
-                        for (auto &iter2 : orphanSubTxs[tx.GetHash()]) {
-                            if (prioritizeSubTxs) {
-                                prioritySubTxs.push(iter2);
-                            } else {
-                                clearedTxs.push(iter2);
-                            }
-                        }
-                        orphanSubTxs.erase(tx.GetHash());
-                    }
-                }
-
-                // Add transactions that depend on this one to the priority queue
-                BOOST_FOREACH(CTxMemPool::txiter child, mempool.GetMemPoolChildren(iter))
-                {
-                    if (fPriorityBlock) {
-                        waitPriIter wpiter = waitPriMap.find(child);
-                        if (wpiter != waitPriMap.end()) {
-                            vecPriority.push_back(TxCoinAgePriority(wpiter->second,child));
-                            std::push_heap(vecPriority.begin(), vecPriority.end(), pricomparer);
-                            waitPriMap.erase(wpiter);
-                        }
-                    }
-                    else {
-                        if (waitSet.count(child)) {
-                            clearedTxs.push(child);
-                            waitSet.erase(child);
-                        }
-                    }
-                }
-            }
-        }
-
-        // fill up remaining block space with transitions
-        {
-            LOCK(evoUserDB->cs);
-
-            // begin tx and let it rollback
-            auto evoDbTx = evoUserDB->BeginTransaction();
-
-            // first we need to update the current user states to reflect what we have in the block right now
-            CValidationState state;
-            if (!ProcessSubTxsInBlock(*pblock, state)) {
-                LogPrintf("CreateNewBlock(): ProcessSubTxsInBlock() failed. state=%s", FormatStateMessage(state));
-                assert(false);
-            }
-            if (!ProcessTransitionsInBlock(*pblock, false, state)) {
-                LogPrintf("CreateNewBlock(): ProcessTransitionsInBlock() failed. state=%s", FormatStateMessage(state));
-                assert(false);
-            }
-            AddMempoolTransitionsToBlock(*pblock, nBlockMaxSize, nBlockMaxSize);
-        }
-
-        // NOTE: unlike in bitcoin, we need to pass PREVIOUS block height here
-        CAmount blockReward = nFees + GetBlockSubsidy(pindexPrev->nBits, pindexPrev->nHeight, Params().GetConsensus());
-
-        CAmount transitionFees = CalcTransitionFeesForBlock(*pblock);
-        blockReward += transitionFees;
-
-        // Compute regular coinbase transaction.
-        txNew.vout[0].nValue = blockReward;
-        txNew.vin[0].scriptSig = CScript() << nHeight << OP_0;
-
-        // Update coinbase transaction with additional info about masternode and governance payments,
-        // get some info back to pass to getblocktemplate
-        FillBlockPayments(txNew, nHeight, blockReward, pblock->txoutMasternode, pblock->voutSuperblock);
-        // LogPrintf("CreateNewBlock -- nBlockHeight %d blockReward %lld txoutMasternode %s txNew %s",
-        //             nHeight, blockReward, pblock->txoutMasternode.ToString(), txNew.ToString());
-
-        nLastBlockTx = nBlockTx;
-        nLastBlockSize = nBlockSize;
-        LogPrintf("CreateNewBlock(): total size %u txs: %u fees: %ld sigops %d\n", nBlockSize, nBlockTx, nFees, nBlockSigOps);
-
-        // Update block coinbase
-        pblock->vtx[0] = txNew;
-        pblocktemplate->vTxFees[0] = -nFees - transitionFees;
-
-        // Fill in header
-        pblock->hashPrevBlock  = pindexPrev->GetBlockHash();
-        UpdateTime(pblock, chainparams.GetConsensus(), pindexPrev);
-        pblock->nBits          = GetNextWorkRequired(pindexPrev, pblock, chainparams.GetConsensus());
-        pblock->nNonce         = 0;
-        pblocktemplate->vTxSigOps[0] = GetLegacySigOpCount(pblock->vtx[0]);
-
-        CValidationState state;
-        if (!TestBlockValidity(state, chainparams, *pblock, pindexPrev, false, false)) {
-            throw std::runtime_error(strprintf("%s: TestBlockValidity failed: %s", __func__, FormatStateMessage(state)));
-=======
         onlyUnconfirmed(ancestors);
         ancestors.insert(iter);
 
@@ -748,7 +449,6 @@
             AddToBlock(sortedEntries[i]);
             // Erase from the modified set, if present
             mapModifiedTx.erase(sortedEntries[i]);
->>>>>>> c2de362b
         }
 
         // Update transactions that depend on each of these
