// Copyright (c) 2009-2010 Satoshi Nakamoto
// Copyright (c) 2009-2014 The Bitcoin developers
// Copyright (c) 2014-2015 The Dash developers
// Distributed under the MIT/X11 software license, see the accompanying
// file COPYING or http://www.opensource.org/licenses/mit-license.php.

#include "miner.h"

#include "amount.h"
#include "primitives/block.h"
#include "primitives/transaction.h"
#include "hash.h"
#include "main.h"
#include "net.h"
#include "pow.h"
#include "timedata.h"
#include "util.h"
#include "utilmoneystr.h"
#ifdef ENABLE_WALLET
#include "wallet.h"
#endif
<<<<<<< HEAD
#include "masternodeman.h"
=======

#include <boost/thread.hpp>
#include <boost/tuple/tuple.hpp>

using namespace std;
>>>>>>> 4635a4c4

//////////////////////////////////////////////////////////////////////////////
//
// DarkcoinMiner
//

//
// Unconfirmed transactions in the memory pool often depend on other
// transactions in the memory pool. When we select transactions from the
// pool, we select by highest priority or fee rate, so we might consider
// transactions that depend on transactions that aren't yet in the block.
// The COrphan class keeps track of these 'temporary orphans' while
// CreateBlock is figuring out which transactions to include.
//
class COrphan
{
public:
    const CTransaction* ptx;
    set<uint256> setDependsOn;
    CFeeRate feeRate;
    double dPriority;

    COrphan(const CTransaction* ptxIn) : ptx(ptxIn), feeRate(0), dPriority(0)
    {
    }
};

uint64_t nLastBlockTx = 0;
uint64_t nLastBlockSize = 0;

// We want to sort transactions by priority and fee rate, so:
typedef boost::tuple<double, CFeeRate, const CTransaction*> TxPriority;
class TxPriorityCompare
{
    bool byFee;

public:
    TxPriorityCompare(bool _byFee) : byFee(_byFee) { }

    bool operator()(const TxPriority& a, const TxPriority& b)
    {
        if (byFee)
        {
            if (a.get<1>() == b.get<1>())
                return a.get<0>() < b.get<0>();
            return a.get<1>() < b.get<1>();
        }
        else
        {
            if (a.get<0>() == b.get<0>())
                return a.get<1>() < b.get<1>();
            return a.get<0>() < b.get<0>();
        }
    }
};

void UpdateTime(CBlockHeader* pblock, const CBlockIndex* pindexPrev)
{
    pblock->nTime = std::max(pindexPrev->GetMedianTimePast()+1, GetAdjustedTime());

    // Updating time can change work required on testnet:
    if (Params().AllowMinDifficultyBlocks())
        pblock->nBits = GetNextWorkRequired(pindexPrev, pblock);
}

CBlockTemplate* CreateNewBlock(const CScript& scriptPubKeyIn)
{
    // Create new block
    auto_ptr<CBlockTemplate> pblocktemplate(new CBlockTemplate());
    if(!pblocktemplate.get())
        return NULL;
    CBlock *pblock = &pblocktemplate->block; // pointer for convenience

<<<<<<< HEAD
    int payments = 1;
=======
    // -regtest only: allow overriding block.nVersion with
    // -blockversion=N to test forking scenarios
    if (Params().MineBlocksOnDemand())
        pblock->nVersion = GetArg("-blockversion", pblock->nVersion);

>>>>>>> 4635a4c4
    // Create coinbase tx
    CMutableTransaction txNew;
    txNew.vin.resize(1);
    txNew.vin[0].prevout.SetNull();
    txNew.vout.resize(1);
    txNew.vout[0].scriptPubKey = scriptPubKeyIn;

<<<<<<< HEAD
=======
    // Add dummy coinbase tx as first transaction
    pblock->vtx.push_back(CTransaction());
    pblocktemplate->vTxFees.push_back(-1); // updated at end
    pblocktemplate->vTxSigOps.push_back(-1); // updated at end

>>>>>>> 4635a4c4
    // Largest block you're willing to create:
    unsigned int nBlockMaxSize = GetArg("-blockmaxsize", DEFAULT_BLOCK_MAX_SIZE);
    // Limit to betweeen 1K and MAX_BLOCK_SIZE-1K for sanity:
    nBlockMaxSize = std::max((unsigned int)1000, std::min((unsigned int)(MAX_BLOCK_SIZE-1000), nBlockMaxSize));

    // How much of the block should be dedicated to high-priority transactions,
    // included regardless of the fees they pay
    unsigned int nBlockPrioritySize = GetArg("-blockprioritysize", DEFAULT_BLOCK_PRIORITY_SIZE);
    nBlockPrioritySize = std::min(nBlockMaxSize, nBlockPrioritySize);

    // Minimum block size you want to create; block will be filled with free transactions
    // until there are no more or the block reaches this size:
    unsigned int nBlockMinSize = GetArg("-blockminsize", DEFAULT_BLOCK_MIN_SIZE);
    nBlockMinSize = std::min(nBlockMaxSize, nBlockMinSize);

    // start masternode payments
    bool bMasterNodePayment = false;

    if ( Params().NetworkID() == CChainParams::TESTNET ){
        if (GetTimeMicros() > START_MASTERNODE_PAYMENTS_TESTNET ){
            bMasterNodePayment = true;
        }
    }else{
        if (GetTimeMicros() > START_MASTERNODE_PAYMENTS){
            bMasterNodePayment = true;
        }
    }

    // Collect memory pool transactions into the block
    CAmount nFees = 0;

    {
        LOCK2(cs_main, mempool.cs);
        CBlockIndex* pindexPrev = chainActive.Tip();
        const int nHeight = pindexPrev->nHeight + 1;
        CCoinsViewCache view(pcoinsTip);

        if(bMasterNodePayment) {
            bool hasPayment = true;
            //spork
            if(!masternodePayments.GetBlockPayee(pindexPrev->nHeight+1, pblock->payee)){
                //no masternode detected
                CMasternode* winningNode = mnodeman.GetCurrentMasterNode(1);
                if(winningNode){
                    pblock->payee.SetDestination(winningNode->pubkey.GetID());
                } else {
                    LogPrintf("CreateNewBlock: Failed to detect masternode to pay\n");
                    hasPayment = false;
                }
            }

            if(hasPayment){
                payments++;
                txNew.vout.resize(payments);

                txNew.vout[payments-1].scriptPubKey = pblock->payee;
                txNew.vout[payments-1].nValue = 0;

                CTxDestination address1;
                ExtractDestination(pblock->payee, address1);
                CBitcoinAddress address2(address1);

                LogPrintf("Masternode payment to %s\n", address2.ToString().c_str());
            }
        }

        // Add our coinbase tx as first transaction
        pblock->vtx.push_back(txNew);
        pblocktemplate->vTxFees.push_back(-1); // updated at end
        pblocktemplate->vTxSigOps.push_back(-1); // updated at end

        // Priority order to process transactions
        list<COrphan> vOrphan; // list memory doesn't move
        map<uint256, vector<COrphan*> > mapDependers;
        bool fPrintPriority = GetBoolArg("-printpriority", false);

        // This vector will be sorted into a priority queue:
        vector<TxPriority> vecPriority;
        vecPriority.reserve(mempool.mapTx.size());
        for (map<uint256, CTxMemPoolEntry>::iterator mi = mempool.mapTx.begin();
             mi != mempool.mapTx.end(); ++mi)
        {
            const CTransaction& tx = mi->second.GetTx();
            if (tx.IsCoinBase() || !IsFinalTx(tx, nHeight))
                continue;

            COrphan* porphan = NULL;
            double dPriority = 0;
            CAmount nTotalIn = 0;
            bool fMissingInputs = false;
            BOOST_FOREACH(const CTxIn& txin, tx.vin)
            {
                // Read prev transaction
                if (!view.HaveCoins(txin.prevout.hash))
                {
                    // This should never happen; all transactions in the memory
                    // pool should connect to either transactions in the chain
                    // or other transactions in the memory pool.
                    if (!mempool.mapTx.count(txin.prevout.hash))
                    {
                        LogPrintf("ERROR: mempool transaction missing input\n");
                        if (fDebug) assert("mempool transaction missing input" == 0);
                        fMissingInputs = true;
                        if (porphan)
                            vOrphan.pop_back();
                        break;
                    }

                    // Has to wait for dependencies
                    if (!porphan)
                    {
                        // Use list for automatic deletion
                        vOrphan.push_back(COrphan(&tx));
                        porphan = &vOrphan.back();
                    }
                    mapDependers[txin.prevout.hash].push_back(porphan);
                    porphan->setDependsOn.insert(txin.prevout.hash);
                    nTotalIn += mempool.mapTx[txin.prevout.hash].GetTx().vout[txin.prevout.n].nValue;
                    continue;
                }
                const CCoins* coins = view.AccessCoins(txin.prevout.hash);
                assert(coins);

                CAmount nValueIn = coins->vout[txin.prevout.n].nValue;
                nTotalIn += nValueIn;

                int nConf = nHeight - coins->nHeight;

                dPriority += (double)nValueIn * nConf;
            }
            if (fMissingInputs) continue;

            // Priority is sum(valuein * age) / modified_txsize
            unsigned int nTxSize = ::GetSerializeSize(tx, SER_NETWORK, PROTOCOL_VERSION);
            dPriority = tx.ComputePriority(dPriority, nTxSize);

            uint256 hash = tx.GetHash();
            mempool.ApplyDeltas(hash, dPriority, nTotalIn);

            CFeeRate feeRate(nTotalIn-tx.GetValueOut(), nTxSize);

            if (porphan)
            {
                porphan->dPriority = dPriority;
                porphan->feeRate = feeRate;
            }
            else
                vecPriority.push_back(TxPriority(dPriority, feeRate, &mi->second.GetTx()));
        }

        // Collect transactions into block
        uint64_t nBlockSize = 1000;
        uint64_t nBlockTx = 0;
        int nBlockSigOps = 100;
        bool fSortedByFee = (nBlockPrioritySize <= 0);

        TxPriorityCompare comparer(fSortedByFee);
        std::make_heap(vecPriority.begin(), vecPriority.end(), comparer);

        while (!vecPriority.empty())
        {
            // Take highest priority transaction off the priority queue:
            double dPriority = vecPriority.front().get<0>();
            CFeeRate feeRate = vecPriority.front().get<1>();
            const CTransaction& tx = *(vecPriority.front().get<2>());

            std::pop_heap(vecPriority.begin(), vecPriority.end(), comparer);
            vecPriority.pop_back();

            // Size limits
            unsigned int nTxSize = ::GetSerializeSize(tx, SER_NETWORK, PROTOCOL_VERSION);
            if (nBlockSize + nTxSize >= nBlockMaxSize)
                continue;

            // Legacy limits on sigOps:
            unsigned int nTxSigOps = GetLegacySigOpCount(tx);
            if (nBlockSigOps + nTxSigOps >= MAX_BLOCK_SIGOPS)
                continue;

            // Skip free transactions if we're past the minimum block size:
            const uint256& hash = tx.GetHash();
            double dPriorityDelta = 0;
            CAmount nFeeDelta = 0;
            mempool.ApplyDeltas(hash, dPriorityDelta, nFeeDelta);
            if (fSortedByFee && (dPriorityDelta <= 0) && (nFeeDelta <= 0) && (feeRate < ::minRelayTxFee) && (nBlockSize + nTxSize >= nBlockMinSize))
                continue;

            // Prioritise by fee once past the priority size or we run out of high-priority
            // transactions:
            if (!fSortedByFee &&
                ((nBlockSize + nTxSize >= nBlockPrioritySize) || !AllowFree(dPriority)))
            {
                fSortedByFee = true;
                comparer = TxPriorityCompare(fSortedByFee);
                std::make_heap(vecPriority.begin(), vecPriority.end(), comparer);
            }

            if (!view.HaveInputs(tx))
                continue;

            CAmount nTxFees = view.GetValueIn(tx)-tx.GetValueOut();

            nTxSigOps += GetP2SHSigOpCount(tx, view);
            if (nBlockSigOps + nTxSigOps >= MAX_BLOCK_SIGOPS)
                continue;

            // Note that flags: we don't want to set mempool/IsStandard()
            // policy here, but we still have to ensure that the block we
            // create only contains transactions that are valid in new blocks.
            CValidationState state;
            if (!CheckInputs(tx, state, view, true, MANDATORY_SCRIPT_VERIFY_FLAGS, true))
                continue;

            CTxUndo txundo;
            UpdateCoins(tx, state, view, txundo, nHeight);

            // Added
            pblock->vtx.push_back(tx);
            pblocktemplate->vTxFees.push_back(nTxFees);
            pblocktemplate->vTxSigOps.push_back(nTxSigOps);
            nBlockSize += nTxSize;
            ++nBlockTx;
            nBlockSigOps += nTxSigOps;
            nFees += nTxFees;

            if (fPrintPriority)
            {
                LogPrintf("priority %.1f fee %s txid %s\n",
                    dPriority, feeRate.ToString(), tx.GetHash().ToString());
            }

            // Add transactions that depend on this one to the priority queue
            if (mapDependers.count(hash))
            {
                BOOST_FOREACH(COrphan* porphan, mapDependers[hash])
                {
                    if (!porphan->setDependsOn.empty())
                    {
                        porphan->setDependsOn.erase(hash);
                        if (porphan->setDependsOn.empty())
                        {
                            vecPriority.push_back(TxPriority(porphan->dPriority, porphan->feeRate, porphan->ptx));
                            std::push_heap(vecPriority.begin(), vecPriority.end(), comparer);
                        }
                    }
                }
            }
        }

        nLastBlockTx = nBlockTx;
        nLastBlockSize = nBlockSize;
        LogPrintf("CreateNewBlock(): total size %u\n", nBlockSize);
        int64_t blockValue = GetBlockValue(pindexPrev->nBits, pindexPrev->nHeight, nFees);
        int64_t masternodePayment = GetMasternodePayment(pindexPrev->nHeight+1, blockValue);

        //create masternode payment
        if(payments > 1){
            pblock->vtx[0].vout[payments-1].nValue = masternodePayment;
            blockValue -= masternodePayment;
        }
        pblock->vtx[0].vout[0].nValue = blockValue;

<<<<<<< HEAD
=======
        // Compute final coinbase transaction.
        txNew.vout[0].nValue = GetBlockValue(nHeight, nFees);
        txNew.vin[0].scriptSig = CScript() << nHeight << OP_0;
        pblock->vtx[0] = txNew;
>>>>>>> 4635a4c4
        pblocktemplate->vTxFees[0] = -nFees;

        // Fill in header
        pblock->hashPrevBlock  = pindexPrev->GetBlockHash();
        UpdateTime(pblock, pindexPrev);
        pblock->nBits          = GetNextWorkRequired(pindexPrev, pblock);
        pblock->nNonce         = 0;
        pblocktemplate->vTxSigOps[0] = GetLegacySigOpCount(pblock->vtx[0]);

        CValidationState state;
        if (!TestBlockValidity(state, *pblock, pindexPrev, false, false))
            throw std::runtime_error("CreateNewBlock() : TestBlockValidity failed");
    }

    return pblocktemplate.release();
}

void IncrementExtraNonce(CBlock* pblock, CBlockIndex* pindexPrev, unsigned int& nExtraNonce)
{
    // Update nExtraNonce
    static uint256 hashPrevBlock;
    if (hashPrevBlock != pblock->hashPrevBlock)
    {
        nExtraNonce = 0;
        hashPrevBlock = pblock->hashPrevBlock;
    }
    ++nExtraNonce;
    unsigned int nHeight = pindexPrev->nHeight+1; // Height first in coinbase required for block.version=2
<<<<<<< HEAD
    pblock->vtx[0].vin[0].scriptSig = (CScript() << nHeight << CScriptNum(nExtraNonce)) + COINBASE_FLAGS;
    assert(pblock->vtx[0].vin[0].scriptSig.size() <= 100);
=======
    CMutableTransaction txCoinbase(pblock->vtx[0]);
    txCoinbase.vin[0].scriptSig = (CScript() << nHeight << CScriptNum(nExtraNonce)) + COINBASE_FLAGS;
    assert(txCoinbase.vin[0].scriptSig.size() <= 100);
>>>>>>> 4635a4c4

    pblock->vtx[0] = txCoinbase;
    pblock->hashMerkleRoot = pblock->BuildMerkleTree();
}

#ifdef ENABLE_WALLET
//////////////////////////////////////////////////////////////////////////////
//
// Internal miner
//
double dHashesPerSec = 0.0;
int64_t nHPSTimerStart = 0;

<<<<<<< HEAD
=======
//
// ScanHash scans nonces looking for a hash with at least some zero bits.
// The nonce is usually preserved between calls, but periodically or if the
// nonce is 0xffff0000 or above, the block is rebuilt and nNonce starts over at
// zero.
//
bool static ScanHash(const CBlockHeader *pblock, uint32_t& nNonce, uint256 *phash)
{
    // Write the first 76 bytes of the block header to a double-SHA256 state.
    CHash256 hasher;
    CDataStream ss(SER_NETWORK, PROTOCOL_VERSION);
    ss << *pblock;
    assert(ss.size() == 80);
    hasher.Write((unsigned char*)&ss[0], 76);

    while (true) {
        nNonce++;

        // Write the last 4 bytes of the block header (the nonce) to a copy of
        // the double-SHA256 state, and compute the result.
        CHash256(hasher).Write((unsigned char*)&nNonce, 4).Finalize((unsigned char*)phash);

        // Return the nonce if the hash has at least some zero bits,
        // caller will check if it has enough to reach the target
        if (((uint16_t*)phash)[15] == 0)
            return true;

        // If nothing found after trying for a while, return -1
        if ((nNonce & 0xffff) == 0)
            return false;
        if ((nNonce & 0xfff) == 0)
            boost::this_thread::interruption_point();
    }
}

>>>>>>> 4635a4c4
CBlockTemplate* CreateNewBlockWithKey(CReserveKey& reservekey)
{
    CPubKey pubkey;
    if (!reservekey.GetReservedKey(pubkey))
        return NULL;

    CScript scriptPubKey = CScript() << ToByteVector(pubkey) << OP_CHECKSIG;
    return CreateNewBlock(scriptPubKey);
}

bool ProcessBlockFound(CBlock* pblock, CWallet& wallet, CReserveKey& reservekey)
{
<<<<<<< HEAD
    uint256 hash = pblock->GetHash();
    uint256 hashTarget = CBigNum().SetCompact(pblock->nBits).getuint256();

    if (hash > hashTarget)
        return false;

    //// debug print
    LogPrintf("DarkcoinMiner:\n");
    LogPrintf("proof-of-work found  \n  hash: %s  \ntarget: %s\n", hash.GetHex(), hashTarget.GetHex());
    pblock->print();
=======
    LogPrintf("%s\n", pblock->ToString());
>>>>>>> 4635a4c4
    LogPrintf("generated %s\n", FormatMoney(pblock->vtx[0].vout[0].nValue));

    // Found a solution
    {
        LOCK(cs_main);
        if (pblock->hashPrevBlock != chainActive.Tip()->GetBlockHash())
<<<<<<< HEAD
            return error("DarkcoinMiner : generated block is stale");
=======
            return error("BitcoinMiner : generated block is stale");
    }
>>>>>>> 4635a4c4

    // Remove key from key pool
    reservekey.KeepKey();

<<<<<<< HEAD
        // Track how many getdata requests this block gets
        {
            LOCK(wallet.cs_wallet);
            wallet.mapRequestCount[pblock->GetHash()] = 0;
        }

        // Process this block the same as if we had received it from another node
        CValidationState state;
        if (!ProcessBlock(state, NULL, pblock))
            return error("DarkcoinMiner : ProcessBlock, block not accepted");
=======
    // Track how many getdata requests this block gets
    {
        LOCK(wallet.cs_wallet);
        wallet.mapRequestCount[pblock->GetHash()] = 0;
>>>>>>> 4635a4c4
    }

    // Process this block the same as if we had received it from another node
    CValidationState state;
    if (!ProcessNewBlock(state, NULL, pblock))
        return error("BitcoinMiner : ProcessNewBlock, block not accepted");

    return true;
}

void static BitcoinMiner(CWallet *pwallet)
{
    LogPrintf("DarkcoinMiner started\n");
    SetThreadPriority(THREAD_PRIORITY_LOWEST);
    RenameThread("dash-miner");

    // Each thread has its own key and counter
    CReserveKey reservekey(pwallet);
    unsigned int nExtraNonce = 0;

<<<<<<< HEAD
    try { while (true) {
        if (Params().NetworkID() != CChainParams::REGTEST) {
            // Busy-wait for the network to come online so we don't waste time mining
            // on an obsolete chain. In regtest mode we expect to fly solo.
            while (vNodes.empty())
                MilliSleep(1000);
        }

        //
        // Create new block
        //
        unsigned int nTransactionsUpdatedLast = mempool.GetTransactionsUpdated();
        CBlockIndex* pindexPrev = chainActive.Tip();
        if(!pindexPrev) break;

        auto_ptr<CBlockTemplate> pblocktemplate(CreateNewBlockWithKey(reservekey));
        if (!pblocktemplate.get())
            return;
        CBlock *pblock = &pblocktemplate->block;
        IncrementExtraNonce(pblock, pindexPrev, nExtraNonce);


        LogPrintf("Running DarkcoinMiner with %u transactions in block (%u bytes)\n", pblock->vtx.size(),
               ::GetSerializeSize(*pblock, SER_NETWORK, PROTOCOL_VERSION));

        //
        // Pre-build hash buffers
        //
        char pmidstatebuf[32+16]; char* pmidstate = alignup<16>(pmidstatebuf);
        char pdatabuf[128+16];    char* pdata     = alignup<16>(pdatabuf);
        char phash1buf[64+16];    char* phash1    = alignup<16>(phash1buf);

        FormatHashBuffers(pblock, pmidstate, pdata, phash1);

        unsigned int& nBlockTime = *(unsigned int*)(pdata + 64 + 4);
        unsigned int& nBlockBits = *(unsigned int*)(pdata + 64 + 8);

        //
        // Search
        //
        int64_t nStart = GetTime();
        uint256 hashTarget = CBigNum().SetCompact(pblock->nBits).getuint256();
        while (true)
        {
            unsigned int nHashesDone = 0;

            uint256 hash;
            while (true)
            {
                hash = pblock->GetHash();
                if (hash <= hashTarget)
                {
                    // Found a solution
                    SetThreadPriority(THREAD_PRIORITY_NORMAL);
                    CheckWork(pblock, *pwallet, reservekey);
                    SetThreadPriority(THREAD_PRIORITY_LOWEST);
=======
    try {
        while (true) {
            if (Params().MiningRequiresPeers()) {
                // Busy-wait for the network to come online so we don't waste time mining
                // on an obsolete chain. In regtest mode we expect to fly solo.
                while (vNodes.empty())
                    MilliSleep(1000);
            }

            //
            // Create new block
            //
            unsigned int nTransactionsUpdatedLast = mempool.GetTransactionsUpdated();
            CBlockIndex* pindexPrev = chainActive.Tip();

            auto_ptr<CBlockTemplate> pblocktemplate(CreateNewBlockWithKey(reservekey));
            if (!pblocktemplate.get())
            {
                LogPrintf("Error in BitcoinMiner: Keypool ran out, please call keypoolrefill before restarting the mining thread\n");
                return;
            }
            CBlock *pblock = &pblocktemplate->block;
            IncrementExtraNonce(pblock, pindexPrev, nExtraNonce);

            LogPrintf("Running BitcoinMiner with %u transactions in block (%u bytes)\n", pblock->vtx.size(),
                ::GetSerializeSize(*pblock, SER_NETWORK, PROTOCOL_VERSION));

            //
            // Search
            //
            int64_t nStart = GetTime();
            uint256 hashTarget = uint256().SetCompact(pblock->nBits);
            uint256 hash;
            uint32_t nNonce = 0;
            uint32_t nOldNonce = 0;
            while (true) {
                bool fFound = ScanHash(pblock, nNonce, &hash);
                uint32_t nHashesDone = nNonce - nOldNonce;
                nOldNonce = nNonce;

                // Check if something found
                if (fFound)
                {
                    if (hash <= hashTarget)
                    {
                        // Found a solution
                        pblock->nNonce = nNonce;
                        assert(hash == pblock->GetHash());

                        SetThreadPriority(THREAD_PRIORITY_NORMAL);
                        LogPrintf("BitcoinMiner:\n");
                        LogPrintf("proof-of-work found  \n  hash: %s  \ntarget: %s\n", hash.GetHex(), hashTarget.GetHex());
                        ProcessBlockFound(pblock, *pwallet, reservekey);
                        SetThreadPriority(THREAD_PRIORITY_LOWEST);
>>>>>>> 4635a4c4

                        // In regression test mode, stop mining after a block is found.
                        if (Params().MineBlocksOnDemand())
                            throw boost::thread_interrupted();

                        break;
                    }
                }
<<<<<<< HEAD
                pblock->nNonce += 1;
                nHashesDone += 1;
                if ((pblock->nNonce & 0xFF) == 0)
                    break;
            }
=======
>>>>>>> 4635a4c4

                // Meter hashes/sec
                static int64_t nHashCounter;
                if (nHPSTimerStart == 0)
                {
                    nHPSTimerStart = GetTimeMillis();
                    nHashCounter = 0;
                }
                else
                    nHashCounter += nHashesDone;
                if (GetTimeMillis() - nHPSTimerStart > 4000)
                {
                    static CCriticalSection cs;
                    {
                        LOCK(cs);
                        if (GetTimeMillis() - nHPSTimerStart > 4000)
                        {
                            dHashesPerSec = 1000.0 * nHashCounter / (GetTimeMillis() - nHPSTimerStart);
                            nHPSTimerStart = GetTimeMillis();
                            nHashCounter = 0;
                            static int64_t nLogTime;
                            if (GetTime() - nLogTime > 30 * 60)
                            {
                                nLogTime = GetTime();
                                LogPrintf("hashmeter %6.0f khash/s\n", dHashesPerSec/1000.0);
                            }
                        }
                    }
                }

<<<<<<< HEAD
            // Check for stop or if block needs to be rebuilt
            boost::this_thread::interruption_point();
            if (vNodes.empty() && Params().NetworkID() != CChainParams::REGTEST)
                break;
            if (pblock->nNonce >= 0xffff0000)
                break;
            if (mempool.GetTransactionsUpdated() != nTransactionsUpdatedLast && GetTime() - nStart > 60)
                break;
            if (pindexPrev != chainActive.Tip())
                break;

            // Update nTime every few seconds
            UpdateTime(*pblock, pindexPrev);
            nBlockTime = ByteReverse(pblock->nTime);
            if (TestNet())
            {
                // Changing pblock->nTime can change work required on testnet:
                nBlockBits = ByteReverse(pblock->nBits);
                hashTarget = CBigNum().SetCompact(pblock->nBits).getuint256();
=======
                // Check for stop or if block needs to be rebuilt
                boost::this_thread::interruption_point();
                // Regtest mode doesn't require peers
                if (vNodes.empty() && Params().MiningRequiresPeers())
                    break;
                if (nNonce >= 0xffff0000)
                    break;
                if (mempool.GetTransactionsUpdated() != nTransactionsUpdatedLast && GetTime() - nStart > 60)
                    break;
                if (pindexPrev != chainActive.Tip())
                    break;

                // Update nTime every few seconds
                UpdateTime(pblock, pindexPrev);
                if (Params().AllowMinDifficultyBlocks())
                {
                    // Changing pblock->nTime can change work required on testnet:
                    hashTarget.SetCompact(pblock->nBits);
                }
>>>>>>> 4635a4c4
            }
        }
    }
    catch (boost::thread_interrupted)
    {
        LogPrintf("DarkcoinMiner terminated\n");
        throw;
    }
}

void GenerateBitcoins(bool fGenerate, CWallet* pwallet, int nThreads)
{
    static boost::thread_group* minerThreads = NULL;

    if (nThreads < 0) {
        // In regtest threads defaults to 1
        if (Params().DefaultMinerThreads())
            nThreads = Params().DefaultMinerThreads();
        else
            nThreads = boost::thread::hardware_concurrency();
    }

    if (minerThreads != NULL)
    {
        minerThreads->interrupt_all();
        delete minerThreads;
        minerThreads = NULL;
    }

    if (nThreads == 0 || !fGenerate)
        return;

    minerThreads = new boost::thread_group();
    for (int i = 0; i < nThreads; i++)
        minerThreads->create_thread(boost::bind(&BitcoinMiner, pwallet));
}

#endif // ENABLE_WALLET<|MERGE_RESOLUTION|>--- conflicted
+++ resolved
@@ -19,19 +19,16 @@
 #ifdef ENABLE_WALLET
 #include "wallet.h"
 #endif
-<<<<<<< HEAD
 #include "masternodeman.h"
-=======
 
 #include <boost/thread.hpp>
 #include <boost/tuple/tuple.hpp>
 
 using namespace std;
->>>>>>> 4635a4c4
 
 //////////////////////////////////////////////////////////////////////////////
 //
-// DarkcoinMiner
+// DashMiner
 //
 
 //
@@ -101,15 +98,12 @@
         return NULL;
     CBlock *pblock = &pblocktemplate->block; // pointer for convenience
 
-<<<<<<< HEAD
     int payments = 1;
-=======
     // -regtest only: allow overriding block.nVersion with
     // -blockversion=N to test forking scenarios
     if (Params().MineBlocksOnDemand())
         pblock->nVersion = GetArg("-blockversion", pblock->nVersion);
 
->>>>>>> 4635a4c4
     // Create coinbase tx
     CMutableTransaction txNew;
     txNew.vin.resize(1);
@@ -117,14 +111,11 @@
     txNew.vout.resize(1);
     txNew.vout[0].scriptPubKey = scriptPubKeyIn;
 
-<<<<<<< HEAD
-=======
     // Add dummy coinbase tx as first transaction
     pblock->vtx.push_back(CTransaction());
     pblocktemplate->vTxFees.push_back(-1); // updated at end
     pblocktemplate->vTxSigOps.push_back(-1); // updated at end
 
->>>>>>> 4635a4c4
     // Largest block you're willing to create:
     unsigned int nBlockMaxSize = GetArg("-blockmaxsize", DEFAULT_BLOCK_MAX_SIZE);
     // Limit to betweeen 1K and MAX_BLOCK_SIZE-1K for sanity:
@@ -141,17 +132,7 @@
     nBlockMinSize = std::min(nBlockMaxSize, nBlockMinSize);
 
     // start masternode payments
-    bool bMasterNodePayment = false;
-
-    if ( Params().NetworkID() == CChainParams::TESTNET ){
-        if (GetTimeMicros() > START_MASTERNODE_PAYMENTS_TESTNET ){
-            bMasterNodePayment = true;
-        }
-    }else{
-        if (GetTimeMicros() > START_MASTERNODE_PAYMENTS){
-            bMasterNodePayment = true;
-        }
-    }
+    bool bMasterNodePayment = GetTimeMicros() > Params().StartMasternodePayments();
 
     // Collect memory pool transactions into the block
     CAmount nFees = 0;
@@ -169,7 +150,7 @@
                 //no masternode detected
                 CMasternode* winningNode = mnodeman.GetCurrentMasterNode(1);
                 if(winningNode){
-                    pblock->payee.SetDestination(winningNode->pubkey.GetID());
+                    pblock->payee = GetScriptForDestination(winningNode->pubkey.GetID());
                 } else {
                     LogPrintf("CreateNewBlock: Failed to detect masternode to pay\n");
                     hasPayment = false;
@@ -377,23 +358,19 @@
         nLastBlockTx = nBlockTx;
         nLastBlockSize = nBlockSize;
         LogPrintf("CreateNewBlock(): total size %u\n", nBlockSize);
-        int64_t blockValue = GetBlockValue(pindexPrev->nBits, pindexPrev->nHeight, nFees);
-        int64_t masternodePayment = GetMasternodePayment(pindexPrev->nHeight+1, blockValue);
+        CAmount blockValue = GetBlockValue(pindexPrev->nBits, pindexPrev->nHeight, nFees);
+        CAmount masternodePayment = GetMasternodePayment(pindexPrev->nHeight+1, blockValue);
 
         //create masternode payment
         if(payments > 1){
-            pblock->vtx[0].vout[payments-1].nValue = masternodePayment;
+            txNew.vout[payments-1].nValue = masternodePayment;
             blockValue -= masternodePayment;
         }
-        pblock->vtx[0].vout[0].nValue = blockValue;
-
-<<<<<<< HEAD
-=======
+        txNew.vout[0].nValue = blockValue;
+
         // Compute final coinbase transaction.
-        txNew.vout[0].nValue = GetBlockValue(nHeight, nFees);
         txNew.vin[0].scriptSig = CScript() << nHeight << OP_0;
         pblock->vtx[0] = txNew;
->>>>>>> 4635a4c4
         pblocktemplate->vTxFees[0] = -nFees;
 
         // Fill in header
@@ -422,14 +399,9 @@
     }
     ++nExtraNonce;
     unsigned int nHeight = pindexPrev->nHeight+1; // Height first in coinbase required for block.version=2
-<<<<<<< HEAD
-    pblock->vtx[0].vin[0].scriptSig = (CScript() << nHeight << CScriptNum(nExtraNonce)) + COINBASE_FLAGS;
-    assert(pblock->vtx[0].vin[0].scriptSig.size() <= 100);
-=======
     CMutableTransaction txCoinbase(pblock->vtx[0]);
     txCoinbase.vin[0].scriptSig = (CScript() << nHeight << CScriptNum(nExtraNonce)) + COINBASE_FLAGS;
     assert(txCoinbase.vin[0].scriptSig.size() <= 100);
->>>>>>> 4635a4c4
 
     pblock->vtx[0] = txCoinbase;
     pblock->hashMerkleRoot = pblock->BuildMerkleTree();
@@ -443,44 +415,42 @@
 double dHashesPerSec = 0.0;
 int64_t nHPSTimerStart = 0;
 
-<<<<<<< HEAD
-=======
+// ***TODO*** ScanHash is not yet used in Dash
 //
 // ScanHash scans nonces looking for a hash with at least some zero bits.
 // The nonce is usually preserved between calls, but periodically or if the
 // nonce is 0xffff0000 or above, the block is rebuilt and nNonce starts over at
 // zero.
 //
-bool static ScanHash(const CBlockHeader *pblock, uint32_t& nNonce, uint256 *phash)
-{
-    // Write the first 76 bytes of the block header to a double-SHA256 state.
-    CHash256 hasher;
-    CDataStream ss(SER_NETWORK, PROTOCOL_VERSION);
-    ss << *pblock;
-    assert(ss.size() == 80);
-    hasher.Write((unsigned char*)&ss[0], 76);
-
-    while (true) {
-        nNonce++;
-
-        // Write the last 4 bytes of the block header (the nonce) to a copy of
-        // the double-SHA256 state, and compute the result.
-        CHash256(hasher).Write((unsigned char*)&nNonce, 4).Finalize((unsigned char*)phash);
-
-        // Return the nonce if the hash has at least some zero bits,
-        // caller will check if it has enough to reach the target
-        if (((uint16_t*)phash)[15] == 0)
-            return true;
-
-        // If nothing found after trying for a while, return -1
-        if ((nNonce & 0xffff) == 0)
-            return false;
-        if ((nNonce & 0xfff) == 0)
-            boost::this_thread::interruption_point();
-    }
-}
-
->>>>>>> 4635a4c4
+//bool static ScanHash(const CBlockHeader *pblock, uint32_t& nNonce, uint256 *phash)
+//{
+//    // Write the first 76 bytes of the block header to a double-SHA256 state.
+//    CHash256 hasher;
+//    CDataStream ss(SER_NETWORK, PROTOCOL_VERSION);
+//    ss << *pblock;
+//    assert(ss.size() == 80);
+//    hasher.Write((unsigned char*)&ss[0], 76);
+
+//    while (true) {
+//        nNonce++;
+
+//        // Write the last 4 bytes of the block header (the nonce) to a copy of
+//        // the double-SHA256 state, and compute the result.
+//        CHash256(hasher).Write((unsigned char*)&nNonce, 4).Finalize((unsigned char*)phash);
+
+//        // Return the nonce if the hash has at least some zero bits,
+//        // caller will check if it has enough to reach the target
+//        if (((uint16_t*)phash)[15] == 0)
+//            return true;
+
+//        // If nothing found after trying for a while, return -1
+//        if ((nNonce & 0xffff) == 0)
+//            return false;
+//        if ((nNonce & 0xfff) == 0)
+//            boost::this_thread::interruption_point();
+//    }
+//}
+
 CBlockTemplate* CreateNewBlockWithKey(CReserveKey& reservekey)
 {
     CPubKey pubkey;
@@ -493,66 +463,37 @@
 
 bool ProcessBlockFound(CBlock* pblock, CWallet& wallet, CReserveKey& reservekey)
 {
-<<<<<<< HEAD
-    uint256 hash = pblock->GetHash();
-    uint256 hashTarget = CBigNum().SetCompact(pblock->nBits).getuint256();
-
-    if (hash > hashTarget)
-        return false;
-
-    //// debug print
-    LogPrintf("DarkcoinMiner:\n");
-    LogPrintf("proof-of-work found  \n  hash: %s  \ntarget: %s\n", hash.GetHex(), hashTarget.GetHex());
-    pblock->print();
-=======
     LogPrintf("%s\n", pblock->ToString());
->>>>>>> 4635a4c4
     LogPrintf("generated %s\n", FormatMoney(pblock->vtx[0].vout[0].nValue));
 
     // Found a solution
     {
         LOCK(cs_main);
         if (pblock->hashPrevBlock != chainActive.Tip()->GetBlockHash())
-<<<<<<< HEAD
-            return error("DarkcoinMiner : generated block is stale");
-=======
-            return error("BitcoinMiner : generated block is stale");
-    }
->>>>>>> 4635a4c4
+            return error("DashMiner : generated block is stale");
+    }
 
     // Remove key from key pool
     reservekey.KeepKey();
 
-<<<<<<< HEAD
-        // Track how many getdata requests this block gets
-        {
-            LOCK(wallet.cs_wallet);
-            wallet.mapRequestCount[pblock->GetHash()] = 0;
-        }
-
-        // Process this block the same as if we had received it from another node
-        CValidationState state;
-        if (!ProcessBlock(state, NULL, pblock))
-            return error("DarkcoinMiner : ProcessBlock, block not accepted");
-=======
     // Track how many getdata requests this block gets
     {
         LOCK(wallet.cs_wallet);
         wallet.mapRequestCount[pblock->GetHash()] = 0;
->>>>>>> 4635a4c4
     }
 
     // Process this block the same as if we had received it from another node
     CValidationState state;
     if (!ProcessNewBlock(state, NULL, pblock))
-        return error("BitcoinMiner : ProcessNewBlock, block not accepted");
+        return error("DashMiner : ProcessNewBlock, block not accepted");
 
     return true;
 }
 
+// ***TODO*** that part changed in bitcoin, we are using a mix with old one here for now
 void static BitcoinMiner(CWallet *pwallet)
 {
-    LogPrintf("DarkcoinMiner started\n");
+    LogPrintf("DashMiner started\n");
     SetThreadPriority(THREAD_PRIORITY_LOWEST);
     RenameThread("dash-miner");
 
@@ -560,64 +501,6 @@
     CReserveKey reservekey(pwallet);
     unsigned int nExtraNonce = 0;
 
-<<<<<<< HEAD
-    try { while (true) {
-        if (Params().NetworkID() != CChainParams::REGTEST) {
-            // Busy-wait for the network to come online so we don't waste time mining
-            // on an obsolete chain. In regtest mode we expect to fly solo.
-            while (vNodes.empty())
-                MilliSleep(1000);
-        }
-
-        //
-        // Create new block
-        //
-        unsigned int nTransactionsUpdatedLast = mempool.GetTransactionsUpdated();
-        CBlockIndex* pindexPrev = chainActive.Tip();
-        if(!pindexPrev) break;
-
-        auto_ptr<CBlockTemplate> pblocktemplate(CreateNewBlockWithKey(reservekey));
-        if (!pblocktemplate.get())
-            return;
-        CBlock *pblock = &pblocktemplate->block;
-        IncrementExtraNonce(pblock, pindexPrev, nExtraNonce);
-
-
-        LogPrintf("Running DarkcoinMiner with %u transactions in block (%u bytes)\n", pblock->vtx.size(),
-               ::GetSerializeSize(*pblock, SER_NETWORK, PROTOCOL_VERSION));
-
-        //
-        // Pre-build hash buffers
-        //
-        char pmidstatebuf[32+16]; char* pmidstate = alignup<16>(pmidstatebuf);
-        char pdatabuf[128+16];    char* pdata     = alignup<16>(pdatabuf);
-        char phash1buf[64+16];    char* phash1    = alignup<16>(phash1buf);
-
-        FormatHashBuffers(pblock, pmidstate, pdata, phash1);
-
-        unsigned int& nBlockTime = *(unsigned int*)(pdata + 64 + 4);
-        unsigned int& nBlockBits = *(unsigned int*)(pdata + 64 + 8);
-
-        //
-        // Search
-        //
-        int64_t nStart = GetTime();
-        uint256 hashTarget = CBigNum().SetCompact(pblock->nBits).getuint256();
-        while (true)
-        {
-            unsigned int nHashesDone = 0;
-
-            uint256 hash;
-            while (true)
-            {
-                hash = pblock->GetHash();
-                if (hash <= hashTarget)
-                {
-                    // Found a solution
-                    SetThreadPriority(THREAD_PRIORITY_NORMAL);
-                    CheckWork(pblock, *pwallet, reservekey);
-                    SetThreadPriority(THREAD_PRIORITY_LOWEST);
-=======
     try {
         while (true) {
             if (Params().MiningRequiresPeers()) {
@@ -632,17 +515,18 @@
             //
             unsigned int nTransactionsUpdatedLast = mempool.GetTransactionsUpdated();
             CBlockIndex* pindexPrev = chainActive.Tip();
+            if(!pindexPrev) break;
 
             auto_ptr<CBlockTemplate> pblocktemplate(CreateNewBlockWithKey(reservekey));
             if (!pblocktemplate.get())
             {
-                LogPrintf("Error in BitcoinMiner: Keypool ran out, please call keypoolrefill before restarting the mining thread\n");
+                LogPrintf("Error in DashMiner: Keypool ran out, please call keypoolrefill before restarting the mining thread\n");
                 return;
             }
             CBlock *pblock = &pblocktemplate->block;
             IncrementExtraNonce(pblock, pindexPrev, nExtraNonce);
 
-            LogPrintf("Running BitcoinMiner with %u transactions in block (%u bytes)\n", pblock->vtx.size(),
+            LogPrintf("Running DashMiner with %u transactions in block (%u bytes)\n", pblock->vtx.size(),
                 ::GetSerializeSize(*pblock, SER_NETWORK, PROTOCOL_VERSION));
 
             //
@@ -650,45 +534,35 @@
             //
             int64_t nStart = GetTime();
             uint256 hashTarget = uint256().SetCompact(pblock->nBits);
-            uint256 hash;
-            uint32_t nNonce = 0;
-            uint32_t nOldNonce = 0;
-            while (true) {
-                bool fFound = ScanHash(pblock, nNonce, &hash);
-                uint32_t nHashesDone = nNonce - nOldNonce;
-                nOldNonce = nNonce;
-
-                // Check if something found
-                if (fFound)
+            while (true)
+            {
+                unsigned int nHashesDone = 0;
+
+                uint256 hash;
+                while (true)
                 {
+                    hash = pblock->GetHash();
                     if (hash <= hashTarget)
                     {
                         // Found a solution
-                        pblock->nNonce = nNonce;
-                        assert(hash == pblock->GetHash());
-
                         SetThreadPriority(THREAD_PRIORITY_NORMAL);
                         LogPrintf("BitcoinMiner:\n");
                         LogPrintf("proof-of-work found  \n  hash: %s  \ntarget: %s\n", hash.GetHex(), hashTarget.GetHex());
                         ProcessBlockFound(pblock, *pwallet, reservekey);
                         SetThreadPriority(THREAD_PRIORITY_LOWEST);
->>>>>>> 4635a4c4
-
-                        // In regression test mode, stop mining after a block is found.
+
+                        // In regression test mode, stop mining after a block is found. This
+                        // allows developers to controllably generate a block on demand.
                         if (Params().MineBlocksOnDemand())
                             throw boost::thread_interrupted();
 
                         break;
                     }
+                    pblock->nNonce += 1;
+                    nHashesDone += 1;
+                    if ((pblock->nNonce & 0xFF) == 0)
+                        break;
                 }
-<<<<<<< HEAD
-                pblock->nNonce += 1;
-                nHashesDone += 1;
-                if ((pblock->nNonce & 0xFF) == 0)
-                    break;
-            }
-=======
->>>>>>> 4635a4c4
 
                 // Meter hashes/sec
                 static int64_t nHashCounter;
@@ -719,33 +593,12 @@
                     }
                 }
 
-<<<<<<< HEAD
-            // Check for stop or if block needs to be rebuilt
-            boost::this_thread::interruption_point();
-            if (vNodes.empty() && Params().NetworkID() != CChainParams::REGTEST)
-                break;
-            if (pblock->nNonce >= 0xffff0000)
-                break;
-            if (mempool.GetTransactionsUpdated() != nTransactionsUpdatedLast && GetTime() - nStart > 60)
-                break;
-            if (pindexPrev != chainActive.Tip())
-                break;
-
-            // Update nTime every few seconds
-            UpdateTime(*pblock, pindexPrev);
-            nBlockTime = ByteReverse(pblock->nTime);
-            if (TestNet())
-            {
-                // Changing pblock->nTime can change work required on testnet:
-                nBlockBits = ByteReverse(pblock->nBits);
-                hashTarget = CBigNum().SetCompact(pblock->nBits).getuint256();
-=======
                 // Check for stop or if block needs to be rebuilt
                 boost::this_thread::interruption_point();
                 // Regtest mode doesn't require peers
                 if (vNodes.empty() && Params().MiningRequiresPeers())
                     break;
-                if (nNonce >= 0xffff0000)
+                if (pblock->nNonce >= 0xffff0000)
                     break;
                 if (mempool.GetTransactionsUpdated() != nTransactionsUpdatedLast && GetTime() - nStart > 60)
                     break;
@@ -759,13 +612,12 @@
                     // Changing pblock->nTime can change work required on testnet:
                     hashTarget.SetCompact(pblock->nBits);
                 }
->>>>>>> 4635a4c4
             }
         }
     }
     catch (boost::thread_interrupted)
     {
-        LogPrintf("DarkcoinMiner terminated\n");
+        LogPrintf("DashMiner terminated\n");
         throw;
     }
 }
