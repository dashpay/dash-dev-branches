// Copyright (c) 2009-2010 Satoshi Nakamoto
// Copyright (c) 2009-2015 The Bitcoin Core developers
// Copyright (c) 2014-2017 The Dash Core developers
// Distributed under the MIT software license, see the accompanying
// file COPYING or http://www.opensource.org/licenses/mit-license.php.

#if defined(HAVE_CONFIG_H)
#include "config/dash-config.h"
#endif

#include "init.h"

#include "addrman.h"
#include "amount.h"
#include "base58.h"
#include "chain.h"
#include "chainparams.h"
#include "checkpoints.h"
#include "compat/sanity.h"
#include "consensus/validation.h"
#include "httpserver.h"
#include "httprpc.h"
#include "key.h"
#include "validation.h"
#include "miner.h"
#include "netbase.h"
#include "net.h"
#include "netfulfilledman.h"
#include "net_processing.h"
#include "policy/policy.h"
#include "rpc/server.h"
#include "rpc/register.h"
#include "script/standard.h"
#include "script/sigcache.h"
#include "scheduler.h"
#include "timedata.h"
#include "txdb.h"
#include "txmempool.h"
#include "torcontrol.h"
#include "ui_interface.h"
#include "util.h"
#include "utilmoneystr.h"
#include "validationinterface.h"
#ifdef ENABLE_WALLET
#include "wallet/wallet.h"
#endif

#include "activemasternode.h"
#include "dsnotificationinterface.h"
#include "flat-database.h"
#include "governance.h"
#include "instantx.h"
#ifdef ENABLE_WALLET
#include "keepass.h"
#endif
#include "masternode-payments.h"
#include "masternode-sync.h"
#include "masternodeman.h"
#include "masternodeconfig.h"
#include "messagesigner.h"
#include "netfulfilledman.h"
#ifdef ENABLE_WALLET
#include "privatesend-client.h"
#endif // ENABLE_WALLET
#include "privatesend-server.h"
#include "spork.h"
<<<<<<< HEAD
#include "evo/users.h"
=======
#include "warnings.h"
>>>>>>> 6825b347

#include <stdint.h>
#include <stdio.h>
#include <memory>

#ifndef WIN32
#include <signal.h>
#endif

#include <boost/algorithm/string/classification.hpp>
#include <boost/algorithm/string/predicate.hpp>
#include <boost/algorithm/string/replace.hpp>
#include <boost/algorithm/string/split.hpp>
#include <boost/bind.hpp>
#include <boost/filesystem.hpp>
#include <boost/function.hpp>
#include <boost/interprocess/sync/file_lock.hpp>
#include <boost/thread.hpp>
#include <openssl/crypto.h>

#if ENABLE_ZMQ
#include "zmq/zmqnotificationinterface.h"
#endif

extern void ThreadSendAlert(CConnman& connman);

bool fFeeEstimatesInitialized = false;
bool fRestartRequested = false;  // true: restart false: shutdown
static const bool DEFAULT_PROXYRANDOMIZE = true;
static const bool DEFAULT_REST_ENABLE = false;
static const bool DEFAULT_DISABLE_SAFEMODE = false;
static const bool DEFAULT_STOPAFTERBLOCKIMPORT = false;


std::unique_ptr<CConnman> g_connman;
std::unique_ptr<PeerLogicValidation> peerLogic;

#if ENABLE_ZMQ
static CZMQNotificationInterface* pzmqNotificationInterface = NULL;
#endif

static CDSNotificationInterface* pdsNotificationInterface = NULL;

#ifdef WIN32
// Win32 LevelDB doesn't use filedescriptors, and the ones used for
// accessing block files don't count towards the fd_set size limit
// anyway.
#define MIN_CORE_FILEDESCRIPTORS 0
#else
#define MIN_CORE_FILEDESCRIPTORS 150
#endif

/** Used to pass flags to the Bind() function */
enum BindFlags {
    BF_NONE         = 0,
    BF_EXPLICIT     = (1U << 0),
    BF_REPORT_ERROR = (1U << 1),
    BF_WHITELIST    = (1U << 2),
};

static const char* FEE_ESTIMATES_FILENAME="fee_estimates.dat";

//////////////////////////////////////////////////////////////////////////////
//
// Shutdown
//

//
// Thread management and startup/shutdown:
//
// The network-processing threads are all part of a thread group
// created by AppInit() or the Qt main() function.
//
// A clean exit happens when StartShutdown() or the SIGTERM
// signal handler sets fRequestShutdown, which triggers
// the DetectShutdownThread(), which interrupts the main thread group.
// DetectShutdownThread() then exits, which causes AppInit() to
// continue (it .joins the shutdown thread).
// Shutdown() is then
// called to clean up database connections, and stop other
// threads that should only be stopped after the main network-processing
// threads have exited.
//
// Note that if running -daemon the parent process returns from AppInit2
// before adding any threads to the threadGroup, so .join_all() returns
// immediately and the parent exits from main().
//
// Shutdown for Qt is very similar, only it uses a QTimer to detect
// fRequestShutdown getting set, and then does the normal Qt
// shutdown thing.
//

std::atomic<bool> fRequestShutdown(false);
std::atomic<bool> fDumpMempoolLater(false);

void StartShutdown()
{
    fRequestShutdown = true;
}
bool ShutdownRequested()
{
    return fRequestShutdown || fRestartRequested;
}

/**
 * This is a minimally invasive approach to shutdown on LevelDB read errors from the
 * chainstate, while keeping user interface out of the common library, which is shared
 * between bitcoind, and bitcoin-qt and non-server tools.
*/
class CCoinsViewErrorCatcher : public CCoinsViewBacked
{
public:
    CCoinsViewErrorCatcher(CCoinsView* view) : CCoinsViewBacked(view) {}
    bool GetCoin(const COutPoint &outpoint, Coin &coin) const override {
        try {
            return CCoinsViewBacked::GetCoin(outpoint, coin);
        } catch(const std::runtime_error& e) {
            uiInterface.ThreadSafeMessageBox(_("Error reading from database, shutting down."), "", CClientUIInterface::MSG_ERROR);
            LogPrintf("Error reading from database: %s\n", e.what());
            // Starting the shutdown sequence and returning false to the caller would be
            // interpreted as 'entry not found' (as opposed to unable to read data), and
            // could lead to invalid interpretation. Just exit immediately, as we can't
            // continue anyway, and all writes should be atomic.
            abort();
        }
    }
    // Writes do not need similar protection, as failure to write is handled by the caller.
};

static CCoinsViewErrorCatcher *pcoinscatcher = NULL;
static std::unique_ptr<ECCVerifyHandle> globalVerifyHandle;

void Interrupt(boost::thread_group& threadGroup)
{
    InterruptHTTPServer();
    InterruptHTTPRPC();
    InterruptRPC();
    InterruptREST();
    InterruptTorControl();
    if (g_connman)
        g_connman->Interrupt();
    threadGroup.interrupt_all();
}

/** Preparing steps before shutting down or restarting the wallet */
void PrepareShutdown()
{
    fRequestShutdown = true; // Needed when we shutdown the wallet
    fRestartRequested = true; // Needed when we restart the wallet
    LogPrintf("%s: In progress...\n", __func__);
    static CCriticalSection cs_Shutdown;
    TRY_LOCK(cs_Shutdown, lockShutdown);
    if (!lockShutdown)
        return;

    /// Note: Shutdown() must be able to handle cases in which AppInit2() failed part of the way,
    /// for example if the data directory was found to be locked.
    /// Be sure that anything that writes files or flushes caches only does this if the respective
    /// module was initialized.
    RenameThread("dash-shutoff");
    mempool.AddTransactionsUpdated(1);
    StopHTTPRPC();
    StopREST();
    StopRPC();
    StopHTTPServer();
#ifdef ENABLE_WALLET
    if (pwalletMain)
        pwalletMain->Flush(false);
#endif
    MapPort(false);
    UnregisterValidationInterface(peerLogic.get());
    peerLogic.reset();
    g_connman.reset();

    // STORE DATA CACHES INTO SERIALIZED DAT FILES
    CFlatDB<CMasternodeMan> flatdb1("mncache.dat", "magicMasternodeCache");
    flatdb1.Dump(mnodeman);
    CFlatDB<CMasternodePayments> flatdb2("mnpayments.dat", "magicMasternodePaymentsCache");
    flatdb2.Dump(mnpayments);
    CFlatDB<CGovernanceManager> flatdb3("governance.dat", "magicGovernanceCache");
    flatdb3.Dump(governance);
    CFlatDB<CNetFulfilledRequestManager> flatdb4("netfulfilled.dat", "magicFulfilledCache");
    flatdb4.Dump(netfulfilledman);

    UnregisterNodeSignals(GetNodeSignals());
    if (fDumpMempoolLater)
        DumpMempool();

    if (fFeeEstimatesInitialized)
    {
        boost::filesystem::path est_path = GetDataDir() / FEE_ESTIMATES_FILENAME;
        CAutoFile est_fileout(fopen(est_path.string().c_str(), "wb"), SER_DISK, CLIENT_VERSION);
        if (!est_fileout.IsNull())
            mempool.WriteFeeEstimates(est_fileout);
        else
            LogPrintf("%s: Failed to write fee estimates to %s\n", __func__, est_path.string());
        fFeeEstimatesInitialized = false;
    }

    {
        LOCK(cs_main);
        if (pcoinsTip != NULL) {
            FlushStateToDisk();
        }
        delete pcoinsTip;
        pcoinsTip = NULL;
        delete pcoinscatcher;
        pcoinscatcher = NULL;
        delete pcoinsdbview;
        pcoinsdbview = NULL;
        delete pblocktree;
        pblocktree = NULL;
    }
#ifdef ENABLE_WALLET
    if (pwalletMain)
        pwalletMain->Flush(true);
#endif

#if ENABLE_ZMQ
    if (pzmqNotificationInterface) {
        UnregisterValidationInterface(pzmqNotificationInterface);
        delete pzmqNotificationInterface;
        pzmqNotificationInterface = NULL;
    }
#endif

    if (pdsNotificationInterface) {
        UnregisterValidationInterface(pdsNotificationInterface);
        delete pdsNotificationInterface;
        pdsNotificationInterface = NULL;
    }

#ifndef WIN32
    try {
        boost::filesystem::remove(GetPidFile());
    } catch (const boost::filesystem::filesystem_error& e) {
        LogPrintf("%s: Unable to remove pidfile: %s\n", __func__, e.what());
    }
#endif
    UnregisterAllValidationInterfaces();
}

/**
* Shutdown is split into 2 parts:
* Part 1: shut down everything but the main wallet instance (done in PrepareShutdown() )
* Part 2: delete wallet instance
*
* In case of a restart PrepareShutdown() was already called before, but this method here gets
* called implicitly when the parent object is deleted. In this case we have to skip the
* PrepareShutdown() part because it was already executed and just delete the wallet instance.
*/
void Shutdown()
{
    // Shutdown part 1: prepare shutdown
    if(!fRestartRequested){
        PrepareShutdown();
    }
   // Shutdown part 2: Stop TOR thread and delete wallet instance
    StopTorControl();
#ifdef ENABLE_WALLET
    delete pwalletMain;
    pwalletMain = NULL;
#endif
    globalVerifyHandle.reset();
    ECC_Stop();
    LogPrintf("%s: done\n", __func__);
}

/**
 * Signal handlers are very limited in what they are allowed to do, so:
 */
void HandleSIGTERM(int)
{
    fRequestShutdown = true;
}

void HandleSIGHUP(int)
{
    fReopenDebugLog = true;
}

bool static Bind(CConnman& connman, const CService &addr, unsigned int flags) {
    if (!(flags & BF_EXPLICIT) && IsLimited(addr))
        return false;
    std::string strError;
    if (!connman.BindListenPort(addr, strError, (flags & BF_WHITELIST) != 0)) {
        if (flags & BF_REPORT_ERROR)
            return InitError(strError);
        return false;
    }
    return true;
}
void OnRPCStarted()
{
    uiInterface.NotifyBlockTip.connect(&RPCNotifyBlockChange);
}

void OnRPCStopped()
{
    uiInterface.NotifyBlockTip.disconnect(&RPCNotifyBlockChange);
    RPCNotifyBlockChange(false, nullptr);
    cvBlockChange.notify_all();
    LogPrint("rpc", "RPC stopped.\n");
}

void OnRPCPreCommand(const CRPCCommand& cmd)
{
    // Observe safe mode
    std::string strWarning = GetWarnings("rpc");
    if (strWarning != "" && !GetBoolArg("-disablesafemode", DEFAULT_DISABLE_SAFEMODE) &&
        !cmd.okSafeMode)
        throw JSONRPCError(RPC_FORBIDDEN_BY_SAFE_MODE, std::string("Safe mode: ") + strWarning);
}

std::string HelpMessage(HelpMessageMode mode)
{
    const bool showDebug = GetBoolArg("-help-debug", false);

    // When adding new options to the categories, please keep and ensure alphabetical ordering.
    // Do not translate _(...) -help-debug options, Many technical terms, and only a very small audience, so is unnecessary stress to translators.
    std::string strUsage = HelpMessageGroup(_("Options:"));
    strUsage += HelpMessageOpt("-?", _("Print this help message and exit"));
    strUsage += HelpMessageOpt("-version", _("Print version and exit"));
    strUsage += HelpMessageOpt("-alerts", strprintf(_("Receive and display P2P network alerts (default: %u)"), DEFAULT_ALERTS));
    strUsage += HelpMessageOpt("-alertnotify=<cmd>", _("Execute command when a relevant alert is received or we see a really long fork (%s in cmd is replaced by message)"));
    strUsage += HelpMessageOpt("-blocknotify=<cmd>", _("Execute command when the best block changes (%s in cmd is replaced by block hash)"));
    if (showDebug)
        strUsage += HelpMessageOpt("-blocksonly", strprintf(_("Whether to operate in a blocks only mode (default: %u)"), DEFAULT_BLOCKSONLY));
    strUsage +=HelpMessageOpt("-assumevalid=<hex>", strprintf(_("If this block is in the chain assume that it and its ancestors are valid and potentially skip their script verification (0 to verify all, default: %s, testnet: %s)"), Params(CBaseChainParams::MAIN).GetConsensus().defaultAssumeValid.GetHex(), Params(CBaseChainParams::TESTNET).GetConsensus().defaultAssumeValid.GetHex()));
    strUsage += HelpMessageOpt("-conf=<file>", strprintf(_("Specify configuration file (default: %s)"), BITCOIN_CONF_FILENAME));
    if (mode == HMM_BITCOIND)
    {
#if HAVE_DECL_DAEMON
        strUsage += HelpMessageOpt("-daemon", _("Run in the background as a daemon and accept commands"));
#endif
    }
    strUsage += HelpMessageOpt("-datadir=<dir>", _("Specify data directory"));
    strUsage += HelpMessageOpt("-dbcache=<n>", strprintf(_("Set database cache size in megabytes (%d to %d, default: %d)"), nMinDbCache, nMaxDbCache, nDefaultDbCache));
    if (showDebug)
        strUsage += HelpMessageOpt("-feefilter", strprintf("Tell other nodes to filter invs to us by our mempool min fee (default: %u)", DEFAULT_FEEFILTER));
    strUsage += HelpMessageOpt("-loadblock=<file>", _("Imports blocks from external blk000??.dat file on startup"));
    strUsage += HelpMessageOpt("-maxorphantx=<n>", strprintf(_("Keep at most <n> unconnectable transactions in memory (default: %u)"), DEFAULT_MAX_ORPHAN_TRANSACTIONS));
    strUsage += HelpMessageOpt("-maxmempool=<n>", strprintf(_("Keep the transaction memory pool below <n> megabytes (default: %u)"), DEFAULT_MAX_MEMPOOL_SIZE));
    strUsage += HelpMessageOpt("-mempoolexpiry=<n>", strprintf(_("Do not keep transactions in the mempool longer than <n> hours (default: %u)"), DEFAULT_MEMPOOL_EXPIRY));
    strUsage += HelpMessageOpt("-par=<n>", strprintf(_("Set the number of script verification threads (%u to %d, 0 = auto, <0 = leave that many cores free, default: %d)"),
        -GetNumCores(), MAX_SCRIPTCHECK_THREADS, DEFAULT_SCRIPTCHECK_THREADS));
#ifndef WIN32
    strUsage += HelpMessageOpt("-pid=<file>", strprintf(_("Specify pid file (default: %s)"), BITCOIN_PID_FILENAME));
#endif
    strUsage += HelpMessageOpt("-prune=<n>", strprintf(_("Reduce storage requirements by enabling pruning (deleting) of old blocks. This allows the pruneblockchain RPC to be called to delete specific blocks, and enables automatic pruning of old blocks if a target size in MiB is provided. This mode is incompatible with -txindex and -rescan. "
            "Warning: Reverting this setting requires re-downloading the entire blockchain. "
            "(default: 0 = disable pruning blocks, 1 = allow manual pruning via RPC, >%u = automatically prune block files to stay under the specified target size in MiB)"), MIN_DISK_SPACE_FOR_BLOCK_FILES / 1024 / 1024));
    strUsage += HelpMessageOpt("-reindex-chainstate", _("Rebuild chain state from the currently indexed blocks"));
    strUsage += HelpMessageOpt("-reindex", _("Rebuild chain state and block index from the blk*.dat files on disk"));
#ifndef WIN32
    strUsage += HelpMessageOpt("-sysperms", _("Create new files with system default permissions, instead of umask 077 (only effective with disabled wallet functionality)"));
#endif
    strUsage += HelpMessageOpt("-txindex", strprintf(_("Maintain a full transaction index, used by the getrawtransaction rpc call (default: %u)"), DEFAULT_TXINDEX));

    strUsage += HelpMessageOpt("-addressindex", strprintf(_("Maintain a full address index, used to query for the balance, txids and unspent outputs for addresses (default: %u)"), DEFAULT_ADDRESSINDEX));
    strUsage += HelpMessageOpt("-timestampindex", strprintf(_("Maintain a timestamp index for block hashes, used to query blocks hashes by a range of timestamps (default: %u)"), DEFAULT_TIMESTAMPINDEX));
    strUsage += HelpMessageOpt("-spentindex", strprintf(_("Maintain a full spent index, used to query the spending txid and input index for an outpoint (default: %u)"), DEFAULT_SPENTINDEX));

    strUsage += HelpMessageGroup(_("Connection options:"));
    strUsage += HelpMessageOpt("-addnode=<ip>", _("Add a node to connect to and attempt to keep the connection open"));
    strUsage += HelpMessageOpt("-allowprivatenet", strprintf(_("Allow RFC1918 addresses to be relayed and connected to (default: %u)"), DEFAULT_ALLOWPRIVATENET));
    strUsage += HelpMessageOpt("-banscore=<n>", strprintf(_("Threshold for disconnecting misbehaving peers (default: %u)"), DEFAULT_BANSCORE_THRESHOLD));
    strUsage += HelpMessageOpt("-bantime=<n>", strprintf(_("Number of seconds to keep misbehaving peers from reconnecting (default: %u)"), DEFAULT_MISBEHAVING_BANTIME));
    strUsage += HelpMessageOpt("-bind=<addr>", _("Bind to given address and always listen on it. Use [host]:port notation for IPv6"));
    strUsage += HelpMessageOpt("-connect=<ip>", _("Connect only to the specified node(s); -noconnect or -connect=0 alone to disable automatic connections"));
    strUsage += HelpMessageOpt("-discover", _("Discover own IP addresses (default: 1 when listening and no -externalip or -proxy)"));
    strUsage += HelpMessageOpt("-dns", _("Allow DNS lookups for -addnode, -seednode and -connect") + " " + strprintf(_("(default: %u)"), DEFAULT_NAME_LOOKUP));
    strUsage += HelpMessageOpt("-dnsseed", _("Query for peer addresses via DNS lookup, if low on addresses (default: 1 unless -connect/-noconnect)"));
    strUsage += HelpMessageOpt("-externalip=<ip>", _("Specify your own public address"));
    strUsage += HelpMessageOpt("-forcednsseed", strprintf(_("Always query for peer addresses via DNS lookup (default: %u)"), DEFAULT_FORCEDNSSEED));
    strUsage += HelpMessageOpt("-listen", _("Accept connections from outside (default: 1 if no -proxy or -connect/-noconnect)"));
    strUsage += HelpMessageOpt("-listenonion", strprintf(_("Automatically create Tor hidden service (default: %d)"), DEFAULT_LISTEN_ONION));
    strUsage += HelpMessageOpt("-maxconnections=<n>", strprintf(_("Maintain at most <n> connections to peers (temporary service connections excluded) (default: %u)"), DEFAULT_MAX_PEER_CONNECTIONS));
    strUsage += HelpMessageOpt("-maxreceivebuffer=<n>", strprintf(_("Maximum per-connection receive buffer, <n>*1000 bytes (default: %u)"), DEFAULT_MAXRECEIVEBUFFER));
    strUsage += HelpMessageOpt("-maxsendbuffer=<n>", strprintf(_("Maximum per-connection send buffer, <n>*1000 bytes (default: %u)"), DEFAULT_MAXSENDBUFFER));
    strUsage += HelpMessageOpt("-maxtimeadjustment", strprintf(_("Maximum allowed median peer time offset adjustment. Local perspective of time may be influenced by peers forward or backward by this amount. (default: %u seconds)"), DEFAULT_MAX_TIME_ADJUSTMENT));
    strUsage += HelpMessageOpt("-onion=<ip:port>", strprintf(_("Use separate SOCKS5 proxy to reach peers via Tor hidden services (default: %s)"), "-proxy"));
    strUsage += HelpMessageOpt("-onlynet=<net>", _("Only connect to nodes in network <net> (ipv4, ipv6 or onion)"));
    strUsage += HelpMessageOpt("-permitbaremultisig", strprintf(_("Relay non-P2SH multisig (default: %u)"), DEFAULT_PERMIT_BAREMULTISIG));
    strUsage += HelpMessageOpt("-peerbloomfilters", strprintf(_("Support filtering of blocks and transaction with bloom filters (default: %u)"), DEFAULT_PEERBLOOMFILTERS));
    strUsage += HelpMessageOpt("-port=<port>", strprintf(_("Listen for connections on <port> (default: %u or testnet: %u)"), Params(CBaseChainParams::MAIN).GetDefaultPort(), Params(CBaseChainParams::TESTNET).GetDefaultPort()));
    strUsage += HelpMessageOpt("-proxy=<ip:port>", _("Connect through SOCKS5 proxy"));
    strUsage += HelpMessageOpt("-proxyrandomize", strprintf(_("Randomize credentials for every proxy connection. This enables Tor stream isolation (default: %u)"), DEFAULT_PROXYRANDOMIZE));
    strUsage += HelpMessageOpt("-seednode=<ip>", _("Connect to a node to retrieve peer addresses, and disconnect"));
    strUsage += HelpMessageOpt("-timeout=<n>", strprintf(_("Specify connection timeout in milliseconds (minimum: 1, default: %d)"), DEFAULT_CONNECT_TIMEOUT));
    strUsage += HelpMessageOpt("-torcontrol=<ip>:<port>", strprintf(_("Tor control port to use if onion listening enabled (default: %s)"), DEFAULT_TOR_CONTROL));
    strUsage += HelpMessageOpt("-torpassword=<pass>", _("Tor control port password (default: empty)"));
#ifdef USE_UPNP
#if USE_UPNP
    strUsage += HelpMessageOpt("-upnp", _("Use UPnP to map the listening port (default: 1 when listening and no -proxy)"));
#else
    strUsage += HelpMessageOpt("-upnp", strprintf(_("Use UPnP to map the listening port (default: %u)"), 0));
#endif
#endif
    strUsage += HelpMessageOpt("-whitebind=<addr>", _("Bind to given address and whitelist peers connecting to it. Use [host]:port notation for IPv6"));
    strUsage += HelpMessageOpt("-whitelist=<IP address or network>", _("Whitelist peers connecting from the given IP address (e.g. 1.2.3.4) or CIDR notated network (e.g. 1.2.3.0/24). Can be specified multiple times.") +
        " " + _("Whitelisted peers cannot be DoS banned and their transactions are always relayed, even if they are already in the mempool, useful e.g. for a gateway"));
    strUsage += HelpMessageOpt("-whitelistrelay", strprintf(_("Accept relayed transactions received from whitelisted peers even when not relaying transactions (default: %d)"), DEFAULT_WHITELISTRELAY));
    strUsage += HelpMessageOpt("-whitelistforcerelay", strprintf(_("Force relay of transactions from whitelisted peers even if they violate local relay policy (default: %d)"), DEFAULT_WHITELISTFORCERELAY));
    strUsage += HelpMessageOpt("-maxuploadtarget=<n>", strprintf(_("Tries to keep outbound traffic under the given target (in MiB per 24h), 0 = no limit (default: %d)"), DEFAULT_MAX_UPLOAD_TARGET));

#ifdef ENABLE_WALLET
    strUsage += CWallet::GetWalletHelpString(showDebug);
    if (mode == HMM_BITCOIN_QT)
        strUsage += HelpMessageOpt("-windowtitle=<name>", _("Wallet window title"));
#endif

#if ENABLE_ZMQ
    strUsage += HelpMessageGroup(_("ZeroMQ notification options:"));
    strUsage += HelpMessageOpt("-zmqpubhashblock=<address>", _("Enable publish hash block in <address>"));
    strUsage += HelpMessageOpt("-zmqpubhashtx=<address>", _("Enable publish hash transaction in <address>"));
    strUsage += HelpMessageOpt("-zmqpubhashtxlock=<address>", _("Enable publish hash transaction (locked via InstantSend) in <address>"));
    strUsage += HelpMessageOpt("-zmqpubrawblock=<address>", _("Enable publish raw block in <address>"));
    strUsage += HelpMessageOpt("-zmqpubrawtx=<address>", _("Enable publish raw transaction in <address>"));
    strUsage += HelpMessageOpt("-zmqpubrawtxlock=<address>", _("Enable publish raw transaction (locked via InstantSend) in <address>"));
#endif

    strUsage += HelpMessageGroup(_("Debugging/Testing options:"));
    strUsage += HelpMessageOpt("-uacomment=<cmt>", _("Append comment to the user agent string"));
    if (showDebug)
    {
        strUsage += HelpMessageOpt("-checkblocks=<n>", strprintf(_("How many blocks to check at startup (default: %u, 0 = all)"), DEFAULT_CHECKBLOCKS));
        strUsage += HelpMessageOpt("-checklevel=<n>", strprintf(_("How thorough the block verification of -checkblocks is (0-4, default: %u)"), DEFAULT_CHECKLEVEL));
        strUsage += HelpMessageOpt("-checkblockindex", strprintf("Do a full consistency check for mapBlockIndex, setBlockIndexCandidates, chainActive and mapBlocksUnlinked occasionally. Also sets -checkmempool (default: %u)", Params(CBaseChainParams::MAIN).DefaultConsistencyChecks()));
        strUsage += HelpMessageOpt("-checkmempool=<n>", strprintf("Run checks every <n> transactions (default: %u)", Params(CBaseChainParams::MAIN).DefaultConsistencyChecks()));
        strUsage += HelpMessageOpt("-checkpoints", strprintf("Disable expensive verification for known chain history (default: %u)", DEFAULT_CHECKPOINTS_ENABLED));
        strUsage += HelpMessageOpt("-disablesafemode", strprintf("Disable safemode, override a real safe mode event (default: %u)", DEFAULT_DISABLE_SAFEMODE));
        strUsage += HelpMessageOpt("-testsafemode", strprintf("Force safe mode (default: %u)", DEFAULT_TESTSAFEMODE));
        strUsage += HelpMessageOpt("-dropmessagestest=<n>", "Randomly drop 1 of every <n> network messages");
        strUsage += HelpMessageOpt("-fuzzmessagestest=<n>", "Randomly fuzz 1 of every <n> network messages");
        strUsage += HelpMessageOpt("-stopafterblockimport", strprintf("Stop running after importing blocks from disk (default: %u)", DEFAULT_STOPAFTERBLOCKIMPORT));
        strUsage += HelpMessageOpt("-limitancestorcount=<n>", strprintf("Do not accept transactions if number of in-mempool ancestors is <n> or more (default: %u)", DEFAULT_ANCESTOR_LIMIT));
        strUsage += HelpMessageOpt("-limitancestorsize=<n>", strprintf("Do not accept transactions whose size with all in-mempool ancestors exceeds <n> kilobytes (default: %u)", DEFAULT_ANCESTOR_SIZE_LIMIT));
        strUsage += HelpMessageOpt("-limitdescendantcount=<n>", strprintf("Do not accept transactions if any ancestor would have <n> or more in-mempool descendants (default: %u)", DEFAULT_DESCENDANT_LIMIT));
        strUsage += HelpMessageOpt("-limitdescendantsize=<n>", strprintf("Do not accept transactions if any ancestor would have more than <n> kilobytes of in-mempool descendants (default: %u).", DEFAULT_DESCENDANT_SIZE_LIMIT));
        strUsage += HelpMessageOpt("-bip9params=deployment:start:end", "Use given start/end times for specified BIP9 deployment (regtest-only)");
    }
    std::string debugCategories = "addrman, alert, bench, coindb, db, http, leveldb, libevent, lock, mempool, mempoolrej, net, proxy, prune, rand, reindex, rpc, selectcoins, tor, zmq, "
                                  "dash (or specifically: gobject, instantsend, keepass, masternode, mnpayments, mnsync, privatesend, spork)"; // Don't translate these and qt below
    if (mode == HMM_BITCOIN_QT)
        debugCategories += ", qt";
    strUsage += HelpMessageOpt("-debug=<category>", strprintf(_("Output debugging information (default: %u, supplying <category> is optional)"), 0) + ". " +
        _("If <category> is not supplied or if <category> = 1, output all debugging information.") + _("<category> can be:") + " " + debugCategories + ".");
    if (showDebug)
        strUsage += HelpMessageOpt("-nodebug", "Turn off debugging messages, same as -debug=0");
    strUsage += HelpMessageOpt("-help-debug", _("Show all debugging options (usage: --help -help-debug)"));
    strUsage += HelpMessageOpt("-logips", strprintf(_("Include IP addresses in debug output (default: %u)"), DEFAULT_LOGIPS));
    strUsage += HelpMessageOpt("-logtimestamps", strprintf(_("Prepend debug output with timestamp (default: %u)"), DEFAULT_LOGTIMESTAMPS));
    if (showDebug)
    {
        strUsage += HelpMessageOpt("-logtimemicros", strprintf("Add microsecond precision to debug timestamps (default: %u)", DEFAULT_LOGTIMEMICROS));
        strUsage += HelpMessageOpt("-logthreadnames", strprintf("Add thread names to debug messages (default: %u)", DEFAULT_LOGTHREADNAMES));
        strUsage += HelpMessageOpt("-mocktime=<n>", "Replace actual time with <n> seconds since epoch (default: 0)");
        strUsage += HelpMessageOpt("-limitfreerelay=<n>", strprintf("Continuously rate-limit free transactions to <n>*1000 bytes per minute (default: %u)", DEFAULT_LIMITFREERELAY));
        strUsage += HelpMessageOpt("-relaypriority", strprintf("Require high priority for relaying free or low-fee transactions (default: %u)", DEFAULT_RELAYPRIORITY));
        strUsage += HelpMessageOpt("-maxsigcachesize=<n>", strprintf("Limit size of signature cache to <n> MiB (default: %u)", DEFAULT_MAX_SIG_CACHE_SIZE));
        strUsage += HelpMessageOpt("-maxtipage=<n>", strprintf("Maximum tip age in seconds to consider node in initial block download (default: %u)", DEFAULT_MAX_TIP_AGE));
    }
    strUsage += HelpMessageOpt("-minrelaytxfee=<amt>", strprintf(_("Fees (in %s/kB) smaller than this are considered zero fee for relaying, mining and transaction creation (default: %s)"),
        CURRENCY_UNIT, FormatMoney(DEFAULT_MIN_RELAY_TX_FEE)));
    strUsage += HelpMessageOpt("-maxtxfee=<amt>", strprintf(_("Maximum total fees (in %s) to use in a single wallet transaction or raw transaction; setting this too low may abort large transactions (default: %s)"),
        CURRENCY_UNIT, FormatMoney(DEFAULT_TRANSACTION_MAXFEE)));
    strUsage += HelpMessageOpt("-printtoconsole", _("Send trace/debug info to console instead of debug.log file"));
    strUsage += HelpMessageOpt("-printtodebuglog", strprintf(_("Send trace/debug info to debug.log file (default: %u)"), 1));
    if (showDebug)
    {
        strUsage += HelpMessageOpt("-printpriority", strprintf("Log transaction priority and fee per kB when mining blocks (default: %u)", DEFAULT_PRINTPRIORITY));
    }
    strUsage += HelpMessageOpt("-shrinkdebugfile", _("Shrink debug.log file on client startup (default: 1 when no -debug)"));
    AppendParamsHelpMessages(strUsage, showDebug);
    strUsage += HelpMessageOpt("-litemode=<n>", strprintf(_("Disable all Dash specific functionality (Masternodes, PrivateSend, InstantSend, Governance) (0-1, default: %u)"), 0));

    strUsage += HelpMessageGroup(_("Masternode options:"));
    strUsage += HelpMessageOpt("-masternode=<n>", strprintf(_("Enable the client to act as a masternode (0-1, default: %u)"), 0));
    strUsage += HelpMessageOpt("-mnconf=<file>", strprintf(_("Specify masternode configuration file (default: %s)"), "masternode.conf"));
    strUsage += HelpMessageOpt("-mnconflock=<n>", strprintf(_("Lock masternodes from masternode configuration file (default: %u)"), 1));
    strUsage += HelpMessageOpt("-masternodeprivkey=<n>", _("Set the masternode private key"));

#ifdef ENABLE_WALLET
    strUsage += HelpMessageGroup(_("PrivateSend options:"));
    strUsage += HelpMessageOpt("-enableprivatesend=<n>", strprintf(_("Enable use of automated PrivateSend for funds stored in this wallet (0-1, default: %u)"), 0));
    strUsage += HelpMessageOpt("-privatesendmultisession=<n>", strprintf(_("Enable multiple PrivateSend mixing sessions per block, experimental (0-1, default: %u)"), DEFAULT_PRIVATESEND_MULTISESSION));
    strUsage += HelpMessageOpt("-privatesendrounds=<n>", strprintf(_("Use N separate masternodes for each denominated input to mix funds (2-16, default: %u)"), DEFAULT_PRIVATESEND_ROUNDS));
    strUsage += HelpMessageOpt("-privatesendamount=<n>", strprintf(_("Keep N DASH anonymized (default: %u)"), DEFAULT_PRIVATESEND_AMOUNT));
    strUsage += HelpMessageOpt("-liquidityprovider=<n>", strprintf(_("Provide liquidity to PrivateSend by infrequently mixing coins on a continual basis (0-100, default: %u, 1=very frequent, high fees, 100=very infrequent, low fees)"), DEFAULT_PRIVATESEND_LIQUIDITY));
#endif // ENABLE_WALLET

    strUsage += HelpMessageGroup(_("InstantSend options:"));
    strUsage += HelpMessageOpt("-enableinstantsend=<n>", strprintf(_("Enable InstantSend, show confirmations for locked transactions (0-1, default: %u)"), 1));
    strUsage += HelpMessageOpt("-instantsenddepth=<n>", strprintf(_("Show N confirmations for a successfully locked transaction (0-9999, default: %u)"), DEFAULT_INSTANTSEND_DEPTH));
    strUsage += HelpMessageOpt("-instantsendnotify=<cmd>", _("Execute command when a wallet InstantSend transaction is successfully locked (%s in cmd is replaced by TxID)"));


    strUsage += HelpMessageGroup(_("Node relay options:"));
    if (showDebug) {
        strUsage += HelpMessageOpt("-acceptnonstdtxn", strprintf("Relay and mine \"non-standard\" transactions (%sdefault: %u)", "testnet/regtest only; ", !Params(CBaseChainParams::TESTNET).RequireStandard()));
        strUsage += HelpMessageOpt("-incrementalrelayfee=<amt>", strprintf("Fee rate (in %s/kB) used to define cost of relay, used for mempool limiting and BIP 125 replacement. (default: %s)", CURRENCY_UNIT, FormatMoney(DEFAULT_INCREMENTAL_RELAY_FEE)));
        strUsage += HelpMessageOpt("-dustrelayfee=<amt>", strprintf("Fee rate (in %s/kB) used to defined dust, the value of an output such that it will cost about 1/3 of its value in fees at this fee rate to spend it. (default: %s)", CURRENCY_UNIT, FormatMoney(DUST_RELAY_TX_FEE)));
    }
    strUsage += HelpMessageOpt("-bytespersigop", strprintf(_("Minimum bytes per sigop in transactions we relay and mine (default: %u)"), DEFAULT_BYTES_PER_SIGOP));
    strUsage += HelpMessageOpt("-datacarrier", strprintf(_("Relay and mine data carrier transactions (default: %u)"), DEFAULT_ACCEPT_DATACARRIER));
    strUsage += HelpMessageOpt("-datacarriersize", strprintf(_("Maximum size of data in data carrier transactions we relay and mine (default: %u)"), MAX_OP_RETURN_RELAY));
    strUsage += HelpMessageOpt("-mempoolreplacement", strprintf(_("Enable transaction replacement in the memory pool (default: %u)"), DEFAULT_ENABLE_REPLACEMENT));

    strUsage += HelpMessageGroup(_("Block creation options:"));
    strUsage += HelpMessageOpt("-blockmaxsize=<n>", strprintf(_("Set maximum block size in bytes (default: %d)"), DEFAULT_BLOCK_MAX_SIZE));
    strUsage += HelpMessageOpt("-blockprioritysize=<n>", strprintf(_("Set maximum size of high-priority/low-fee transactions in bytes (default: %d)"), DEFAULT_BLOCK_PRIORITY_SIZE));
    strUsage += HelpMessageOpt("-blockmintxfee=<amt>", strprintf(_("Set lowest fee rate (in %s/kB) for transactions to be included in block creation. (default: %s)"), CURRENCY_UNIT, FormatMoney(DEFAULT_BLOCK_MIN_TX_FEE)));
    if (showDebug)
        strUsage += HelpMessageOpt("-blockversion=<n>", "Override block version to test forking scenarios");

    strUsage += HelpMessageGroup(_("RPC server options:"));
    strUsage += HelpMessageOpt("-server", _("Accept command line and JSON-RPC commands"));
    strUsage += HelpMessageOpt("-rest", strprintf(_("Accept public REST requests (default: %u)"), DEFAULT_REST_ENABLE));
    strUsage += HelpMessageOpt("-rpcbind=<addr>", _("Bind to given address to listen for JSON-RPC connections. Use [host]:port notation for IPv6. This option can be specified multiple times (default: bind to all interfaces)"));
    strUsage += HelpMessageOpt("-rpccookiefile=<loc>", _("Location of the auth cookie (default: data dir)"));
    strUsage += HelpMessageOpt("-rpcuser=<user>", _("Username for JSON-RPC connections"));
    strUsage += HelpMessageOpt("-rpcpassword=<pw>", _("Password for JSON-RPC connections"));
    strUsage += HelpMessageOpt("-rpcauth=<userpw>", _("Username and hashed password for JSON-RPC connections. The field <userpw> comes in the format: <USERNAME>:<SALT>$<HASH>. A canonical python script is included in share/rpcuser. The client then connects normally using the rpcuser=<USERNAME>/rpcpassword=<PASSWORD> pair of arguments. This option can be specified multiple times"));
    strUsage += HelpMessageOpt("-rpcport=<port>", strprintf(_("Listen for JSON-RPC connections on <port> (default: %u or testnet: %u)"), BaseParams(CBaseChainParams::MAIN).RPCPort(), BaseParams(CBaseChainParams::TESTNET).RPCPort()));
    strUsage += HelpMessageOpt("-rpcallowip=<ip>", _("Allow JSON-RPC connections from specified source. Valid for <ip> are a single IP (e.g. 1.2.3.4), a network/netmask (e.g. 1.2.3.4/255.255.255.0) or a network/CIDR (e.g. 1.2.3.4/24). This option can be specified multiple times"));
    strUsage += HelpMessageOpt("-rpcthreads=<n>", strprintf(_("Set the number of threads to service RPC calls (default: %d)"), DEFAULT_HTTP_THREADS));
    if (showDebug) {
        strUsage += HelpMessageOpt("-rpcworkqueue=<n>", strprintf("Set the depth of the work queue to service RPC calls (default: %d)", DEFAULT_HTTP_WORKQUEUE));
        strUsage += HelpMessageOpt("-rpcservertimeout=<n>", strprintf("Timeout during HTTP requests (default: %d)", DEFAULT_HTTP_SERVER_TIMEOUT));
    }

    return strUsage;
}

std::string LicenseInfo()
{
    const std::string URL_SOURCE_CODE = "<https://github.com/dashpay/dash>";
    const std::string URL_WEBSITE = "<https://dash.org>";

    return CopyrightHolders(_("Copyright (C)"), 2014, COPYRIGHT_YEAR) + "\n" +
           "\n" +
           strprintf(_("Please contribute if you find %s useful. "
                       "Visit %s for further information about the software."),
               PACKAGE_NAME, URL_WEBSITE) +
           "\n" +
           strprintf(_("The source code is available from %s."),
               URL_SOURCE_CODE) +
           "\n" +
           "\n" +
           _("This is experimental software.") + "\n" +
           strprintf(_("Distributed under the MIT software license, see the accompanying file %s or %s"), "COPYING", "<https://opensource.org/licenses/MIT>") + "\n" +
           "\n" +
           strprintf(_("This product includes software developed by the OpenSSL Project for use in the OpenSSL Toolkit %s and cryptographic software written by Eric Young and UPnP software written by Thomas Bernard."), "<https://www.openssl.org>") +
           "\n";
}

static void BlockNotifyCallback(bool initialSync, const CBlockIndex *pBlockIndex)
{
    if (initialSync || !pBlockIndex)
        return;

    std::string strCmd = GetArg("-blocknotify", "");

    boost::replace_all(strCmd, "%s", pBlockIndex->GetBlockHash().GetHex());
    boost::thread t(runCommand, strCmd); // thread runs free
}

static bool fHaveGenesis = false;
static boost::mutex cs_GenesisWait;
static CConditionVariable condvar_GenesisWait;

static void BlockNotifyGenesisWait(bool, const CBlockIndex *pBlockIndex)
{
    if (pBlockIndex != NULL) {
        {
            boost::unique_lock<boost::mutex> lock_GenesisWait(cs_GenesisWait);
            fHaveGenesis = true;
        }
        condvar_GenesisWait.notify_all();
    }
}

struct CImportingNow
{
    CImportingNow() {
        assert(fImporting == false);
        fImporting = true;
    }

    ~CImportingNow() {
        assert(fImporting == true);
        fImporting = false;
    }
};


// If we're using -prune with -reindex, then delete block files that will be ignored by the
// reindex.  Since reindexing works by starting at block file 0 and looping until a blockfile
// is missing, do the same here to delete any later block files after a gap.  Also delete all
// rev files since they'll be rewritten by the reindex anyway.  This ensures that vinfoBlockFile
// is in sync with what's actually on disk by the time we start downloading, so that pruning
// works correctly.
void CleanupBlockRevFiles()
{
    std::map<std::string, boost::filesystem::path> mapBlockFiles;

    // Glob all blk?????.dat and rev?????.dat files from the blocks directory.
    // Remove the rev files immediately and insert the blk file paths into an
    // ordered map keyed by block file index.
    LogPrintf("Removing unusable blk?????.dat and rev?????.dat files for -reindex with -prune\n");
    boost::filesystem::path blocksdir = GetDataDir() / "blocks";
    for (boost::filesystem::directory_iterator it(blocksdir); it != boost::filesystem::directory_iterator(); it++) {
        if (is_regular_file(*it) &&
            it->path().filename().string().length() == 12 &&
            it->path().filename().string().substr(8,4) == ".dat")
        {
            if (it->path().filename().string().substr(0,3) == "blk")
                mapBlockFiles[it->path().filename().string().substr(3,5)] = it->path();
            else if (it->path().filename().string().substr(0,3) == "rev")
                remove(it->path());
        }
    }

    // Remove all block files that aren't part of a contiguous set starting at
    // zero by walking the ordered map (keys are block file indices) by
    // keeping a separate counter.  Once we hit a gap (or if 0 doesn't exist)
    // start removing block files.
    int nContigCounter = 0;
    BOOST_FOREACH(const PAIRTYPE(std::string, boost::filesystem::path)& item, mapBlockFiles) {
        if (atoi(item.first) == nContigCounter) {
            nContigCounter++;
            continue;
        }
        remove(item.second);
    }
}

void ThreadImport(std::vector<boost::filesystem::path> vImportFiles)
{
    const CChainParams& chainparams = Params();
    RenameThread("dash-loadblk");

    {
    CImportingNow imp;

    // -reindex
    if (fReindex) {
        int nFile = 0;
        while (true) {
            CDiskBlockPos pos(nFile, 0);
            if (!boost::filesystem::exists(GetBlockPosFilename(pos, "blk")))
                break; // No block files left to reindex
            FILE *file = OpenBlockFile(pos, true);
            if (!file)
                break; // This error is logged in OpenBlockFile
            LogPrintf("Reindexing block file blk%05u.dat...\n", (unsigned int)nFile);
            LoadExternalBlockFile(chainparams, file, &pos);
            nFile++;
        }
        pblocktree->WriteReindexing(false);
        fReindex = false;
        LogPrintf("Reindexing finished\n");
        // To avoid ending up in a situation without genesis block, re-try initializing (no-op if reindexing worked):
        InitBlockIndex(chainparams);
    }

    // hardcoded $DATADIR/bootstrap.dat
    boost::filesystem::path pathBootstrap = GetDataDir() / "bootstrap.dat";
    if (boost::filesystem::exists(pathBootstrap)) {
        FILE *file = fopen(pathBootstrap.string().c_str(), "rb");
        if (file) {
            boost::filesystem::path pathBootstrapOld = GetDataDir() / "bootstrap.dat.old";
            LogPrintf("Importing bootstrap.dat...\n");
            LoadExternalBlockFile(chainparams, file);
            RenameOver(pathBootstrap, pathBootstrapOld);
        } else {
            LogPrintf("Warning: Could not open bootstrap file %s\n", pathBootstrap.string());
        }
    }

    // -loadblock=
    BOOST_FOREACH(const boost::filesystem::path& path, vImportFiles) {
        FILE *file = fopen(path.string().c_str(), "rb");
        if (file) {
            LogPrintf("Importing blocks file %s...\n", path.string());
            LoadExternalBlockFile(chainparams, file);
        } else {
            LogPrintf("Warning: Could not open blocks file %s\n", path.string());
        }
    }

    // scan for better chains in the block chain database, that are not yet connected in the active best chain
    CValidationState state;
    if (!ActivateBestChain(state, chainparams)) {
        LogPrintf("Failed to connect best block");
        StartShutdown();
    }

    if (GetBoolArg("-stopafterblockimport", DEFAULT_STOPAFTERBLOCKIMPORT)) {
        LogPrintf("Stopping after block import\n");
        StartShutdown();
    }
    } // End scope of CImportingNow
    LoadMempool();
    fDumpMempoolLater = !fRequestShutdown;
}

/** Sanity checks
 *  Ensure that Dash Core is running in a usable environment with all
 *  necessary library support.
 */
bool InitSanityCheck(void)
{
    if(!ECC_InitSanityCheck()) {
        InitError("Elliptic curve cryptography sanity check failure. Aborting.");
        return false;
    }
    if (!glibc_sanity_test() || !glibcxx_sanity_test())
        return false;

    return true;
}

bool AppInitServers(boost::thread_group& threadGroup)
{
    RPCServer::OnStarted(&OnRPCStarted);
    RPCServer::OnStopped(&OnRPCStopped);
    RPCServer::OnPreCommand(&OnRPCPreCommand);
    if (!InitHTTPServer())
        return false;
    if (!StartRPC())
        return false;
    if (!StartHTTPRPC())
        return false;
    if (GetBoolArg("-rest", DEFAULT_REST_ENABLE) && !StartREST())
        return false;
    if (!StartHTTPServer())
        return false;
    return true;
}

// Parameter interaction based on rules
void InitParameterInteraction()
{
    // when specifying an explicit binding address, you want to listen on it
    // even when -connect or -proxy is specified
    if (IsArgSet("-bind")) {
        if (SoftSetBoolArg("-listen", true))
            LogPrintf("%s: parameter interaction: -bind set -> setting -listen=1\n", __func__);
    }
    if (IsArgSet("-whitebind")) {
        if (SoftSetBoolArg("-listen", true))
            LogPrintf("%s: parameter interaction: -whitebind set -> setting -listen=1\n", __func__);
    }

    if (GetBoolArg("-masternode", false)) {
        // masternodes must accept connections from outside
        if (SoftSetBoolArg("-listen", true))
            LogPrintf("%s: parameter interaction: -masternode=1 -> setting -listen=1\n", __func__);
    }

    if (mapMultiArgs.count("-connect") && mapMultiArgs.at("-connect").size() > 0) {
        // when only connecting to trusted nodes, do not seed via DNS, or listen by default
        if (SoftSetBoolArg("-dnsseed", false))
            LogPrintf("%s: parameter interaction: -connect set -> setting -dnsseed=0\n", __func__);
        if (SoftSetBoolArg("-listen", false))
            LogPrintf("%s: parameter interaction: -connect set -> setting -listen=0\n", __func__);
    }

    if (IsArgSet("-proxy")) {
        // to protect privacy, do not listen by default if a default proxy server is specified
        if (SoftSetBoolArg("-listen", false))
            LogPrintf("%s: parameter interaction: -proxy set -> setting -listen=0\n", __func__);
        // to protect privacy, do not use UPNP when a proxy is set. The user may still specify -listen=1
        // to listen locally, so don't rely on this happening through -listen below.
        if (SoftSetBoolArg("-upnp", false))
            LogPrintf("%s: parameter interaction: -proxy set -> setting -upnp=0\n", __func__);
        // to protect privacy, do not discover addresses by default
        if (SoftSetBoolArg("-discover", false))
            LogPrintf("%s: parameter interaction: -proxy set -> setting -discover=0\n", __func__);
    }

    if (!GetBoolArg("-listen", DEFAULT_LISTEN)) {
        // do not map ports or try to retrieve public IP when not listening (pointless)
        if (SoftSetBoolArg("-upnp", false))
            LogPrintf("%s: parameter interaction: -listen=0 -> setting -upnp=0\n", __func__);
        if (SoftSetBoolArg("-discover", false))
            LogPrintf("%s: parameter interaction: -listen=0 -> setting -discover=0\n", __func__);
        if (SoftSetBoolArg("-listenonion", false))
            LogPrintf("%s: parameter interaction: -listen=0 -> setting -listenonion=0\n", __func__);
    }

    if (IsArgSet("-externalip")) {
        // if an explicit public IP is specified, do not try to find others
        if (SoftSetBoolArg("-discover", false))
            LogPrintf("%s: parameter interaction: -externalip set -> setting -discover=0\n", __func__);
    }

    // disable whitelistrelay in blocksonly mode
    if (GetBoolArg("-blocksonly", DEFAULT_BLOCKSONLY)) {
        if (SoftSetBoolArg("-whitelistrelay", false))
            LogPrintf("%s: parameter interaction: -blocksonly=1 -> setting -whitelistrelay=0\n", __func__);
    }

    // Forcing relay from whitelisted hosts implies we will accept relays from them in the first place.
    if (GetBoolArg("-whitelistforcerelay", DEFAULT_WHITELISTFORCERELAY)) {
        if (SoftSetBoolArg("-whitelistrelay", true))
            LogPrintf("%s: parameter interaction: -whitelistforcerelay=1 -> setting -whitelistrelay=1\n", __func__);
    }

    if(!GetBoolArg("-enableinstantsend", fEnableInstantSend)){
        if (SoftSetArg("-instantsenddepth", 0))
            LogPrintf("%s: parameter interaction: -enableinstantsend=false -> setting -nInstantSendDepth=0\n", __func__);
    }

#ifdef ENABLE_WALLET
    int nLiqProvTmp = GetArg("-liquidityprovider", DEFAULT_PRIVATESEND_LIQUIDITY);
    if (nLiqProvTmp > 0) {
        ForceSetArg("-enableprivatesend", "1");
        LogPrintf("%s: parameter interaction: -liquidityprovider=%d -> setting -enableprivatesend=1\n", __func__, nLiqProvTmp);
        ForceSetArg("-privatesendrounds", "99999");
        LogPrintf("%s: parameter interaction: -liquidityprovider=%d -> setting -privatesendrounds=99999\n", __func__, nLiqProvTmp);
        ForceSetArg("-privatesendamount", "999999");
        LogPrintf("%s: parameter interaction: -liquidityprovider=%d -> setting -privatesendamount=999999\n", __func__, nLiqProvTmp);
        ForceSetArg("-privatesendmultisession", "0");
        LogPrintf("%s: parameter interaction: -liquidityprovider=%d -> setting -privatesendmultisession=0\n", __func__, nLiqProvTmp);
    }

    if (IsArgSet("-hdseed") && IsHex(GetArg("-hdseed", "not hex")) && (IsArgSet("-mnemonic") || IsArgSet("-mnemonicpassphrase"))) {
        ForceRemoveArg("-mnemonic");
        ForceRemoveArg("-mnemonicpassphrase");
        LogPrintf("%s: parameter interaction: can't use -hdseed and -mnemonic/-mnemonicpassphrase together, will prefer -seed\n", __func__);
    }
#endif // ENABLE_WALLET

    // Make sure additional indexes are recalculated correctly in VerifyDB
    // (we must reconnect blocks whenever we disconnect them for these indexes to work)
    bool fAdditionalIndexes =
        GetBoolArg("-addressindex", DEFAULT_ADDRESSINDEX) ||
        GetBoolArg("-spentindex", DEFAULT_SPENTINDEX) ||
        GetBoolArg("-timestampindex", DEFAULT_TIMESTAMPINDEX);

    if (fAdditionalIndexes && GetArg("-checklevel", DEFAULT_CHECKLEVEL) < 4) {
        ForceSetArg("-checklevel", "4");
        LogPrintf("%s: parameter interaction: additional indexes -> setting -checklevel=4\n", __func__);
    }
}

static std::string ResolveErrMsg(const char * const optname, const std::string& strBind)
{
    return strprintf(_("Cannot resolve -%s address: '%s'"), optname, strBind);
}

void InitLogging()
{
    fPrintToConsole = GetBoolArg("-printtoconsole", false);
    fPrintToDebugLog = GetBoolArg("-printtodebuglog", true) && !fPrintToConsole;
    fLogTimestamps = GetBoolArg("-logtimestamps", DEFAULT_LOGTIMESTAMPS);
    fLogTimeMicros = GetBoolArg("-logtimemicros", DEFAULT_LOGTIMEMICROS);
    fLogThreadNames = GetBoolArg("-logthreadnames", DEFAULT_LOGTHREADNAMES);
    fLogIPs = GetBoolArg("-logips", DEFAULT_LOGIPS);

    LogPrintf("\n\n\n\n\n\n\n\n\n\n\n\n\n\n\n\n\n\n\n\n");
    LogPrintf("Dash Core version %s\n", FormatFullVersion());
}

namespace { // Variables internal to initialization process only

ServiceFlags nRelevantServices = NODE_NETWORK;
int nMaxConnections;
int nUserMaxConnections;
int nFD;
ServiceFlags nLocalServices = NODE_NETWORK;

}

[[noreturn]] static void new_handler_terminate()
{
    // Rather than throwing std::bad-alloc if allocation fails, terminate
    // immediately to (try to) avoid chain corruption.
    // Since LogPrintf may itself allocate memory, set the handler directly
    // to terminate first.
    std::set_new_handler(std::terminate);
    LogPrintf("Error: Out of memory. Terminating.\n");

    // The log was successful, terminate now.
    std::terminate();
};

bool AppInitBasicSetup()
{
    // ********************************************************* Step 1: setup
#ifdef _MSC_VER
    // Turn off Microsoft heap dump noise
    _CrtSetReportMode(_CRT_WARN, _CRTDBG_MODE_FILE);
    _CrtSetReportFile(_CRT_WARN, CreateFileA("NUL", GENERIC_WRITE, 0, NULL, OPEN_EXISTING, 0, 0));
#endif
#if _MSC_VER >= 1400
    // Disable confusing "helpful" text message on abort, Ctrl-C
    _set_abort_behavior(0, _WRITE_ABORT_MSG | _CALL_REPORTFAULT);
#endif
#ifdef WIN32
    // Enable Data Execution Prevention (DEP)
    // Minimum supported OS versions: WinXP SP3, WinVista >= SP1, Win Server 2008
    // A failure is non-critical and needs no further attention!
#ifndef PROCESS_DEP_ENABLE
    // We define this here, because GCCs winbase.h limits this to _WIN32_WINNT >= 0x0601 (Windows 7),
    // which is not correct. Can be removed, when GCCs winbase.h is fixed!
#define PROCESS_DEP_ENABLE 0x00000001
#endif
    typedef BOOL (WINAPI *PSETPROCDEPPOL)(DWORD);
    PSETPROCDEPPOL setProcDEPPol = (PSETPROCDEPPOL)GetProcAddress(GetModuleHandleA("Kernel32.dll"), "SetProcessDEPPolicy");
    if (setProcDEPPol != NULL) setProcDEPPol(PROCESS_DEP_ENABLE);
#endif

    if (!SetupNetworking())
        return InitError("Initializing networking failed");

#ifndef WIN32
    if (!GetBoolArg("-sysperms", false)) {
        umask(077);
    }

    // Clean shutdown on SIGTERM
    struct sigaction sa;
    sa.sa_handler = HandleSIGTERM;
    sigemptyset(&sa.sa_mask);
    sa.sa_flags = 0;
    sigaction(SIGTERM, &sa, NULL);
    sigaction(SIGINT, &sa, NULL);

    // Reopen debug.log on SIGHUP
    struct sigaction sa_hup;
    sa_hup.sa_handler = HandleSIGHUP;
    sigemptyset(&sa_hup.sa_mask);
    sa_hup.sa_flags = 0;
    sigaction(SIGHUP, &sa_hup, NULL);

    // Ignore SIGPIPE, otherwise it will bring the daemon down if the client closes unexpectedly
    signal(SIGPIPE, SIG_IGN);
#endif

    std::set_new_handler(new_handler_terminate);

    return true;
}

bool AppInitParameterInteraction()
{
    const CChainParams& chainparams = Params();
    // ********************************************************* Step 2: parameter interactions

    // also see: InitParameterInteraction()

    // if using block pruning, then disallow txindex
    if (GetArg("-prune", 0)) {
        if (GetBoolArg("-txindex", DEFAULT_TXINDEX))
            return InitError(_("Prune mode is incompatible with -txindex."));
    }

    if (IsArgSet("-devnet")) {
        // Require setting of ports when running devnet
        if (GetArg("-listen", DEFAULT_LISTEN) && !IsArgSet("-port"))
            return InitError(_("-port must be specified when -devnet and -listen are specified"));
        if (GetArg("-server", false) && !IsArgSet("-rpcport"))
            return InitError(_("-rpcport must be specified when -devnet and -server are specified"));

        if (mapMultiArgs.count("-devnet") > 1)
            return InitError(_("-devnet can only be specified once"));
    }

    fAllowPrivateNet = GetBoolArg("-allowprivatenet", DEFAULT_ALLOWPRIVATENET);

    // Make sure enough file descriptors are available
    int nBind = std::max(
                (mapMultiArgs.count("-bind") ? mapMultiArgs.at("-bind").size() : 0) +
                (mapMultiArgs.count("-whitebind") ? mapMultiArgs.at("-whitebind").size() : 0), size_t(1));
    nUserMaxConnections = GetArg("-maxconnections", DEFAULT_MAX_PEER_CONNECTIONS);
    nMaxConnections = std::max(nUserMaxConnections, 0);

    // Trim requested connection counts, to fit into system limitations
    nMaxConnections = std::max(std::min(nMaxConnections, (int)(FD_SETSIZE - nBind - MIN_CORE_FILEDESCRIPTORS - MAX_ADDNODE_CONNECTIONS)), 0);
    nFD = RaiseFileDescriptorLimit(nMaxConnections + MIN_CORE_FILEDESCRIPTORS + MAX_ADDNODE_CONNECTIONS);
    if (nFD < MIN_CORE_FILEDESCRIPTORS)
        return InitError(_("Not enough file descriptors available."));
    nMaxConnections = std::min(nFD - MIN_CORE_FILEDESCRIPTORS - MAX_ADDNODE_CONNECTIONS, nMaxConnections);

    if (nMaxConnections < nUserMaxConnections)
        InitWarning(strprintf(_("Reducing -maxconnections from %d to %d, because of system limitations."), nUserMaxConnections, nMaxConnections));

    // ********************************************************* Step 3: parameter-to-internal-flags

    fDebug = mapMultiArgs.count("-debug");
    // Special-case: if -debug=0/-nodebug is set, turn off debugging messages
    if (fDebug) {
        const std::vector<std::string>& categories = mapMultiArgs.at("-debug");
        if (GetBoolArg("-nodebug", false) || find(categories.begin(), categories.end(), std::string("0")) != categories.end())
            fDebug = false;
    }

    // Check for -debugnet
    if (GetBoolArg("-debugnet", false))
        InitWarning(_("Unsupported argument -debugnet ignored, use -debug=net."));
    // Check for -socks - as this is a privacy risk to continue, exit here
    if (IsArgSet("-socks"))
        return InitError(_("Unsupported argument -socks found. Setting SOCKS version isn't possible anymore, only SOCKS5 proxies are supported."));
    // Check for -tor - as this is a privacy risk to continue, exit here
    if (GetBoolArg("-tor", false))
        return InitError(_("Unsupported argument -tor found, use -onion."));

    if (GetBoolArg("-benchmark", false))
        InitWarning(_("Unsupported argument -benchmark ignored, use -debug=bench."));

    if (GetBoolArg("-whitelistalwaysrelay", false))
        InitWarning(_("Unsupported argument -whitelistalwaysrelay ignored, use -whitelistrelay and/or -whitelistforcerelay."));

    if (IsArgSet("-blockminsize"))
        InitWarning("Unsupported argument -blockminsize ignored.");

    // Checkmempool and checkblockindex default to true in regtest mode
    int ratio = std::min<int>(std::max<int>(GetArg("-checkmempool", chainparams.DefaultConsistencyChecks() ? 1 : 0), 0), 1000000);
    if (ratio != 0) {
        mempool.setSanityCheck(1.0 / ratio);
    }
    fCheckBlockIndex = GetBoolArg("-checkblockindex", chainparams.DefaultConsistencyChecks());
    fCheckpointsEnabled = GetBoolArg("-checkpoints", DEFAULT_CHECKPOINTS_ENABLED);

    hashAssumeValid = uint256S(GetArg("-assumevalid", chainparams.GetConsensus().defaultAssumeValid.GetHex()));
    if (!hashAssumeValid.IsNull())
        LogPrintf("Assuming ancestors of block %s have valid signatures.\n", hashAssumeValid.GetHex());
    else
        LogPrintf("Validating signatures for all blocks.\n");

    // mempool limits
    int64_t nMempoolSizeMax = GetArg("-maxmempool", DEFAULT_MAX_MEMPOOL_SIZE) * 1000000;
    int64_t nMempoolSizeMin = GetArg("-limitdescendantsize", DEFAULT_DESCENDANT_SIZE_LIMIT) * 1000 * 40;
    if (nMempoolSizeMax < 0 || nMempoolSizeMax < nMempoolSizeMin)
        return InitError(strprintf(_("-maxmempool must be at least %d MB"), std::ceil(nMempoolSizeMin / 1000000.0)));
    // incremental relay fee sets the minimimum feerate increase necessary for BIP 125 replacement in the mempool
    // and the amount the mempool min fee increases above the feerate of txs evicted due to mempool limiting.
    if (IsArgSet("-incrementalrelayfee"))
    {
        CAmount n = 0;
        if (!ParseMoney(GetArg("-incrementalrelayfee", ""), n))
            return InitError(AmountErrMsg("incrementalrelayfee", GetArg("-incrementalrelayfee", "")));
        incrementalRelayFee = CFeeRate(n);
    }

    // -par=0 means autodetect, but nScriptCheckThreads==0 means no concurrency
    nScriptCheckThreads = GetArg("-par", DEFAULT_SCRIPTCHECK_THREADS);
    if (nScriptCheckThreads <= 0)
        nScriptCheckThreads += GetNumCores();
    if (nScriptCheckThreads <= 1)
        nScriptCheckThreads = 0;
    else if (nScriptCheckThreads > MAX_SCRIPTCHECK_THREADS)
        nScriptCheckThreads = MAX_SCRIPTCHECK_THREADS;

    // block pruning; get the amount of disk space (in MiB) to allot for block & undo files
    int64_t nPruneArg = GetArg("-prune", 0);
    if (nPruneArg < 0) {
        return InitError(_("Prune cannot be configured with a negative value."));
    }
    nPruneTarget = (uint64_t) nPruneArg * 1024 * 1024;
    if (nPruneArg == 1) {  // manual pruning: -prune=1
        LogPrintf("Block pruning enabled.  Use RPC call pruneblockchain(height) to manually prune block and undo files.\n");
        nPruneTarget = std::numeric_limits<uint64_t>::max();
        fPruneMode = true;
    } else if (nPruneTarget) {
        if (nPruneTarget < MIN_DISK_SPACE_FOR_BLOCK_FILES) {
            return InitError(strprintf(_("Prune configured below the minimum of %d MiB.  Please use a higher number."), MIN_DISK_SPACE_FOR_BLOCK_FILES / 1024 / 1024));
        }
        LogPrintf("Prune configured to target %uMiB on disk for block and undo files.\n", nPruneTarget / 1024 / 1024);
        fPruneMode = true;
    }

    RegisterAllCoreRPCCommands(tableRPC);
#ifdef ENABLE_WALLET
    RegisterWalletRPCCommands(tableRPC);
#endif

    nConnectTimeout = GetArg("-timeout", DEFAULT_CONNECT_TIMEOUT);
    if (nConnectTimeout <= 0)
        nConnectTimeout = DEFAULT_CONNECT_TIMEOUT;

    // Fee-per-kilobyte amount considered the same as "free"
    // If you are mining, be careful setting this:
    // if you set it to zero then
    // a transaction spammer can cheaply fill blocks using
    // 1-satoshi-fee transactions. It should be set above the real
    // cost to you of processing a transaction.
    if (IsArgSet("-minrelaytxfee"))
    {
        CAmount n = 0;
        if (!ParseMoney(GetArg("-minrelaytxfee", ""), n) || 0 == n)
            return InitError(AmountErrMsg("minrelaytxfee", GetArg("-minrelaytxfee", "")));
        // High fee check is done afterward in CWallet::ParameterInteraction()
        ::minRelayTxFee = CFeeRate(n);
    } else if (incrementalRelayFee > ::minRelayTxFee) {
        // Allow only setting incrementalRelayFee to control both
        ::minRelayTxFee = incrementalRelayFee;
        LogPrintf("Increasing minrelaytxfee to %s to match incrementalrelayfee\n",::minRelayTxFee.ToString());
    }

    // Sanity check argument for min fee for including tx in block
    // TODO: Harmonize which arguments need sanity checking and where that happens
    if (IsArgSet("-blockmintxfee"))
    {
        CAmount n = 0;
        if (!ParseMoney(GetArg("-blockmintxfee", ""), n))
            return InitError(AmountErrMsg("blockmintxfee", GetArg("-blockmintxfee", "")));
    }

    // Feerate used to define dust.  Shouldn't be changed lightly as old
    // implementations may inadvertently create non-standard transactions
    if (IsArgSet("-dustrelayfee"))
    {
        CAmount n = 0;
        if (!ParseMoney(GetArg("-dustrelayfee", ""), n) || 0 == n)
            return InitError(AmountErrMsg("dustrelayfee", GetArg("-dustrelayfee", "")));
        dustRelayFee = CFeeRate(n);
    }

    fRequireStandard = !GetBoolArg("-acceptnonstdtxn", !Params().RequireStandard());
    if (Params().RequireStandard() && !fRequireStandard)
        return InitError(strprintf("acceptnonstdtxn is not currently supported for %s chain", chainparams.NetworkIDString()));
    nBytesPerSigOp = GetArg("-bytespersigop", nBytesPerSigOp);

#ifdef ENABLE_WALLET
    if (!CWallet::ParameterInteraction())
        return false;
#endif // ENABLE_WALLET

    fIsBareMultisigStd = GetBoolArg("-permitbaremultisig", DEFAULT_PERMIT_BAREMULTISIG);
    fAcceptDatacarrier = GetBoolArg("-datacarrier", DEFAULT_ACCEPT_DATACARRIER);
    nMaxDatacarrierBytes = GetArg("-datacarriersize", nMaxDatacarrierBytes);

    fAlerts = GetBoolArg("-alerts", DEFAULT_ALERTS);

    // Option to startup with mocktime set (used for regression testing):
    SetMockTime(GetArg("-mocktime", 0)); // SetMockTime(0) is a no-op

    if (GetBoolArg("-peerbloomfilters", DEFAULT_PEERBLOOMFILTERS))
        nLocalServices = ServiceFlags(nLocalServices | NODE_BLOOM);

    nMaxTipAge = GetArg("-maxtipage", DEFAULT_MAX_TIP_AGE);

    fEnableReplacement = GetBoolArg("-mempoolreplacement", DEFAULT_ENABLE_REPLACEMENT);
    if ((!fEnableReplacement) && IsArgSet("-mempoolreplacement")) {
        // Minimal effort at forwards compatibility
        std::string strReplacementModeList = GetArg("-mempoolreplacement", "");  // default is impossible
        std::vector<std::string> vstrReplacementModes;
        boost::split(vstrReplacementModes, strReplacementModeList, boost::is_any_of(","));
        fEnableReplacement = (std::find(vstrReplacementModes.begin(), vstrReplacementModes.end(), "fee") != vstrReplacementModes.end());
    }

    if (mapMultiArgs.count("-bip9params")) {
        // Allow overriding BIP9 parameters for testing
        if (!chainparams.MineBlocksOnDemand()) {
            return InitError("BIP9 parameters may only be overridden on regtest.");
        }
        const std::vector<std::string>& deployments = mapMultiArgs.at("-bip9params");
        for (auto i : deployments) {
            std::vector<std::string> vDeploymentParams;
            boost::split(vDeploymentParams, i, boost::is_any_of(":"));
            if (vDeploymentParams.size() != 3) {
                return InitError("BIP9 parameters malformed, expecting deployment:start:end");
            }
            int64_t nStartTime, nTimeout;
            if (!ParseInt64(vDeploymentParams[1], &nStartTime)) {
                return InitError(strprintf("Invalid nStartTime (%s)", vDeploymentParams[1]));
            }
            if (!ParseInt64(vDeploymentParams[2], &nTimeout)) {
                return InitError(strprintf("Invalid nTimeout (%s)", vDeploymentParams[2]));
            }
            bool found = false;
            for (int j=0; j<(int)Consensus::MAX_VERSION_BITS_DEPLOYMENTS; ++j)
            {
                if (vDeploymentParams[0].compare(VersionBitsDeploymentInfo[j].name) == 0) {
                    UpdateRegtestBIP9Parameters(Consensus::DeploymentPos(j), nStartTime, nTimeout);
                    found = true;
                    LogPrintf("Setting BIP9 activation parameters for %s to start=%ld, timeout=%ld\n", vDeploymentParams[0], nStartTime, nTimeout);
                    break;
                }
            }
            if (!found) {
                return InitError(strprintf("Invalid deployment (%s)", vDeploymentParams[0]));
            }
        }
    }

    return true;
}

static bool LockDataDirectory(bool probeOnly)
{
    std::string strDataDir = GetDataDir().string();

    // Make sure only a single Dash Core process is using the data directory.
    boost::filesystem::path pathLockFile = GetDataDir() / ".lock";
    FILE* file = fopen(pathLockFile.string().c_str(), "a"); // empty lock file; created if it doesn't exist.
    if (file) fclose(file);

    try {
        static boost::interprocess::file_lock lock(pathLockFile.string().c_str());
        if (!lock.try_lock()) {
            return InitError(strprintf(_("Cannot obtain a lock on data directory %s. %s is probably already running."), strDataDir, _(PACKAGE_NAME)));
        }
        if (probeOnly) {
            lock.unlock();
        }
    } catch(const boost::interprocess::interprocess_exception& e) {
        return InitError(strprintf(_("Cannot obtain a lock on data directory %s. %s is probably already running.") + " %s.", strDataDir, _(PACKAGE_NAME), e.what()));
    }
    return true;
}

bool AppInitSanityChecks()
{
    // ********************************************************* Step 4: sanity checks

    // Initialize elliptic curve code
    ECC_Start();
    globalVerifyHandle.reset(new ECCVerifyHandle());

    // Sanity check
    if (!InitSanityCheck())
        return InitError(strprintf(_("Initialization sanity check failed. %s is shutting down."), _(PACKAGE_NAME)));

    // Probe the data directory lock to give an early error message, if possible
    return LockDataDirectory(true);
}

bool AppInitMain(boost::thread_group& threadGroup, CScheduler& scheduler)
{
    const CChainParams& chainparams = Params();
    // ********************************************************* Step 4a: application initialization
    // After daemonization get the data directory lock again and hold on to it until exit
    // This creates a slight window for a race condition to happen, however this condition is harmless: it
    // will at most make us exit without printing a message to console.
    if (!LockDataDirectory(false)) {
        // Detailed error printed inside LockDataDirectory
        return false;
    }

#ifndef WIN32
    CreatePidFile(GetPidFile(), getpid());
#endif
    if (GetBoolArg("-shrinkdebugfile", !fDebug)) {
        // Do this first since it both loads a bunch of debug.log into memory,
        // and because this needs to happen before any other debug.log printing
        ShrinkDebugFile();
    }

    if (fPrintToDebugLog)
        OpenDebugLog();

    if (!fLogTimestamps)
        LogPrintf("Startup time: %s\n", DateTimeStrFormat("%Y-%m-%d %H:%M:%S", GetTime()));
    LogPrintf("Default data directory %s\n", GetDefaultDataDir().string());
    LogPrintf("Using data directory %s\n", GetDataDir().string());
    LogPrintf("Using config file %s\n", GetConfigFile(GetArg("-conf", BITCOIN_CONF_FILENAME)).string());
    LogPrintf("Using at most %i automatic connections (%i file descriptors available)\n", nMaxConnections, nFD);

    InitSignatureCache();

    LogPrintf("Using %u threads for script verification\n", nScriptCheckThreads);
    if (nScriptCheckThreads) {
        for (int i=0; i<nScriptCheckThreads-1; i++)
            threadGroup.create_thread(&ThreadScriptCheck);
    }

    if (IsArgSet("-sporkkey")) // spork priv key
    {
        if (!sporkManager.SetPrivKey(GetArg("-sporkkey", "")))
            return InitError(_("Unable to sign spork message, wrong key?"));
    }

    // Start the lightweight task scheduler thread
    CScheduler::Function serviceLoop = boost::bind(&CScheduler::serviceQueue, &scheduler);
    threadGroup.create_thread(boost::bind(&TraceThread<CScheduler::Function>, "scheduler", serviceLoop));

    /* Start the RPC server already.  It will be started in "warmup" mode
     * and not really process calls already (but it will signify connections
     * that the server is there and will be ready later).  Warmup mode will
     * be disabled when initialisation is finished.
     */
    if (GetBoolArg("-server", false))
    {
        uiInterface.InitMessage.connect(SetRPCWarmupStatus);
        if (!AppInitServers(threadGroup))
            return InitError(_("Unable to start HTTP server. See debug log for details."));
    }

    int64_t nStart;

    // ********************************************************* Step 5: Backup wallet and verify wallet database integrity
#ifdef ENABLE_WALLET
    if (!CWallet::InitAutoBackup())
        return false;

    if (!CWallet::Verify())
        return false;

    // Initialize KeePass Integration
    keePassInt.init();
#endif // ENABLE_WALLET
    // ********************************************************* Step 6: network initialization
    // Note that we absolutely cannot open any actual connections
    // until the very end ("start node") as the UTXO/block state
    // is not yet setup and may end up being set up twice if we
    // need to reindex later.

    assert(!g_connman);
    g_connman = std::unique_ptr<CConnman>(new CConnman(GetRand(std::numeric_limits<uint64_t>::max()), GetRand(std::numeric_limits<uint64_t>::max())));
    CConnman& connman = *g_connman;

    peerLogic.reset(new PeerLogicValidation(&connman));
    RegisterValidationInterface(peerLogic.get());
    RegisterNodeSignals(GetNodeSignals());

    // sanitize comments per BIP-0014, format user agent and check total size
    std::vector<std::string> uacomments;

    if (chainparams.NetworkIDString() == CBaseChainParams::DEVNET) {
        // Add devnet name to user agent. This allows to disconnect nodes immediately if they don't belong to our own devnet
        uacomments.push_back(strprintf("devnet=%s", GetDevNetName()));
    }

    if (mapMultiArgs.count("-uacomment")) {
        BOOST_FOREACH(std::string cmt, mapMultiArgs.at("-uacomment"))
        {
            if (cmt != SanitizeString(cmt, SAFE_CHARS_UA_COMMENT))
                return InitError(strprintf(_("User Agent comment (%s) contains unsafe characters."), cmt));
            uacomments.push_back(cmt);
        }
    }
    strSubVersion = FormatSubVersion(CLIENT_NAME, CLIENT_VERSION, uacomments);
    if (strSubVersion.size() > MAX_SUBVERSION_LENGTH) {
        return InitError(strprintf(_("Total length of network version string (%i) exceeds maximum length (%i). Reduce the number or size of uacomments."),
            strSubVersion.size(), MAX_SUBVERSION_LENGTH));
    }

    if (mapMultiArgs.count("-onlynet")) {
        std::set<enum Network> nets;
        BOOST_FOREACH(const std::string& snet, mapMultiArgs.at("-onlynet")) {
            enum Network net = ParseNetwork(snet);
            if (net == NET_UNROUTABLE)
                return InitError(strprintf(_("Unknown network specified in -onlynet: '%s'"), snet));
            nets.insert(net);
        }
        for (int n = 0; n < NET_MAX; n++) {
            enum Network net = (enum Network)n;
            if (!nets.count(net))
                SetLimited(net);
        }
    }

    if (mapMultiArgs.count("-whitelist")) {
        BOOST_FOREACH(const std::string& net, mapMultiArgs.at("-whitelist")) {
            CSubNet subnet;
            LookupSubNet(net.c_str(), subnet);
            if (!subnet.IsValid())
                return InitError(strprintf(_("Invalid netmask specified in -whitelist: '%s'"), net));
            connman.AddWhitelistedRange(subnet);
        }
    }

    bool proxyRandomize = GetBoolArg("-proxyrandomize", DEFAULT_PROXYRANDOMIZE);
    // -proxy sets a proxy for all outgoing network traffic
    // -noproxy (or -proxy=0) as well as the empty string can be used to not set a proxy, this is the default
    std::string proxyArg = GetArg("-proxy", "");
    SetLimited(NET_TOR);
    if (proxyArg != "" && proxyArg != "0") {
        CService resolved(LookupNumeric(proxyArg.c_str(), 9050));
        proxyType addrProxy = proxyType(resolved, proxyRandomize);
        if (!addrProxy.IsValid())
            return InitError(strprintf(_("Invalid -proxy address: '%s'"), proxyArg));

        SetProxy(NET_IPV4, addrProxy);
        SetProxy(NET_IPV6, addrProxy);
        SetProxy(NET_TOR, addrProxy);
        SetNameProxy(addrProxy);
        SetLimited(NET_TOR, false); // by default, -proxy sets onion as reachable, unless -noonion later
    }

    // -onion can be used to set only a proxy for .onion, or override normal proxy for .onion addresses
    // -noonion (or -onion=0) disables connecting to .onion entirely
    // An empty string is used to not override the onion proxy (in which case it defaults to -proxy set above, or none)
    std::string onionArg = GetArg("-onion", "");
    if (onionArg != "") {
        if (onionArg == "0") { // Handle -noonion/-onion=0
            SetLimited(NET_TOR); // set onions as unreachable
        } else {
            CService resolved(LookupNumeric(onionArg.c_str(), 9050));
            proxyType addrOnion = proxyType(resolved, proxyRandomize);
            if (!addrOnion.IsValid())
                return InitError(strprintf(_("Invalid -onion address: '%s'"), onionArg));
            SetProxy(NET_TOR, addrOnion);
            SetLimited(NET_TOR, false);
        }
    }

    // see Step 2: parameter interactions for more information about these
    fListen = GetBoolArg("-listen", DEFAULT_LISTEN);
    fDiscover = GetBoolArg("-discover", true);
    fNameLookup = GetBoolArg("-dns", DEFAULT_NAME_LOOKUP);
    fRelayTxes = !GetBoolArg("-blocksonly", DEFAULT_BLOCKSONLY);

    if (fListen) {
        bool fBound = false;
        if (mapMultiArgs.count("-bind")) {
            BOOST_FOREACH(const std::string& strBind, mapMultiArgs.at("-bind")) {
                CService addrBind;
                if (!Lookup(strBind.c_str(), addrBind, GetListenPort(), false))
                    return InitError(ResolveErrMsg("bind", strBind));
                fBound |= Bind(connman, addrBind, (BF_EXPLICIT | BF_REPORT_ERROR));
            }
        }
        if (mapMultiArgs.count("-whitebind")) {
            BOOST_FOREACH(const std::string& strBind, mapMultiArgs.at("-whitebind")) {
                CService addrBind;
                if (!Lookup(strBind.c_str(), addrBind, 0, false))
                    return InitError(ResolveErrMsg("whitebind", strBind));
                if (addrBind.GetPort() == 0)
                    return InitError(strprintf(_("Need to specify a port with -whitebind: '%s'"), strBind));
                fBound |= Bind(connman, addrBind, (BF_EXPLICIT | BF_REPORT_ERROR | BF_WHITELIST));
            }
        }
        if (!mapMultiArgs.count("-bind") && !mapMultiArgs.count("-whitebind")) {
            struct in_addr inaddr_any;
            inaddr_any.s_addr = INADDR_ANY;
            fBound |= Bind(connman, CService(in6addr_any, GetListenPort()), BF_NONE);
            fBound |= Bind(connman, CService(inaddr_any, GetListenPort()), !fBound ? BF_REPORT_ERROR : BF_NONE);
        }
        if (!fBound)
            return InitError(_("Failed to listen on any port. Use -listen=0 if you want this."));
    }

    if (mapMultiArgs.count("-externalip")) {
        BOOST_FOREACH(const std::string& strAddr, mapMultiArgs.at("-externalip")) {
            CService addrLocal;
            if (Lookup(strAddr.c_str(), addrLocal, GetListenPort(), fNameLookup) && addrLocal.IsValid())
                AddLocal(addrLocal, LOCAL_MANUAL);
            else
                return InitError(ResolveErrMsg("externalip", strAddr));
        }
    }

    if (mapMultiArgs.count("-seednode")) {
        BOOST_FOREACH(const std::string& strDest, mapMultiArgs.at("-seednode"))
            connman.AddOneShot(strDest);
    }

#if ENABLE_ZMQ
    pzmqNotificationInterface = CZMQNotificationInterface::Create();

    if (pzmqNotificationInterface) {
        RegisterValidationInterface(pzmqNotificationInterface);
    }
#endif

    pdsNotificationInterface = new CDSNotificationInterface(connman);
    RegisterValidationInterface(pdsNotificationInterface);

    uint64_t nMaxOutboundLimit = 0; //unlimited unless -maxuploadtarget is set
    uint64_t nMaxOutboundTimeframe = MAX_UPLOAD_TIMEFRAME;

    if (IsArgSet("-maxuploadtarget")) {
        nMaxOutboundLimit = GetArg("-maxuploadtarget", DEFAULT_MAX_UPLOAD_TARGET)*1024*1024;
    }

    // ********************************************************* Step 7: load block chain

    fReindex = GetBoolArg("-reindex", false);
    bool fReindexChainState = GetBoolArg("-reindex-chainstate", false);

    // Upgrading to 0.8; hard-link the old blknnnn.dat files into /blocks/
    boost::filesystem::path blocksDir = GetDataDir() / "blocks";
    if (!boost::filesystem::exists(blocksDir))
    {
        boost::filesystem::create_directories(blocksDir);
        bool linked = false;
        for (unsigned int i = 1; i < 10000; i++) {
            boost::filesystem::path source = GetDataDir() / strprintf("blk%04u.dat", i);
            if (!boost::filesystem::exists(source)) break;
            boost::filesystem::path dest = blocksDir / strprintf("blk%05u.dat", i-1);
            try {
                boost::filesystem::create_hard_link(source, dest);
                LogPrintf("Hardlinked %s -> %s\n", source.string(), dest.string());
                linked = true;
            } catch (const boost::filesystem::filesystem_error& e) {
                // Note: hardlink creation failing is not a disaster, it just means
                // blocks will get re-downloaded from peers.
                LogPrintf("Error hardlinking blk%04u.dat: %s\n", i, e.what());
                break;
            }
        }
        if (linked)
        {
            fReindex = true;
        }
    }

    // cache size calculations
    int64_t nTotalCache = (GetArg("-dbcache", nDefaultDbCache) << 20);
    nTotalCache = std::max(nTotalCache, nMinDbCache << 20); // total cache cannot be less than nMinDbCache
    nTotalCache = std::min(nTotalCache, nMaxDbCache << 20); // total cache cannot be greater than nMaxDbcache
    int64_t nBlockTreeDBCache = nTotalCache / 8;
    nBlockTreeDBCache = std::min(nBlockTreeDBCache, (GetBoolArg("-txindex", DEFAULT_TXINDEX) ? nMaxBlockDBAndTxIndexCache : nMaxBlockDBCache) << 20);
    nTotalCache -= nBlockTreeDBCache;
    int64_t nCoinDBCache = std::min(nTotalCache / 2, (nTotalCache / 4) + (1 << 23)); // use 25%-50% of the remainder for disk cache
    nCoinDBCache = std::min(nCoinDBCache, nMaxCoinsDBCache << 20); // cap total coins db cache
    nTotalCache -= nCoinDBCache;
    nCoinCacheUsage = nTotalCache; // the rest goes to in-memory cache
<<<<<<< HEAD
    nMempoolSizeMax = GetArg("-maxmempool", DEFAULT_MAX_MEMPOOL_SIZE) * 1000000;
    int64_t nUsersDBCache = 1024 * 1024 * 16; // TODO
=======
    int64_t nMempoolSizeMax = GetArg("-maxmempool", DEFAULT_MAX_MEMPOOL_SIZE) * 1000000;
>>>>>>> 6825b347
    LogPrintf("Cache configuration:\n");
    LogPrintf("* Using %.1fMiB for block index database\n", nBlockTreeDBCache * (1.0 / 1024 / 1024));
    LogPrintf("* Using %.1fMiB for chain state database\n", nCoinDBCache * (1.0 / 1024 / 1024));
    LogPrintf("* Using %.1fMiB for in-memory UTXO set (plus up to %.1fMiB of unused mempool space)\n", nCoinCacheUsage * (1.0 / 1024 / 1024), nMempoolSizeMax * (1.0 / 1024 / 1024));

    bool fLoaded = false;
    while (!fLoaded && !fRequestShutdown) {
        bool fReset = fReindex;
        std::string strLoadError;

        uiInterface.InitMessage(_("Loading block index..."));

        nStart = GetTimeMillis();
        do {
            try {
                UnloadBlockIndex();
                delete pcoinsTip;
                delete pcoinsdbview;
                delete pcoinscatcher;
                delete pblocktree;
                delete evoUserDB;

                pblocktree = new CBlockTreeDB(nBlockTreeDBCache, false, fReindex);
                pcoinsdbview = new CCoinsViewDB(nCoinDBCache, false, fReindex || fReindexChainState);
                pcoinscatcher = new CCoinsViewErrorCatcher(pcoinsdbview);
                pcoinsTip = new CCoinsViewCache(pcoinscatcher);
                evoUserDB = new CEvoUserDB(nUsersDBCache, false, fReindex || fReindexChainState);

                if (fReindex) {
                    pblocktree->WriteReindexing(true);
                    //If we're reindexing in prune mode, wipe away unusable block files and all undo data files
                    if (fPruneMode)
                        CleanupBlockRevFiles();
                } else {
                    // If necessary, upgrade from older database format.
                    if (!pcoinsdbview->Upgrade()) {
                        strLoadError = _("Error upgrading chainstate database");
                        break;
                    }
                }
                if (fRequestShutdown) break;

                if (!LoadBlockIndex(chainparams)) {
                    strLoadError = _("Error loading block database");
                    break;
                }

                // If the loaded chain has a wrong genesis, bail out immediately
                // (we're likely using a testnet datadir, or the other way around).
                if (!mapBlockIndex.empty() && mapBlockIndex.count(chainparams.GetConsensus().hashGenesisBlock) == 0)
                    return InitError(_("Incorrect or no genesis block found. Wrong datadir for network?"));

                if (!chainparams.GetConsensus().hashDevnetGenesisBlock.IsNull() && !mapBlockIndex.empty() && mapBlockIndex.count(chainparams.GetConsensus().hashDevnetGenesisBlock) == 0)
                    return InitError(_("Incorrect or no devnet genesis block found. Wrong datadir for devnet specified?"));

                // Initialize the block index (no-op if non-empty database was already loaded)
                if (!InitBlockIndex(chainparams)) {
                    strLoadError = _("Error initializing block database");
                    break;
                }

                // Check for changed -txindex state
                if (fTxIndex != GetBoolArg("-txindex", DEFAULT_TXINDEX)) {
                    strLoadError = _("You need to rebuild the database using -reindex-chainstate to change -txindex");
                    break;
                }

                // Check for changed -prune state.  What we are concerned about is a user who has pruned blocks
                // in the past, but is now trying to run unpruned.
                if (fHavePruned && !fPruneMode) {
                    strLoadError = _("You need to rebuild the database using -reindex to go back to unpruned mode.  This will redownload the entire blockchain");
                    break;
                }

                uiInterface.InitMessage(_("Verifying blocks..."));
                if (fHavePruned && GetArg("-checkblocks", DEFAULT_CHECKBLOCKS) > MIN_BLOCKS_TO_KEEP) {
                    LogPrintf("Prune: pruned datadir may not have more than %d blocks; only checking available blocks",
                        MIN_BLOCKS_TO_KEEP);
                }

                {
                    LOCK(cs_main);
                    CBlockIndex* tip = chainActive.Tip();
                    RPCNotifyBlockChange(true, tip);
                    if (tip && tip->nTime > GetAdjustedTime() + 2 * 60 * 60) {
                        strLoadError = _("The block database contains a block which appears to be from the future. "
                                "This may be due to your computer's date and time being set incorrectly. "
                                "Only rebuild the block database if you are sure that your computer's date and time are correct");
                        break;
                    }
                }

                if (!CVerifyDB().VerifyDB(chainparams, pcoinsdbview, GetArg("-checklevel", DEFAULT_CHECKLEVEL),
                              GetArg("-checkblocks", DEFAULT_CHECKBLOCKS))) {
                    strLoadError = _("Corrupted block database detected");
                    break;
                }
            } catch (const std::exception& e) {
                if (fDebug) LogPrintf("%s\n", e.what());
                strLoadError = _("Error opening block database");
                break;
            }

            fLoaded = true;
        } while(false);

        if (!fLoaded && !fRequestShutdown) {
            // first suggest a reindex
            if (!fReset) {
                bool fRet = uiInterface.ThreadSafeQuestion(
                    strLoadError + ".\n\n" + _("Do you want to rebuild the block database now?"),
                    strLoadError + ".\nPlease restart with -reindex or -reindex-chainstate to recover.",
                    "", CClientUIInterface::MSG_ERROR | CClientUIInterface::BTN_ABORT);
                if (fRet) {
                    fReindex = true;
                    fRequestShutdown = false;
                } else {
                    LogPrintf("Aborted block database rebuild. Exiting.\n");
                    return false;
                }
            } else {
                return InitError(strLoadError);
            }
        }
    }

    // As LoadBlockIndex can take several minutes, it's possible the user
    // requested to kill the GUI during the last operation. If so, exit.
    // As the program has not fully started yet, Shutdown() is possibly overkill.
    if (fRequestShutdown)
    {
        LogPrintf("Shutdown requested. Exiting.\n");
        return false;
    }
    LogPrintf(" block index %15dms\n", GetTimeMillis() - nStart);

    boost::filesystem::path est_path = GetDataDir() / FEE_ESTIMATES_FILENAME;
    CAutoFile est_filein(fopen(est_path.string().c_str(), "rb"), SER_DISK, CLIENT_VERSION);
    // Allowed to fail as this file IS missing on first startup.
    if (!est_filein.IsNull())
        mempool.ReadFeeEstimates(est_filein);
    fFeeEstimatesInitialized = true;

    // ********************************************************* Step 8: load wallet
#ifdef ENABLE_WALLET
    if (!CWallet::InitLoadWallet())
        return false;
#else
    LogPrintf("No wallet support compiled in!\n");
#endif

    // ********************************************************* Step 9: data directory maintenance

    // if pruning, unset the service bit and perform the initial blockstore prune
    // after any wallet rescanning has taken place.
    if (fPruneMode) {
        LogPrintf("Unsetting NODE_NETWORK on prune mode\n");
        nLocalServices = ServiceFlags(nLocalServices & ~NODE_NETWORK);
        if (!fReindex) {
            uiInterface.InitMessage(_("Pruning blockstore..."));
            PruneAndFlush();
        }
    }

    // ********************************************************* Step 10: import blocks

    if (!CheckDiskSpace())
        return false;

    // Either install a handler to notify us when genesis activates, or set fHaveGenesis directly.
    // No locking, as this happens before any background thread is started.
    if (chainActive.Tip() == NULL) {
        uiInterface.NotifyBlockTip.connect(BlockNotifyGenesisWait);
    } else {
        fHaveGenesis = true;
    }

    if (IsArgSet("-blocknotify"))
        uiInterface.NotifyBlockTip.connect(BlockNotifyCallback);

    std::vector<boost::filesystem::path> vImportFiles;
    if (mapMultiArgs.count("-loadblock"))
    {
        BOOST_FOREACH(const std::string& strFile, mapMultiArgs.at("-loadblock"))
            vImportFiles.push_back(strFile);
    }

    threadGroup.create_thread(boost::bind(&ThreadImport, vImportFiles));

    // Wait for genesis block to be processed
    {
        boost::unique_lock<boost::mutex> lock(cs_GenesisWait);
        while (!fHaveGenesis) {
            condvar_GenesisWait.wait(lock);
        }
        uiInterface.NotifyBlockTip.disconnect(BlockNotifyGenesisWait);
    }

    // ********************************************************* Step 11a: setup PrivateSend
    fMasternodeMode = GetBoolArg("-masternode", false);
    // TODO: masternode should have no wallet

    if((fMasternodeMode || masternodeConfig.getCount() > -1) && fTxIndex == false
       && chainparams.NetworkIDString() != CBaseChainParams::REGTEST) { // TODO remove this when pruning is fixed. See https://github.com/dashpay/dash/pull/1817 and https://github.com/dashpay/dash/pull/1743
        return InitError("Enabling Masternode support requires turning on transaction indexing."
                  "Please add txindex=1 to your configuration and start with -reindex");
    }

    if(fMasternodeMode) {
        LogPrintf("MASTERNODE:\n");

        std::string strMasterNodePrivKey = GetArg("-masternodeprivkey", "");
        if(!strMasterNodePrivKey.empty()) {
            if(!CMessageSigner::GetKeysFromSecret(strMasterNodePrivKey, activeMasternode.keyMasternode, activeMasternode.pubKeyMasternode))
                return InitError(_("Invalid masternodeprivkey. Please see documenation."));

            LogPrintf("  pubKeyMasternode: %s\n", CBitcoinAddress(activeMasternode.pubKeyMasternode.GetID()).ToString());
        } else {
            return InitError(_("You must specify a masternodeprivkey in the configuration. Please see documentation for help."));
        }
    }

#ifdef ENABLE_WALLET
    LogPrintf("Using masternode config file %s\n", GetMasternodeConfigFile().string());

    if(GetBoolArg("-mnconflock", true) && pwalletMain && (masternodeConfig.getCount() > 0)) {
        LOCK(pwalletMain->cs_wallet);
        LogPrintf("Locking Masternodes:\n");
        uint256 mnTxHash;
        int outputIndex;
        for (const auto& mne : masternodeConfig.getEntries()) {
            mnTxHash.SetHex(mne.getTxHash());
            outputIndex = boost::lexical_cast<unsigned int>(mne.getOutputIndex());
            COutPoint outpoint = COutPoint(mnTxHash, outputIndex);
            // don't lock non-spendable outpoint (i.e. it's already spent or it's not from this wallet at all)
            if(pwalletMain->IsMine(CTxIn(outpoint)) != ISMINE_SPENDABLE) {
                LogPrintf("  %s %s - IS NOT SPENDABLE, was not locked\n", mne.getTxHash(), mne.getOutputIndex());
                continue;
            }
            pwalletMain->LockCoin(outpoint);
            LogPrintf("  %s %s - locked successfully\n", mne.getTxHash(), mne.getOutputIndex());
        }
    }

    privateSendClient.nLiquidityProvider = std::min(std::max((int)GetArg("-liquidityprovider", DEFAULT_PRIVATESEND_LIQUIDITY), 0), 100);
    if(privateSendClient.nLiquidityProvider) {
        // special case for liquidity providers only, normal clients should use default value
        privateSendClient.SetMinBlocksToWait(privateSendClient.nLiquidityProvider * 15);
    }

    privateSendClient.fEnablePrivateSend = GetBoolArg("-enableprivatesend", false);
    privateSendClient.fPrivateSendMultiSession = GetBoolArg("-privatesendmultisession", DEFAULT_PRIVATESEND_MULTISESSION);
    privateSendClient.nPrivateSendRounds = std::min(std::max((int)GetArg("-privatesendrounds", DEFAULT_PRIVATESEND_ROUNDS), 2), privateSendClient.nLiquidityProvider ? 99999 : 16);
    privateSendClient.nPrivateSendAmount = std::min(std::max((int)GetArg("-privatesendamount", DEFAULT_PRIVATESEND_AMOUNT), 2), 999999);
#endif // ENABLE_WALLET

    fEnableInstantSend = GetBoolArg("-enableinstantsend", 1);
    nInstantSendDepth = GetArg("-instantsenddepth", DEFAULT_INSTANTSEND_DEPTH);
    nInstantSendDepth = std::min(std::max(nInstantSendDepth, 0), 60);

    //lite mode disables all Masternode and Darksend related functionality
    fLiteMode = GetBoolArg("-litemode", false);
    if(fMasternodeMode && fLiteMode){
        return InitError("You can not start a masternode in litemode");
    }

    LogPrintf("fLiteMode %d\n", fLiteMode);
    LogPrintf("nInstantSendDepth %d\n", nInstantSendDepth);
#ifdef ENABLE_WALLET
    LogPrintf("PrivateSend rounds %d\n", privateSendClient.nPrivateSendRounds);
    LogPrintf("PrivateSend amount %d\n", privateSendClient.nPrivateSendAmount);
#endif // ENABLE_WALLET

    CPrivateSend::InitStandardDenominations();

    // ********************************************************* Step 11b: Load cache data

    // LOAD SERIALIZED DAT FILES INTO DATA CACHES FOR INTERNAL USE

    boost::filesystem::path pathDB = GetDataDir();
    std::string strDBName;

    strDBName = "mncache.dat";
    uiInterface.InitMessage(_("Loading masternode cache..."));
    CFlatDB<CMasternodeMan> flatdb1(strDBName, "magicMasternodeCache");
    if(!flatdb1.Load(mnodeman)) {
        return InitError(_("Failed to load masternode cache from") + "\n" + (pathDB / strDBName).string());
    }

    if(mnodeman.size()) {
        strDBName = "mnpayments.dat";
        uiInterface.InitMessage(_("Loading masternode payment cache..."));
        CFlatDB<CMasternodePayments> flatdb2(strDBName, "magicMasternodePaymentsCache");
        if(!flatdb2.Load(mnpayments)) {
            return InitError(_("Failed to load masternode payments cache from") + "\n" + (pathDB / strDBName).string());
        }

        strDBName = "governance.dat";
        uiInterface.InitMessage(_("Loading governance cache..."));
        CFlatDB<CGovernanceManager> flatdb3(strDBName, "magicGovernanceCache");
        if(!flatdb3.Load(governance)) {
            return InitError(_("Failed to load governance cache from") + "\n" + (pathDB / strDBName).string());
        }
        governance.InitOnLoad();
    } else {
        uiInterface.InitMessage(_("Masternode cache is empty, skipping payments and governance cache..."));
    }

    strDBName = "netfulfilled.dat";
    uiInterface.InitMessage(_("Loading fulfilled requests cache..."));
    CFlatDB<CNetFulfilledRequestManager> flatdb4(strDBName, "magicFulfilledCache");
    if(!flatdb4.Load(netfulfilledman)) {
        return InitError(_("Failed to load fulfilled requests cache from") + "\n" + (pathDB / strDBName).string());
    }

    // ********************************************************* Step 11c: update block tip in Dash modules

    // force UpdatedBlockTip to initialize nCachedBlockHeight for DS, MN payments and budgets
    // but don't call it directly to prevent triggering of other listeners like zmq etc.
    // GetMainSignals().UpdatedBlockTip(chainActive.Tip());
    pdsNotificationInterface->InitializeCurrentBlockTip();

    // ********************************************************* Step 11d: start dash-ps-<smth> threads

    threadGroup.create_thread(boost::bind(&ThreadCheckPrivateSend, boost::ref(*g_connman)));
    if (fMasternodeMode)
        threadGroup.create_thread(boost::bind(&ThreadCheckPrivateSendServer, boost::ref(*g_connman)));
#ifdef ENABLE_WALLET
    else
        threadGroup.create_thread(boost::bind(&ThreadCheckPrivateSendClient, boost::ref(*g_connman)));
#endif // ENABLE_WALLET

    // ********************************************************* Step 12: start node

    //// debug print
    LogPrintf("mapBlockIndex.size() = %u\n",   mapBlockIndex.size());
    LogPrintf("chainActive.Height() = %d\n",   chainActive.Height());
    if (GetBoolArg("-listenonion", DEFAULT_LISTEN_ONION))
        StartTorControl(threadGroup, scheduler);

    Discover(threadGroup);

    // Map ports with UPnP
    MapPort(GetBoolArg("-upnp", DEFAULT_UPNP));

    std::string strNodeError;
    CConnman::Options connOptions;
    connOptions.nLocalServices = nLocalServices;
    connOptions.nRelevantServices = nRelevantServices;
    connOptions.nMaxConnections = nMaxConnections;
    connOptions.nMaxOutbound = std::min(MAX_OUTBOUND_CONNECTIONS, connOptions.nMaxConnections);
    connOptions.nMaxAddnode = MAX_ADDNODE_CONNECTIONS;
    connOptions.nMaxFeeler = 1;
    connOptions.nBestHeight = chainActive.Height();
    connOptions.uiInterface = &uiInterface;
    connOptions.nSendBufferMaxSize = 1000*GetArg("-maxsendbuffer", DEFAULT_MAXSENDBUFFER);
    connOptions.nReceiveFloodSize = 1000*GetArg("-maxreceivebuffer", DEFAULT_MAXRECEIVEBUFFER);

    connOptions.nMaxOutboundTimeframe = nMaxOutboundTimeframe;
    connOptions.nMaxOutboundLimit = nMaxOutboundLimit;

    if (!connman.Start(scheduler, strNodeError, connOptions))
        return InitError(strNodeError);

    // ********************************************************* Step 13: finished

    SetRPCWarmupFinished();
    uiInterface.InitMessage(_("Done loading"));

#ifdef ENABLE_WALLET
    if (pwalletMain)
        pwalletMain->postInitProcess(threadGroup);
#endif

    threadGroup.create_thread(boost::bind(&ThreadSendAlert, boost::ref(connman)));

    return !fRequestShutdown;
}<|MERGE_RESOLUTION|>--- conflicted
+++ resolved
@@ -64,11 +64,8 @@
 #endif // ENABLE_WALLET
 #include "privatesend-server.h"
 #include "spork.h"
-<<<<<<< HEAD
+#include "warnings.h"
 #include "evo/users.h"
-=======
-#include "warnings.h"
->>>>>>> 6825b347
 
 #include <stdint.h>
 #include <stdio.h>
@@ -1584,12 +1581,8 @@
     nCoinDBCache = std::min(nCoinDBCache, nMaxCoinsDBCache << 20); // cap total coins db cache
     nTotalCache -= nCoinDBCache;
     nCoinCacheUsage = nTotalCache; // the rest goes to in-memory cache
-<<<<<<< HEAD
-    nMempoolSizeMax = GetArg("-maxmempool", DEFAULT_MAX_MEMPOOL_SIZE) * 1000000;
+    int64_t nMempoolSizeMax = GetArg("-maxmempool", DEFAULT_MAX_MEMPOOL_SIZE) * 1000000;
     int64_t nUsersDBCache = 1024 * 1024 * 16; // TODO
-=======
-    int64_t nMempoolSizeMax = GetArg("-maxmempool", DEFAULT_MAX_MEMPOOL_SIZE) * 1000000;
->>>>>>> 6825b347
     LogPrintf("Cache configuration:\n");
     LogPrintf("* Using %.1fMiB for block index database\n", nBlockTreeDBCache * (1.0 / 1024 / 1024));
     LogPrintf("* Using %.1fMiB for chain state database\n", nCoinDBCache * (1.0 / 1024 / 1024));
