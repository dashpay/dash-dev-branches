--- conflicted
+++ resolved
@@ -44,12 +44,8 @@
     CFeeRate baseRate(basefee, ::GetSerializeSize(tx, SER_NETWORK, PROTOCOL_VERSION));
 
     // Create a fake block
-<<<<<<< HEAD
-    std::vector<CTransaction> block;
+    std::vector<CTransactionRef> block;
     std::vector<CTransition> vts;
-=======
-    std::vector<CTransactionRef> block;
->>>>>>> 6825b347
     int blocknum = 0;
 
     // Loop through 200 blocks
@@ -76,11 +72,7 @@
                 txHashes[9-h].pop_back();
             }
         }
-<<<<<<< HEAD
-        mpool.removeForBlock(block, vts, ++blocknum, dummyConflicted);
-=======
-        mpool.removeForBlock(block, ++blocknum);
->>>>>>> 6825b347
+        mpool.removeForBlock(block, vts, ++blocknum);
         block.clear();
         if (blocknum == 30) {
             // At this point we should need to combine 5 buckets to get enough data points
@@ -124,11 +116,7 @@
     // Mine 50 more blocks with no transactions happening, estimates shouldn't change
     // We haven't decayed the moving average enough so we still have enough data points in every bucket
     while (blocknum < 250)
-<<<<<<< HEAD
-        mpool.removeForBlock(block, vts, ++blocknum, dummyConflicted);
-=======
-        mpool.removeForBlock(block, ++blocknum);
->>>>>>> 6825b347
+        mpool.removeForBlock(block, vts, ++blocknum);
 
     BOOST_CHECK(mpool.estimateFee(1) == CFeeRate(0));
     for (int i = 2; i < 10;i++) {
@@ -148,11 +136,7 @@
                 txHashes[j].push_back(hash);
             }
         }
-<<<<<<< HEAD
-        mpool.removeForBlock(block, vts, ++blocknum, dummyConflicted);
-=======
-        mpool.removeForBlock(block, ++blocknum);
->>>>>>> 6825b347
+        mpool.removeForBlock(block, vts, ++blocknum);
     }
 
     int answerFound;
@@ -171,11 +155,7 @@
             txHashes[j].pop_back();
         }
     }
-<<<<<<< HEAD
-    mpool.removeForBlock(block, vts, 265, dummyConflicted);
-=======
-    mpool.removeForBlock(block, 265);
->>>>>>> 6825b347
+    mpool.removeForBlock(block, vts, 265);
     block.clear();
     BOOST_CHECK(mpool.estimateFee(1) == CFeeRate(0));
     for (int i = 2; i < 10;i++) {
@@ -196,11 +176,7 @@
 
             }
         }
-<<<<<<< HEAD
-        mpool.removeForBlock(block, vts, ++blocknum, dummyConflicted);
-=======
-        mpool.removeForBlock(block, ++blocknum);
->>>>>>> 6825b347
+        mpool.removeForBlock(block, vts, ++blocknum);
         block.clear();
     }
     BOOST_CHECK(mpool.estimateFee(1) == CFeeRate(0));
