// Copyright (c) 2011-2015 The Bitcoin Core developers
// Distributed under the MIT software license, see the accompanying
// file COPYING or http://www.opensource.org/licenses/mit-license.php.

#include "data/script_tests.json.h"

#include "core_io.h"
#include "key.h"
#include "keystore.h"
#include "script/script.h"
#include "script/script_error.h"
#include "script/sign.h"
#include "util.h"
#include "utilstrencodings.h"
#include "test/test_dash.h"

#if defined(HAVE_CONSENSUS_LIB)
#include "script/dashconsensus.h"
#endif

#include <fstream>
#include <stdint.h>
#include <string>
#include <vector>

#include <boost/foreach.hpp>
#include <boost/test/unit_test.hpp>

#include <univalue.h>

// Uncomment if you want to output updated JSON tests.
// #define UPDATE_JSON_TESTS

static const unsigned int flags = SCRIPT_VERIFY_P2SH | SCRIPT_VERIFY_STRICTENC;

unsigned int ParseScriptFlags(std::string strFlags);
std::string FormatScriptFlags(unsigned int flags);

UniValue
read_json(const std::string& jsondata)
{
    UniValue v;

    if (!v.read(jsondata) || !v.isArray())
    {
        BOOST_ERROR("Parse error.");
        return UniValue(UniValue::VARR);
    }
    return v.get_array();
}

struct ScriptErrorDesc
{
    ScriptError_t err;
    const char *name;
};

static ScriptErrorDesc script_errors[]={
    {SCRIPT_ERR_OK, "OK"},
    {SCRIPT_ERR_UNKNOWN_ERROR, "UNKNOWN_ERROR"},
    {SCRIPT_ERR_EVAL_FALSE, "EVAL_FALSE"},
    {SCRIPT_ERR_OP_RETURN, "OP_RETURN"},
    {SCRIPT_ERR_SCRIPT_SIZE, "SCRIPT_SIZE"},
    {SCRIPT_ERR_PUSH_SIZE, "PUSH_SIZE"},
    {SCRIPT_ERR_OP_COUNT, "OP_COUNT"},
    {SCRIPT_ERR_STACK_SIZE, "STACK_SIZE"},
    {SCRIPT_ERR_SIG_COUNT, "SIG_COUNT"},
    {SCRIPT_ERR_PUBKEY_COUNT, "PUBKEY_COUNT"},
    {SCRIPT_ERR_VERIFY, "VERIFY"},
    {SCRIPT_ERR_EQUALVERIFY, "EQUALVERIFY"},
    {SCRIPT_ERR_CHECKMULTISIGVERIFY, "CHECKMULTISIGVERIFY"},
    {SCRIPT_ERR_CHECKSIGVERIFY, "CHECKSIGVERIFY"},
    {SCRIPT_ERR_NUMEQUALVERIFY, "NUMEQUALVERIFY"},
    {SCRIPT_ERR_BAD_OPCODE, "BAD_OPCODE"},
    {SCRIPT_ERR_DISABLED_OPCODE, "DISABLED_OPCODE"},
    {SCRIPT_ERR_INVALID_STACK_OPERATION, "INVALID_STACK_OPERATION"},
    {SCRIPT_ERR_INVALID_ALTSTACK_OPERATION, "INVALID_ALTSTACK_OPERATION"},
    {SCRIPT_ERR_UNBALANCED_CONDITIONAL, "UNBALANCED_CONDITIONAL"},
    {SCRIPT_ERR_NEGATIVE_LOCKTIME, "NEGATIVE_LOCKTIME"},
    {SCRIPT_ERR_UNSATISFIED_LOCKTIME, "UNSATISFIED_LOCKTIME"},
    {SCRIPT_ERR_SIG_HASHTYPE, "SIG_HASHTYPE"},
    {SCRIPT_ERR_SIG_DER, "SIG_DER"},
    {SCRIPT_ERR_MINIMALDATA, "MINIMALDATA"},
    {SCRIPT_ERR_SIG_PUSHONLY, "SIG_PUSHONLY"},
    {SCRIPT_ERR_SIG_HIGH_S, "SIG_HIGH_S"},
    {SCRIPT_ERR_SIG_NULLDUMMY, "SIG_NULLDUMMY"},
    {SCRIPT_ERR_PUBKEYTYPE, "PUBKEYTYPE"},
    {SCRIPT_ERR_CLEANSTACK, "CLEANSTACK"},
<<<<<<< HEAD
    {SCRIPT_ERR_DISCOURAGE_UPGRADABLE_NOPS, "DISCOURAGE_UPGRADABLE_NOPS"},
    {SCRIPT_ERR_OP_SUBSCRIPTION, "OP_SUBSCRIPTION"}
=======
    {SCRIPT_ERR_SIG_NULLFAIL, "NULLFAIL"},
    {SCRIPT_ERR_DISCOURAGE_UPGRADABLE_NOPS, "DISCOURAGE_UPGRADABLE_NOPS"}
>>>>>>> 6825b347
};

const char *FormatScriptError(ScriptError_t err)
{
    for (unsigned int i=0; i<ARRAYLEN(script_errors); ++i)
        if (script_errors[i].err == err)
            return script_errors[i].name;
    BOOST_ERROR("Unknown scripterror enumeration value, update script_errors in script_tests.cpp.");
    return "";
}

ScriptError_t ParseScriptError(const std::string &name)
{
    for (unsigned int i=0; i<ARRAYLEN(script_errors); ++i)
        if (script_errors[i].name == name)
            return script_errors[i].err;
    BOOST_ERROR("Unknown scripterror \"" << name << "\" in test description");
    return SCRIPT_ERR_UNKNOWN_ERROR;
}

BOOST_FIXTURE_TEST_SUITE(script_tests, BasicTestingSetup)

CMutableTransaction BuildCreditingTransaction(const CScript& scriptPubKey)
{
    CMutableTransaction txCredit;
    txCredit.nVersion = 1;
    txCredit.nLockTime = 0;
    txCredit.vin.resize(1);
    txCredit.vout.resize(1);
    txCredit.vin[0].prevout.SetNull();
    txCredit.vin[0].scriptSig = CScript() << CScriptNum(0) << CScriptNum(0);
    txCredit.vin[0].nSequence = CTxIn::SEQUENCE_FINAL;
    txCredit.vout[0].scriptPubKey = scriptPubKey;
    txCredit.vout[0].nValue = 0;

    return txCredit;
}

CMutableTransaction BuildSpendingTransaction(const CScript& scriptSig, const CMutableTransaction& txCredit)
{
    CMutableTransaction txSpend;
    txSpend.nVersion = 1;
    txSpend.nLockTime = 0;
    txSpend.vin.resize(1);
    txSpend.vout.resize(1);
    txSpend.vin[0].prevout.hash = txCredit.GetHash();
    txSpend.vin[0].prevout.n = 0;
    txSpend.vin[0].scriptSig = scriptSig;
    txSpend.vin[0].nSequence = CTxIn::SEQUENCE_FINAL;
    txSpend.vout[0].scriptPubKey = CScript();
    txSpend.vout[0].nValue = 0;

    return txSpend;
}

void DoTest(const CScript& scriptPubKey, const CScript& scriptSig, int flags, const std::string& message, int scriptError)
{
    bool expect = (scriptError == SCRIPT_ERR_OK);
    ScriptError err;
    CMutableTransaction tx = BuildSpendingTransaction(scriptSig, BuildCreditingTransaction(scriptPubKey));
    CMutableTransaction tx2 = tx;
    BOOST_CHECK_MESSAGE(VerifyScript(scriptSig, scriptPubKey, flags, MutableTransactionSignatureChecker(&tx, 0), &err) == expect, message);
    BOOST_CHECK_MESSAGE(err == scriptError, std::string(FormatScriptError(err)) + " where " + std::string(FormatScriptError((ScriptError_t)scriptError)) + " expected: " + message);
#if defined(HAVE_CONSENSUS_LIB)
    CDataStream stream(SER_NETWORK, PROTOCOL_VERSION);
    stream << tx2;
    int libconsensus_flags = flags & dashconsensus_SCRIPT_FLAGS_VERIFY_ALL;
    if (libconsensus_flags == flags) {
        BOOST_CHECK_MESSAGE(dashconsensus_verify_script(scriptPubKey.data(), scriptPubKey.size(), (const unsigned char*)&stream[0], stream.size(), 0, libconsensus_flags, NULL) == expect,message);
    }
#endif
}

void static NegateSignatureS(std::vector<unsigned char>& vchSig) {
    // Parse the signature.
    std::vector<unsigned char> r, s;
    r = std::vector<unsigned char>(vchSig.begin() + 4, vchSig.begin() + 4 + vchSig[3]);
    s = std::vector<unsigned char>(vchSig.begin() + 6 + vchSig[3], vchSig.begin() + 6 + vchSig[3] + vchSig[5 + vchSig[3]]);

    // Really ugly to implement mod-n negation here, but it would be feature creep to expose such functionality from libsecp256k1.
    static const unsigned char order[33] = {
        0x00,
        0xFF, 0xFF, 0xFF, 0xFF, 0xFF, 0xFF, 0xFF, 0xFF,
        0xFF, 0xFF, 0xFF, 0xFF, 0xFF, 0xFF, 0xFF, 0xFE,
        0xBA, 0xAE, 0xDC, 0xE6, 0xAF, 0x48, 0xA0, 0x3B,
        0xBF, 0xD2, 0x5E, 0x8C, 0xD0, 0x36, 0x41, 0x41
    };
    while (s.size() < 33) {
        s.insert(s.begin(), 0x00);
    }
    int carry = 0;
    for (int p = 32; p >= 1; p--) {
        int n = (int)order[p] - s[p] - carry;
        s[p] = (n + 256) & 0xFF;
        carry = (n < 0);
    }
    assert(carry == 0);
    if (s.size() > 1 && s[0] == 0 && s[1] < 0x80) {
        s.erase(s.begin());
    }

    // Reconstruct the signature.
    vchSig.clear();
    vchSig.push_back(0x30);
    vchSig.push_back(4 + r.size() + s.size());
    vchSig.push_back(0x02);
    vchSig.push_back(r.size());
    vchSig.insert(vchSig.end(), r.begin(), r.end());
    vchSig.push_back(0x02);
    vchSig.push_back(s.size());
    vchSig.insert(vchSig.end(), s.begin(), s.end());
}

namespace
{
const unsigned char vchKey0[32] = {0,0,0,0,0,0,0,0,0,0,0,0,0,0,0,0,0,0,0,0,0,0,0,0,0,0,0,0,0,0,0,1};
const unsigned char vchKey1[32] = {0,0,0,0,0,0,0,0,0,0,0,0,0,0,0,0,0,0,0,0,0,0,0,0,0,0,0,0,0,0,1,0};
const unsigned char vchKey2[32] = {0,0,0,0,0,0,0,0,0,0,0,0,0,0,0,0,0,0,0,0,0,0,0,0,0,0,0,0,0,1,0,0};

struct KeyData
{
    CKey key0, key0C, key1, key1C, key2, key2C;
    CPubKey pubkey0, pubkey0C, pubkey0H;
    CPubKey pubkey1, pubkey1C;
    CPubKey pubkey2, pubkey2C;

    KeyData()
    {

        key0.Set(vchKey0, vchKey0 + 32, false);
        key0C.Set(vchKey0, vchKey0 + 32, true);
        pubkey0 = key0.GetPubKey();
        pubkey0H = key0.GetPubKey();
        pubkey0C = key0C.GetPubKey();
        *const_cast<unsigned char*>(&pubkey0H[0]) = 0x06 | (pubkey0H[64] & 1);

        key1.Set(vchKey1, vchKey1 + 32, false);
        key1C.Set(vchKey1, vchKey1 + 32, true);
        pubkey1 = key1.GetPubKey();
        pubkey1C = key1C.GetPubKey();

        key2.Set(vchKey2, vchKey2 + 32, false);
        key2C.Set(vchKey2, vchKey2 + 32, true);
        pubkey2 = key2.GetPubKey();
        pubkey2C = key2C.GetPubKey();
    }
};


class TestBuilder
{
private:
    CScript scriptPubKey;
    CTransactionRef creditTx;
    CMutableTransaction spendTx;
    bool havePush;
    std::vector<unsigned char> push;
    std::string comment;
    int flags;
    int scriptError;

    void DoPush()
    {
        if (havePush) {
            spendTx.vin[0].scriptSig << push;
            havePush = false;
        }
    }

    void DoPush(const std::vector<unsigned char>& data)
    {
         DoPush();
         push = data;
         havePush = true;
    }

public:
    TestBuilder(const CScript& script_, const std::string& comment_, int flags_, bool P2SH = false) : scriptPubKey(script_), havePush(false), comment(comment_), flags(flags_), scriptError(SCRIPT_ERR_OK)
    {
        if (P2SH) {
            creditTx = MakeTransactionRef(BuildCreditingTransaction(CScript() << OP_HASH160 << ToByteVector(CScriptID(script_)) << OP_EQUAL));
        } else {
            creditTx = MakeTransactionRef(BuildCreditingTransaction(script_));
        }
        spendTx = BuildSpendingTransaction(CScript(), *creditTx);
    }

    TestBuilder& ScriptError(ScriptError_t err)
    {
        scriptError = err;
        return *this;
    }

    TestBuilder& Add(const CScript& _script)
    {
        DoPush();
        spendTx.vin[0].scriptSig += _script;
        return *this;
    }

    TestBuilder& Num(int num)
    {
        DoPush();
        spendTx.vin[0].scriptSig << num;
        return *this;
    }

    TestBuilder& Push(const std::string& hex)
    {
        DoPush(ParseHex(hex));
        return *this;
    }

    TestBuilder& Push(const CScript& script) {
         DoPush(std::vector<unsigned char>(script.begin(), script.end()));
        return *this;
    }

    TestBuilder& PushSig(const CKey& key, int nHashType = SIGHASH_ALL, unsigned int lenR = 32, unsigned int lenS = 32)
    {
        uint256 hash = SignatureHash(scriptPubKey, spendTx, 0, nHashType);
        std::vector<unsigned char> vchSig, r, s;
        uint32_t iter = 0;
        do {
            key.Sign(hash, vchSig, iter++);
            if ((lenS == 33) != (vchSig[5 + vchSig[3]] == 33)) {
                NegateSignatureS(vchSig);
            }
            r = std::vector<unsigned char>(vchSig.begin() + 4, vchSig.begin() + 4 + vchSig[3]);
            s = std::vector<unsigned char>(vchSig.begin() + 6 + vchSig[3], vchSig.begin() + 6 + vchSig[3] + vchSig[5 + vchSig[3]]);
        } while (lenR != r.size() || lenS != s.size());
        vchSig.push_back(static_cast<unsigned char>(nHashType));
        DoPush(vchSig);
        return *this;
    }

    TestBuilder& Push(const CPubKey& pubkey)
    {
        DoPush(std::vector<unsigned char>(pubkey.begin(), pubkey.end()));
        return *this;
    }

    TestBuilder& PushRedeem()
    {
        DoPush(std::vector<unsigned char>(scriptPubKey.begin(), scriptPubKey.end()));
        return *this;
    }

    TestBuilder& EditPush(unsigned int pos, const std::string& hexin, const std::string& hexout)
    {
        assert(havePush);
        std::vector<unsigned char> datain = ParseHex(hexin);
        std::vector<unsigned char> dataout = ParseHex(hexout);
        assert(pos + datain.size() <= push.size());
        BOOST_CHECK_MESSAGE(std::vector<unsigned char>(push.begin() + pos, push.begin() + pos + datain.size()) == datain, comment);
        push.erase(push.begin() + pos, push.begin() + pos + datain.size());
        push.insert(push.begin() + pos, dataout.begin(), dataout.end());
        return *this;
    }

    TestBuilder& DamagePush(unsigned int pos)
    {
        assert(havePush);
        assert(pos < push.size());
        push[pos] ^= 1;
        return *this;
    }

    TestBuilder& Test()
    {
        TestBuilder copy = *this; // Make a copy so we can rollback the push.
        DoPush();
        DoTest(creditTx->vout[0].scriptPubKey, spendTx.vin[0].scriptSig, flags, comment, scriptError);
        *this = copy;
        return *this;
    }

    UniValue GetJSON()
    {
        DoPush();
        UniValue array(UniValue::VARR);
        array.push_back(FormatScript(spendTx.vin[0].scriptSig));
        array.push_back(FormatScript(creditTx->vout[0].scriptPubKey));
        array.push_back(FormatScriptFlags(flags));
        array.push_back(FormatScriptError((ScriptError_t)scriptError));
        array.push_back(comment);
        return array;
    }

    std::string GetComment()
    {
        return comment;
    }

    const CScript& GetScriptPubKey()
    {
        return creditTx->vout[0].scriptPubKey;
    }
};

std::string JSONPrettyPrint(const UniValue& univalue)
{
    std::string ret = univalue.write(4);
    // Workaround for libunivalue pretty printer, which puts a space between commas and newlines
    size_t pos = 0;
    while ((pos = ret.find(" \n", pos)) != std::string::npos) {
        ret.replace(pos, 2, "\n");
        pos++;
    }
    return ret;
}
}

BOOST_AUTO_TEST_CASE(script_build)
{
    const KeyData keys;

    std::vector<TestBuilder> tests;

    tests.push_back(TestBuilder(CScript() << ToByteVector(keys.pubkey0) << OP_CHECKSIG,
                                "P2PK", 0
                               ).PushSig(keys.key0));
    tests.push_back(TestBuilder(CScript() << ToByteVector(keys.pubkey0) << OP_CHECKSIG,
                                "P2PK, bad sig", 0
                               ).PushSig(keys.key0).DamagePush(10).ScriptError(SCRIPT_ERR_EVAL_FALSE));

    tests.push_back(TestBuilder(CScript() << OP_DUP << OP_HASH160 << ToByteVector(keys.pubkey1C.GetID()) << OP_EQUALVERIFY << OP_CHECKSIG,
                                "P2PKH", 0
                               ).PushSig(keys.key1).Push(keys.pubkey1C));
    tests.push_back(TestBuilder(CScript() << OP_DUP << OP_HASH160 << ToByteVector(keys.pubkey2C.GetID()) << OP_EQUALVERIFY << OP_CHECKSIG,
                                "P2PKH, bad pubkey", 0
                               ).PushSig(keys.key2).Push(keys.pubkey2C).DamagePush(5).ScriptError(SCRIPT_ERR_EQUALVERIFY));

    tests.push_back(TestBuilder(CScript() << ToByteVector(keys.pubkey1) << OP_CHECKSIG,
                                "P2PK anyonecanpay", 0
                               ).PushSig(keys.key1, SIGHASH_ALL | SIGHASH_ANYONECANPAY));
    tests.push_back(TestBuilder(CScript() << ToByteVector(keys.pubkey1) << OP_CHECKSIG,
                                "P2PK anyonecanpay marked with normal hashtype", 0
                               ).PushSig(keys.key1, SIGHASH_ALL | SIGHASH_ANYONECANPAY).EditPush(70, "81", "01").ScriptError(SCRIPT_ERR_EVAL_FALSE));

    tests.push_back(TestBuilder(CScript() << ToByteVector(keys.pubkey0C) << OP_CHECKSIG,
                                "P2SH(P2PK)", SCRIPT_VERIFY_P2SH, true
                               ).PushSig(keys.key0).PushRedeem());
    tests.push_back(TestBuilder(CScript() << ToByteVector(keys.pubkey0C) << OP_CHECKSIG,
                                "P2SH(P2PK), bad redeemscript", SCRIPT_VERIFY_P2SH, true
                               ).PushSig(keys.key0).PushRedeem().DamagePush(10).ScriptError(SCRIPT_ERR_EVAL_FALSE));
    
    tests.push_back(TestBuilder(CScript() << OP_DUP << OP_HASH160 << ToByteVector(keys.pubkey0.GetID()) << OP_EQUALVERIFY << OP_CHECKSIG,
                                "P2SH(P2PKH)", SCRIPT_VERIFY_P2SH, true
                               ).PushSig(keys.key0).Push(keys.pubkey0).PushRedeem());
    tests.push_back(TestBuilder(CScript() << OP_DUP << OP_HASH160 << ToByteVector(keys.pubkey1.GetID()) << OP_EQUALVERIFY << OP_CHECKSIG,
                                "P2SH(P2PKH), bad sig but no VERIFY_P2SH", 0, true
                               ).PushSig(keys.key0).DamagePush(10).PushRedeem());
    tests.push_back(TestBuilder(CScript() << OP_DUP << OP_HASH160 << ToByteVector(keys.pubkey1.GetID()) << OP_EQUALVERIFY << OP_CHECKSIG,
                                "P2SH(P2PKH), bad sig", SCRIPT_VERIFY_P2SH, true
                               ).PushSig(keys.key0).DamagePush(10).PushRedeem().ScriptError(SCRIPT_ERR_EQUALVERIFY));

    tests.push_back(TestBuilder(CScript() << OP_3 << ToByteVector(keys.pubkey0C) << ToByteVector(keys.pubkey1C) << ToByteVector(keys.pubkey2C) << OP_3 << OP_CHECKMULTISIG,
                                "3-of-3", 0
                               ).Num(0).PushSig(keys.key0).PushSig(keys.key1).PushSig(keys.key2));
    tests.push_back(TestBuilder(CScript() << OP_3 << ToByteVector(keys.pubkey0C) << ToByteVector(keys.pubkey1C) << ToByteVector(keys.pubkey2C) << OP_3 << OP_CHECKMULTISIG,
                                "3-of-3, 2 sigs", 0
                               ).Num(0).PushSig(keys.key0).PushSig(keys.key1).Num(0).ScriptError(SCRIPT_ERR_EVAL_FALSE));

    tests.push_back(TestBuilder(CScript() << OP_2 << ToByteVector(keys.pubkey0C) << ToByteVector(keys.pubkey1C) << ToByteVector(keys.pubkey2C) << OP_3 << OP_CHECKMULTISIG,
                                "P2SH(2-of-3)", SCRIPT_VERIFY_P2SH, true
                               ).Num(0).PushSig(keys.key1).PushSig(keys.key2).PushRedeem());
    tests.push_back(TestBuilder(CScript() << OP_2 << ToByteVector(keys.pubkey0C) << ToByteVector(keys.pubkey1C) << ToByteVector(keys.pubkey2C) << OP_3 << OP_CHECKMULTISIG,
                                "P2SH(2-of-3), 1 sig", SCRIPT_VERIFY_P2SH, true
                               ).Num(0).PushSig(keys.key1).Num(0).PushRedeem().ScriptError(SCRIPT_ERR_EVAL_FALSE));

    tests.push_back(TestBuilder(CScript() << ToByteVector(keys.pubkey1C) << OP_CHECKSIG,
                                "P2PK with too much R padding but no DERSIG", 0
                               ).PushSig(keys.key1, SIGHASH_ALL, 31, 32).EditPush(1, "43021F", "44022000"));
    tests.push_back(TestBuilder(CScript() << ToByteVector(keys.pubkey1C) << OP_CHECKSIG,
                                "P2PK with too much R padding", SCRIPT_VERIFY_DERSIG
                               ).PushSig(keys.key1, SIGHASH_ALL, 31, 32).EditPush(1, "43021F", "44022000").ScriptError(SCRIPT_ERR_SIG_DER));
    tests.push_back(TestBuilder(CScript() << ToByteVector(keys.pubkey1C) << OP_CHECKSIG,
                                "P2PK with too much S padding but no DERSIG", 0
                               ).PushSig(keys.key1, SIGHASH_ALL).EditPush(1, "44", "45").EditPush(37, "20", "2100"));
    tests.push_back(TestBuilder(CScript() << ToByteVector(keys.pubkey1C) << OP_CHECKSIG,
                                "P2PK with too much S padding", SCRIPT_VERIFY_DERSIG
                               ).PushSig(keys.key1, SIGHASH_ALL).EditPush(1, "44", "45").EditPush(37, "20", "2100").ScriptError(SCRIPT_ERR_SIG_DER));
    tests.push_back(TestBuilder(CScript() << ToByteVector(keys.pubkey1C) << OP_CHECKSIG,
                                "P2PK with too little R padding but no DERSIG", 0
                               ).PushSig(keys.key1, SIGHASH_ALL, 33, 32).EditPush(1, "45022100", "440220"));
    tests.push_back(TestBuilder(CScript() << ToByteVector(keys.pubkey1C) << OP_CHECKSIG,
                                "P2PK with too little R padding", SCRIPT_VERIFY_DERSIG
                               ).PushSig(keys.key1, SIGHASH_ALL, 33, 32).EditPush(1, "45022100", "440220").ScriptError(SCRIPT_ERR_SIG_DER));
    tests.push_back(TestBuilder(CScript() << ToByteVector(keys.pubkey2C) << OP_CHECKSIG << OP_NOT,
                                "P2PK NOT with bad sig with too much R padding but no DERSIG", 0
                               ).PushSig(keys.key2, SIGHASH_ALL, 31, 32).EditPush(1, "43021F", "44022000").DamagePush(10));
    tests.push_back(TestBuilder(CScript() << ToByteVector(keys.pubkey2C) << OP_CHECKSIG << OP_NOT,
                                "P2PK NOT with bad sig with too much R padding", SCRIPT_VERIFY_DERSIG
                               ).PushSig(keys.key2, SIGHASH_ALL, 31, 32).EditPush(1, "43021F", "44022000").DamagePush(10).ScriptError(SCRIPT_ERR_SIG_DER));
    tests.push_back(TestBuilder(CScript() << ToByteVector(keys.pubkey2C) << OP_CHECKSIG << OP_NOT,
                                "P2PK NOT with too much R padding but no DERSIG", 0
                               ).PushSig(keys.key2, SIGHASH_ALL, 31, 32).EditPush(1, "43021F", "44022000").ScriptError(SCRIPT_ERR_EVAL_FALSE));
    tests.push_back(TestBuilder(CScript() << ToByteVector(keys.pubkey2C) << OP_CHECKSIG << OP_NOT,
                                "P2PK NOT with too much R padding", SCRIPT_VERIFY_DERSIG
                               ).PushSig(keys.key2, SIGHASH_ALL, 31, 32).EditPush(1, "43021F", "44022000").ScriptError(SCRIPT_ERR_SIG_DER));

    tests.push_back(TestBuilder(CScript() << ToByteVector(keys.pubkey1C) << OP_CHECKSIG,
                                "BIP66 example 1, without DERSIG", 0
                               ).PushSig(keys.key1, SIGHASH_ALL, 33, 32).EditPush(1, "45022100", "440220"));
    tests.push_back(TestBuilder(CScript() << ToByteVector(keys.pubkey1C) << OP_CHECKSIG,
                                "BIP66 example 1, with DERSIG", SCRIPT_VERIFY_DERSIG
                               ).PushSig(keys.key1, SIGHASH_ALL, 33, 32).EditPush(1, "45022100", "440220").ScriptError(SCRIPT_ERR_SIG_DER));
    tests.push_back(TestBuilder(CScript() << ToByteVector(keys.pubkey1C) << OP_CHECKSIG << OP_NOT,
                                "BIP66 example 2, without DERSIG", 0
                               ).PushSig(keys.key1, SIGHASH_ALL, 33, 32).EditPush(1, "45022100", "440220").ScriptError(SCRIPT_ERR_EVAL_FALSE));
    tests.push_back(TestBuilder(CScript() << ToByteVector(keys.pubkey1C) << OP_CHECKSIG << OP_NOT,
                                "BIP66 example 2, with DERSIG", SCRIPT_VERIFY_DERSIG
                               ).PushSig(keys.key1, SIGHASH_ALL, 33, 32).EditPush(1, "45022100", "440220").ScriptError(SCRIPT_ERR_SIG_DER));
    tests.push_back(TestBuilder(CScript() << ToByteVector(keys.pubkey1C) << OP_CHECKSIG,
                                "BIP66 example 3, without DERSIG", 0
                               ).Num(0).ScriptError(SCRIPT_ERR_EVAL_FALSE));
    tests.push_back(TestBuilder(CScript() << ToByteVector(keys.pubkey1C) << OP_CHECKSIG,
                                "BIP66 example 3, with DERSIG", SCRIPT_VERIFY_DERSIG
                               ).Num(0).ScriptError(SCRIPT_ERR_EVAL_FALSE));
    tests.push_back(TestBuilder(CScript() << ToByteVector(keys.pubkey1C) << OP_CHECKSIG << OP_NOT,
                                "BIP66 example 4, without DERSIG", 0
                               ).Num(0));
    tests.push_back(TestBuilder(CScript() << ToByteVector(keys.pubkey1C) << OP_CHECKSIG << OP_NOT,
                                "BIP66 example 4, with DERSIG", SCRIPT_VERIFY_DERSIG
                               ).Num(0));
    tests.push_back(TestBuilder(CScript() << ToByteVector(keys.pubkey1C) << OP_CHECKSIG,
                                "BIP66 example 5, without DERSIG", 0
                               ).Num(1).ScriptError(SCRIPT_ERR_EVAL_FALSE));
    tests.push_back(TestBuilder(CScript() << ToByteVector(keys.pubkey1C) << OP_CHECKSIG,
                                "BIP66 example 5, with DERSIG", SCRIPT_VERIFY_DERSIG
                               ).Num(1).ScriptError(SCRIPT_ERR_SIG_DER));
    tests.push_back(TestBuilder(CScript() << ToByteVector(keys.pubkey1C) << OP_CHECKSIG << OP_NOT,
                                "BIP66 example 6, without DERSIG", 0
                               ).Num(1));
    tests.push_back(TestBuilder(CScript() << ToByteVector(keys.pubkey1C) << OP_CHECKSIG << OP_NOT,
                                "BIP66 example 6, with DERSIG", SCRIPT_VERIFY_DERSIG
                               ).Num(1).ScriptError(SCRIPT_ERR_SIG_DER));
    tests.push_back(TestBuilder(CScript() << OP_2 << ToByteVector(keys.pubkey1C) << ToByteVector(keys.pubkey2C) << OP_2 << OP_CHECKMULTISIG,
                                "BIP66 example 7, without DERSIG", 0
                               ).Num(0).PushSig(keys.key1, SIGHASH_ALL, 33, 32).EditPush(1, "45022100", "440220").PushSig(keys.key2));
    tests.push_back(TestBuilder(CScript() << OP_2 << ToByteVector(keys.pubkey1C) << ToByteVector(keys.pubkey2C) << OP_2 << OP_CHECKMULTISIG,
                                "BIP66 example 7, with DERSIG", SCRIPT_VERIFY_DERSIG
                               ).Num(0).PushSig(keys.key1, SIGHASH_ALL, 33, 32).EditPush(1, "45022100", "440220").PushSig(keys.key2).ScriptError(SCRIPT_ERR_SIG_DER));
    tests.push_back(TestBuilder(CScript() << OP_2 << ToByteVector(keys.pubkey1C) << ToByteVector(keys.pubkey2C) << OP_2 << OP_CHECKMULTISIG << OP_NOT,
                                "BIP66 example 8, without DERSIG", 0
                               ).Num(0).PushSig(keys.key1, SIGHASH_ALL, 33, 32).EditPush(1, "45022100", "440220").PushSig(keys.key2).ScriptError(SCRIPT_ERR_EVAL_FALSE));
    tests.push_back(TestBuilder(CScript() << OP_2 << ToByteVector(keys.pubkey1C) << ToByteVector(keys.pubkey2C) << OP_2 << OP_CHECKMULTISIG << OP_NOT,
                                "BIP66 example 8, with DERSIG", SCRIPT_VERIFY_DERSIG
                               ).Num(0).PushSig(keys.key1, SIGHASH_ALL, 33, 32).EditPush(1, "45022100", "440220").PushSig(keys.key2).ScriptError(SCRIPT_ERR_SIG_DER));
    tests.push_back(TestBuilder(CScript() << OP_2 << ToByteVector(keys.pubkey1C) << ToByteVector(keys.pubkey2C) << OP_2 << OP_CHECKMULTISIG,
                                "BIP66 example 9, without DERSIG", 0
                               ).Num(0).Num(0).PushSig(keys.key2, SIGHASH_ALL, 33, 32).EditPush(1, "45022100", "440220").ScriptError(SCRIPT_ERR_EVAL_FALSE));
    tests.push_back(TestBuilder(CScript() << OP_2 << ToByteVector(keys.pubkey1C) << ToByteVector(keys.pubkey2C) << OP_2 << OP_CHECKMULTISIG,
                                "BIP66 example 9, with DERSIG", SCRIPT_VERIFY_DERSIG
                               ).Num(0).Num(0).PushSig(keys.key2, SIGHASH_ALL, 33, 32).EditPush(1, "45022100", "440220").ScriptError(SCRIPT_ERR_SIG_DER));
    tests.push_back(TestBuilder(CScript() << OP_2 << ToByteVector(keys.pubkey1C) << ToByteVector(keys.pubkey2C) << OP_2 << OP_CHECKMULTISIG << OP_NOT,
                                "BIP66 example 10, without DERSIG", 0
                               ).Num(0).Num(0).PushSig(keys.key2, SIGHASH_ALL, 33, 32).EditPush(1, "45022100", "440220"));
    tests.push_back(TestBuilder(CScript() << OP_2 << ToByteVector(keys.pubkey1C) << ToByteVector(keys.pubkey2C) << OP_2 << OP_CHECKMULTISIG << OP_NOT,
                                "BIP66 example 10, with DERSIG", SCRIPT_VERIFY_DERSIG
                               ).Num(0).Num(0).PushSig(keys.key2, SIGHASH_ALL, 33, 32).EditPush(1, "45022100", "440220").ScriptError(SCRIPT_ERR_SIG_DER));
    tests.push_back(TestBuilder(CScript() << OP_2 << ToByteVector(keys.pubkey1C) << ToByteVector(keys.pubkey2C) << OP_2 << OP_CHECKMULTISIG,
                                "BIP66 example 11, without DERSIG", 0
                               ).Num(0).PushSig(keys.key1, SIGHASH_ALL, 33, 32).EditPush(1, "45022100", "440220").Num(0).ScriptError(SCRIPT_ERR_EVAL_FALSE));
    tests.push_back(TestBuilder(CScript() << OP_2 << ToByteVector(keys.pubkey1C) << ToByteVector(keys.pubkey2C) << OP_2 << OP_CHECKMULTISIG,
                                "BIP66 example 11, with DERSIG", SCRIPT_VERIFY_DERSIG
                               ).Num(0).PushSig(keys.key1, SIGHASH_ALL, 33, 32).EditPush(1, "45022100", "440220").Num(0).ScriptError(SCRIPT_ERR_EVAL_FALSE));
    tests.push_back(TestBuilder(CScript() << OP_2 << ToByteVector(keys.pubkey1C) << ToByteVector(keys.pubkey2C) << OP_2 << OP_CHECKMULTISIG << OP_NOT,
                                "BIP66 example 12, without DERSIG", 0
                               ).Num(0).PushSig(keys.key1, SIGHASH_ALL, 33, 32).EditPush(1, "45022100", "440220").Num(0));
    tests.push_back(TestBuilder(CScript() << OP_2 << ToByteVector(keys.pubkey1C) << ToByteVector(keys.pubkey2C) << OP_2 << OP_CHECKMULTISIG << OP_NOT,
                                "BIP66 example 12, with DERSIG", SCRIPT_VERIFY_DERSIG
                               ).Num(0).PushSig(keys.key1, SIGHASH_ALL, 33, 32).EditPush(1, "45022100", "440220").Num(0));
    tests.push_back(TestBuilder(CScript() << ToByteVector(keys.pubkey2C) << OP_CHECKSIG,
                                "P2PK with multi-byte hashtype, without DERSIG", 0
                               ).PushSig(keys.key2, SIGHASH_ALL).EditPush(70, "01", "0101"));
    tests.push_back(TestBuilder(CScript() << ToByteVector(keys.pubkey2C) << OP_CHECKSIG,
                                "P2PK with multi-byte hashtype, with DERSIG", SCRIPT_VERIFY_DERSIG
                               ).PushSig(keys.key2, SIGHASH_ALL).EditPush(70, "01", "0101").ScriptError(SCRIPT_ERR_SIG_DER));

    tests.push_back(TestBuilder(CScript() << ToByteVector(keys.pubkey2C) << OP_CHECKSIG,
                                "P2PK with high S but no LOW_S", 0
                               ).PushSig(keys.key2, SIGHASH_ALL, 32, 33));
    tests.push_back(TestBuilder(CScript() << ToByteVector(keys.pubkey2C) << OP_CHECKSIG,
                                "P2PK with high S", SCRIPT_VERIFY_LOW_S
                               ).PushSig(keys.key2, SIGHASH_ALL, 32, 33).ScriptError(SCRIPT_ERR_SIG_HIGH_S));

    tests.push_back(TestBuilder(CScript() << ToByteVector(keys.pubkey0H) << OP_CHECKSIG,
                                "P2PK with hybrid pubkey but no STRICTENC", 0
                               ).PushSig(keys.key0, SIGHASH_ALL));
    tests.push_back(TestBuilder(CScript() << ToByteVector(keys.pubkey0H) << OP_CHECKSIG,
                                "P2PK with hybrid pubkey", SCRIPT_VERIFY_STRICTENC
                               ).PushSig(keys.key0, SIGHASH_ALL).ScriptError(SCRIPT_ERR_PUBKEYTYPE));
    tests.push_back(TestBuilder(CScript() << ToByteVector(keys.pubkey0H) << OP_CHECKSIG << OP_NOT,
                                "P2PK NOT with hybrid pubkey but no STRICTENC", 0
                               ).PushSig(keys.key0, SIGHASH_ALL).ScriptError(SCRIPT_ERR_EVAL_FALSE));
    tests.push_back(TestBuilder(CScript() << ToByteVector(keys.pubkey0H) << OP_CHECKSIG << OP_NOT,
                                "P2PK NOT with hybrid pubkey", SCRIPT_VERIFY_STRICTENC
                               ).PushSig(keys.key0, SIGHASH_ALL).ScriptError(SCRIPT_ERR_PUBKEYTYPE));
    tests.push_back(TestBuilder(CScript() << ToByteVector(keys.pubkey0H) << OP_CHECKSIG << OP_NOT,
                                "P2PK NOT with invalid hybrid pubkey but no STRICTENC", 0
                               ).PushSig(keys.key0, SIGHASH_ALL).DamagePush(10));
    tests.push_back(TestBuilder(CScript() << ToByteVector(keys.pubkey0H) << OP_CHECKSIG << OP_NOT,
                                "P2PK NOT with invalid hybrid pubkey", SCRIPT_VERIFY_STRICTENC
                               ).PushSig(keys.key0, SIGHASH_ALL).DamagePush(10).ScriptError(SCRIPT_ERR_PUBKEYTYPE));
    tests.push_back(TestBuilder(CScript() << OP_1 << ToByteVector(keys.pubkey0H) << ToByteVector(keys.pubkey1C) << OP_2 << OP_CHECKMULTISIG,
                                "1-of-2 with the second 1 hybrid pubkey and no STRICTENC", 0
                               ).Num(0).PushSig(keys.key1, SIGHASH_ALL));
    tests.push_back(TestBuilder(CScript() << OP_1 << ToByteVector(keys.pubkey0H) << ToByteVector(keys.pubkey1C) << OP_2 << OP_CHECKMULTISIG,
                                "1-of-2 with the second 1 hybrid pubkey", SCRIPT_VERIFY_STRICTENC
                               ).Num(0).PushSig(keys.key1, SIGHASH_ALL));
    tests.push_back(TestBuilder(CScript() << OP_1 << ToByteVector(keys.pubkey1C) << ToByteVector(keys.pubkey0H) << OP_2 << OP_CHECKMULTISIG,
                                "1-of-2 with the first 1 hybrid pubkey", SCRIPT_VERIFY_STRICTENC
                               ).Num(0).PushSig(keys.key1, SIGHASH_ALL).ScriptError(SCRIPT_ERR_PUBKEYTYPE));

    tests.push_back(TestBuilder(CScript() << ToByteVector(keys.pubkey1) << OP_CHECKSIG,
                                "P2PK with undefined hashtype but no STRICTENC", 0
                               ).PushSig(keys.key1, 5));
    tests.push_back(TestBuilder(CScript() << ToByteVector(keys.pubkey1) << OP_CHECKSIG,
                                "P2PK with undefined hashtype", SCRIPT_VERIFY_STRICTENC
                               ).PushSig(keys.key1, 5).ScriptError(SCRIPT_ERR_SIG_HASHTYPE));
    tests.push_back(TestBuilder(CScript() << ToByteVector(keys.pubkey1) << OP_CHECKSIG << OP_NOT,
                                "P2PK NOT with invalid sig and undefined hashtype but no STRICTENC", 0
                               ).PushSig(keys.key1, 5).DamagePush(10));
    tests.push_back(TestBuilder(CScript() << ToByteVector(keys.pubkey1) << OP_CHECKSIG << OP_NOT,
                                "P2PK NOT with invalid sig and undefined hashtype", SCRIPT_VERIFY_STRICTENC
                               ).PushSig(keys.key1, 5).DamagePush(10).ScriptError(SCRIPT_ERR_SIG_HASHTYPE));

    tests.push_back(TestBuilder(CScript() << OP_3 << ToByteVector(keys.pubkey0C) << ToByteVector(keys.pubkey1C) << ToByteVector(keys.pubkey2C) << OP_3 << OP_CHECKMULTISIG,
                                "3-of-3 with nonzero dummy but no NULLDUMMY", 0
                               ).Num(1).PushSig(keys.key0).PushSig(keys.key1).PushSig(keys.key2));
    tests.push_back(TestBuilder(CScript() << OP_3 << ToByteVector(keys.pubkey0C) << ToByteVector(keys.pubkey1C) << ToByteVector(keys.pubkey2C) << OP_3 << OP_CHECKMULTISIG,
                                "3-of-3 with nonzero dummy", SCRIPT_VERIFY_NULLDUMMY
                               ).Num(1).PushSig(keys.key0).PushSig(keys.key1).PushSig(keys.key2).ScriptError(SCRIPT_ERR_SIG_NULLDUMMY));
    tests.push_back(TestBuilder(CScript() << OP_3 << ToByteVector(keys.pubkey0C) << ToByteVector(keys.pubkey1C) << ToByteVector(keys.pubkey2C) << OP_3 << OP_CHECKMULTISIG << OP_NOT,
                                "3-of-3 NOT with invalid sig and nonzero dummy but no NULLDUMMY", 0
                               ).Num(1).PushSig(keys.key0).PushSig(keys.key1).PushSig(keys.key2).DamagePush(10));
    tests.push_back(TestBuilder(CScript() << OP_3 << ToByteVector(keys.pubkey0C) << ToByteVector(keys.pubkey1C) << ToByteVector(keys.pubkey2C) << OP_3 << OP_CHECKMULTISIG << OP_NOT,
                                "3-of-3 NOT with invalid sig with nonzero dummy", SCRIPT_VERIFY_NULLDUMMY
                               ).Num(1).PushSig(keys.key0).PushSig(keys.key1).PushSig(keys.key2).DamagePush(10).ScriptError(SCRIPT_ERR_SIG_NULLDUMMY));

    tests.push_back(TestBuilder(CScript() << OP_2 << ToByteVector(keys.pubkey1C) << ToByteVector(keys.pubkey1C) << OP_2 << OP_CHECKMULTISIG,
                                "2-of-2 with two identical keys and sigs pushed using OP_DUP but no SIGPUSHONLY", 0
                               ).Num(0).PushSig(keys.key1).Add(CScript() << OP_DUP));
    tests.push_back(TestBuilder(CScript() << OP_2 << ToByteVector(keys.pubkey1C) << ToByteVector(keys.pubkey1C) << OP_2 << OP_CHECKMULTISIG,
                                "2-of-2 with two identical keys and sigs pushed using OP_DUP", SCRIPT_VERIFY_SIGPUSHONLY
                               ).Num(0).PushSig(keys.key1).Add(CScript() << OP_DUP).ScriptError(SCRIPT_ERR_SIG_PUSHONLY));
    tests.push_back(TestBuilder(CScript() << ToByteVector(keys.pubkey2C) << OP_CHECKSIG,
                                "P2SH(P2PK) with non-push scriptSig but no P2SH or SIGPUSHONLY", 0, true
                               ).PushSig(keys.key2).Add(CScript() << OP_NOP8).PushRedeem());
    tests.push_back(TestBuilder(CScript() << ToByteVector(keys.pubkey2C) << OP_CHECKSIG,
                                "P2PK with non-push scriptSig but with P2SH validation", 0
                               ).PushSig(keys.key2).Add(CScript() << OP_NOP8));
    tests.push_back(TestBuilder(CScript() << ToByteVector(keys.pubkey2C) << OP_CHECKSIG,
                                "P2SH(P2PK) with non-push scriptSig but no SIGPUSHONLY", SCRIPT_VERIFY_P2SH, true
                               ).PushSig(keys.key2).Add(CScript() << OP_NOP8).PushRedeem().ScriptError(SCRIPT_ERR_SIG_PUSHONLY));
    tests.push_back(TestBuilder(CScript() << ToByteVector(keys.pubkey2C) << OP_CHECKSIG,
                                "P2SH(P2PK) with non-push scriptSig but not P2SH", SCRIPT_VERIFY_SIGPUSHONLY, true
                               ).PushSig(keys.key2).Add(CScript() << OP_NOP8).PushRedeem().ScriptError(SCRIPT_ERR_SIG_PUSHONLY));
    tests.push_back(TestBuilder(CScript() << OP_2 << ToByteVector(keys.pubkey1C) << ToByteVector(keys.pubkey1C) << OP_2 << OP_CHECKMULTISIG,
                                "2-of-2 with two identical keys and sigs pushed", SCRIPT_VERIFY_SIGPUSHONLY
                               ).Num(0).PushSig(keys.key1).PushSig(keys.key1));
    tests.push_back(TestBuilder(CScript() << ToByteVector(keys.pubkey0) << OP_CHECKSIG,
                                "P2PK with unnecessary input but no CLEANSTACK", SCRIPT_VERIFY_P2SH
                               ).Num(11).PushSig(keys.key0));
    tests.push_back(TestBuilder(CScript() << ToByteVector(keys.pubkey0) << OP_CHECKSIG,
                                "P2PK with unnecessary input", SCRIPT_VERIFY_CLEANSTACK | SCRIPT_VERIFY_P2SH
                               ).Num(11).PushSig(keys.key0).ScriptError(SCRIPT_ERR_CLEANSTACK));
    tests.push_back(TestBuilder(CScript() << ToByteVector(keys.pubkey0) << OP_CHECKSIG,
                                "P2SH with unnecessary input but no CLEANSTACK", SCRIPT_VERIFY_P2SH, true
                               ).Num(11).PushSig(keys.key0).PushRedeem());
    tests.push_back(TestBuilder(CScript() << ToByteVector(keys.pubkey0) << OP_CHECKSIG,
                                "P2SH with unnecessary input", SCRIPT_VERIFY_CLEANSTACK | SCRIPT_VERIFY_P2SH, true
                               ).Num(11).PushSig(keys.key0).PushRedeem().ScriptError(SCRIPT_ERR_CLEANSTACK));
    tests.push_back(TestBuilder(CScript() << ToByteVector(keys.pubkey0) << OP_CHECKSIG,
                                "P2SH with CLEANSTACK", SCRIPT_VERIFY_CLEANSTACK | SCRIPT_VERIFY_P2SH, true
                               ).PushSig(keys.key0).PushRedeem());


    std::set<std::string> tests_set;

    {
        UniValue json_tests = read_json(std::string(json_tests::script_tests, json_tests::script_tests + sizeof(json_tests::script_tests)));

        for (unsigned int idx = 0; idx < json_tests.size(); idx++) {
            const UniValue& tv = json_tests[idx];
            tests_set.insert(JSONPrettyPrint(tv.get_array()));
        }
    }

    std::string strGen;

    BOOST_FOREACH(TestBuilder& test, tests) {
        test.Test();
        std::string str = JSONPrettyPrint(test.GetJSON());
#ifndef UPDATE_JSON_TESTS
        if (tests_set.count(str) == 0) {
            BOOST_CHECK_MESSAGE(false, "Missing auto script_valid test: " + test.GetComment());
        }
#endif
        strGen += str + ",\n";
    }

#ifdef UPDATE_JSON_TESTS
    FILE* file = fopen("script_tests.json.gen", "w");
    fputs(strGen.c_str(), file);
    fclose(file);
#endif
}

BOOST_AUTO_TEST_CASE(script_json_test)
{
    // Read tests from test/data/script_tests.json
    // Format is an array of arrays
    // Inner arrays are [ "scriptSig", "scriptPubKey", "flags", "expected_scripterror" ]
    // ... where scriptSig and scriptPubKey are stringified
    // scripts.
    UniValue tests = read_json(std::string(json_tests::script_tests, json_tests::script_tests + sizeof(json_tests::script_tests)));

    for (unsigned int idx = 0; idx < tests.size(); idx++) {
        UniValue test = tests[idx];
        std::string strTest = test.write();
        if (test.size() < 4) // Allow size > 3; extra stuff ignored (useful for comments)
        {
            if (test.size() != 1) {
                BOOST_ERROR("Bad test: " << strTest);
            }
            continue;
        }
<<<<<<< HEAD

        if (strTest.find("1 0x01 0xb8") != std::string::npos) {
            int a = 0;
        }

        try {
            string scriptSigString = test[0].get_str();
            CScript scriptSig = ParseScript(scriptSigString);
            string scriptPubKeyString = test[1].get_str();
            CScript scriptPubKey = ParseScript(scriptPubKeyString);
            unsigned int scriptflags = ParseScriptFlags(test[2].get_str());
            int scriptError = ParseScriptError(test[3].get_str());

            DoTest(scriptPubKey, scriptSig, scriptflags, strTest, scriptError);
        } catch (const std::exception &e) {
            BOOST_ERROR("Exception in test: " << strTest);
        }
=======
        std::string scriptSigString = test[0].get_str();
        CScript scriptSig = ParseScript(scriptSigString);
        std::string scriptPubKeyString = test[1].get_str();
        CScript scriptPubKey = ParseScript(scriptPubKeyString);
        unsigned int scriptflags = ParseScriptFlags(test[2].get_str());
        int scriptError = ParseScriptError(test[3].get_str());

        DoTest(scriptPubKey, scriptSig, scriptflags, strTest, scriptError);
>>>>>>> 6825b347
    }
}

BOOST_AUTO_TEST_CASE(script_PushData)
{
    // Check that PUSHDATA1, PUSHDATA2, and PUSHDATA4 create the same value on
    // the stack as the 1-75 opcodes do.
    static const unsigned char direct[] = { 1, 0x5a };
    static const unsigned char pushdata1[] = { OP_PUSHDATA1, 1, 0x5a };
    static const unsigned char pushdata2[] = { OP_PUSHDATA2, 1, 0, 0x5a };
    static const unsigned char pushdata4[] = { OP_PUSHDATA4, 1, 0, 0, 0, 0x5a };

    ScriptError err;
    std::vector<std::vector<unsigned char> > directStack;
    BOOST_CHECK(EvalScript(directStack, CScript(&direct[0], &direct[sizeof(direct)]), SCRIPT_VERIFY_P2SH, BaseSignatureChecker(), &err));
    BOOST_CHECK_MESSAGE(err == SCRIPT_ERR_OK, ScriptErrorString(err));

    std::vector<std::vector<unsigned char> > pushdata1Stack;
    BOOST_CHECK(EvalScript(pushdata1Stack, CScript(&pushdata1[0], &pushdata1[sizeof(pushdata1)]), SCRIPT_VERIFY_P2SH, BaseSignatureChecker(), &err));
    BOOST_CHECK(pushdata1Stack == directStack);
    BOOST_CHECK_MESSAGE(err == SCRIPT_ERR_OK, ScriptErrorString(err));

    std::vector<std::vector<unsigned char> > pushdata2Stack;
    BOOST_CHECK(EvalScript(pushdata2Stack, CScript(&pushdata2[0], &pushdata2[sizeof(pushdata2)]), SCRIPT_VERIFY_P2SH, BaseSignatureChecker(), &err));
    BOOST_CHECK(pushdata2Stack == directStack);
    BOOST_CHECK_MESSAGE(err == SCRIPT_ERR_OK, ScriptErrorString(err));

    std::vector<std::vector<unsigned char> > pushdata4Stack;
    BOOST_CHECK(EvalScript(pushdata4Stack, CScript(&pushdata4[0], &pushdata4[sizeof(pushdata4)]), SCRIPT_VERIFY_P2SH, BaseSignatureChecker(), &err));
    BOOST_CHECK(pushdata4Stack == directStack);
    BOOST_CHECK_MESSAGE(err == SCRIPT_ERR_OK, ScriptErrorString(err));
}

CScript
sign_multisig(CScript scriptPubKey, std::vector<CKey> keys, CTransaction transaction)
{
    uint256 hash = SignatureHash(scriptPubKey, transaction, 0, SIGHASH_ALL);

    CScript result;
    //
    // NOTE: CHECKMULTISIG has an unfortunate bug; it requires
    // one extra item on the stack, before the signatures.
    // Putting OP_0 on the stack is the workaround;
    // fixing the bug would mean splitting the block chain (old
    // clients would not accept new CHECKMULTISIG transactions,
    // and vice-versa)
    //
    result << OP_0;
    BOOST_FOREACH(const CKey &key, keys)
    {
        std::vector<unsigned char> vchSig;
        BOOST_CHECK(key.Sign(hash, vchSig));
        vchSig.push_back((unsigned char)SIGHASH_ALL);
        result << vchSig;
    }
    return result;
}
CScript
sign_multisig(CScript scriptPubKey, const CKey &key, CTransaction transaction)
{
    std::vector<CKey> keys;
    keys.push_back(key);
    return sign_multisig(scriptPubKey, keys, transaction);
}

BOOST_AUTO_TEST_CASE(script_CHECKMULTISIG12)
{
    ScriptError err;
    CKey key1, key2, key3;
    key1.MakeNewKey(true);
    key2.MakeNewKey(false);
    key3.MakeNewKey(true);

    CScript scriptPubKey12;
    scriptPubKey12 << OP_1 << ToByteVector(key1.GetPubKey()) << ToByteVector(key2.GetPubKey()) << OP_2 << OP_CHECKMULTISIG;

    CMutableTransaction txFrom12 = BuildCreditingTransaction(scriptPubKey12);
    CMutableTransaction txTo12 = BuildSpendingTransaction(CScript(), txFrom12);

    CScript goodsig1 = sign_multisig(scriptPubKey12, key1, txTo12);
    BOOST_CHECK(VerifyScript(goodsig1, scriptPubKey12, flags, MutableTransactionSignatureChecker(&txTo12, 0), &err));
    BOOST_CHECK_MESSAGE(err == SCRIPT_ERR_OK, ScriptErrorString(err));
    txTo12.vout[0].nValue = 2;
    BOOST_CHECK(!VerifyScript(goodsig1, scriptPubKey12, flags, MutableTransactionSignatureChecker(&txTo12, 0), &err));
    BOOST_CHECK_MESSAGE(err == SCRIPT_ERR_EVAL_FALSE, ScriptErrorString(err));

    CScript goodsig2 = sign_multisig(scriptPubKey12, key2, txTo12);
    BOOST_CHECK(VerifyScript(goodsig2, scriptPubKey12, flags, MutableTransactionSignatureChecker(&txTo12, 0), &err));
    BOOST_CHECK_MESSAGE(err == SCRIPT_ERR_OK, ScriptErrorString(err));

    CScript badsig1 = sign_multisig(scriptPubKey12, key3, txTo12);
    BOOST_CHECK(!VerifyScript(badsig1, scriptPubKey12, flags, MutableTransactionSignatureChecker(&txTo12, 0), &err));
    BOOST_CHECK_MESSAGE(err == SCRIPT_ERR_EVAL_FALSE, ScriptErrorString(err));
}

BOOST_AUTO_TEST_CASE(script_CHECKMULTISIG23)
{
    ScriptError err;
    CKey key1, key2, key3, key4;
    key1.MakeNewKey(true);
    key2.MakeNewKey(false);
    key3.MakeNewKey(true);
    key4.MakeNewKey(false);

    CScript scriptPubKey23;
    scriptPubKey23 << OP_2 << ToByteVector(key1.GetPubKey()) << ToByteVector(key2.GetPubKey()) << ToByteVector(key3.GetPubKey()) << OP_3 << OP_CHECKMULTISIG;

    CMutableTransaction txFrom23 = BuildCreditingTransaction(scriptPubKey23);
    CMutableTransaction txTo23 = BuildSpendingTransaction(CScript(), txFrom23);

    std::vector<CKey> keys;
    keys.push_back(key1); keys.push_back(key2);
    CScript goodsig1 = sign_multisig(scriptPubKey23, keys, txTo23);
    BOOST_CHECK(VerifyScript(goodsig1, scriptPubKey23, flags, MutableTransactionSignatureChecker(&txTo23, 0), &err));
    BOOST_CHECK_MESSAGE(err == SCRIPT_ERR_OK, ScriptErrorString(err));

    keys.clear();
    keys.push_back(key1); keys.push_back(key3);
    CScript goodsig2 = sign_multisig(scriptPubKey23, keys, txTo23);
    BOOST_CHECK(VerifyScript(goodsig2, scriptPubKey23, flags, MutableTransactionSignatureChecker(&txTo23, 0), &err));
    BOOST_CHECK_MESSAGE(err == SCRIPT_ERR_OK, ScriptErrorString(err));

    keys.clear();
    keys.push_back(key2); keys.push_back(key3);
    CScript goodsig3 = sign_multisig(scriptPubKey23, keys, txTo23);
    BOOST_CHECK(VerifyScript(goodsig3, scriptPubKey23, flags, MutableTransactionSignatureChecker(&txTo23, 0), &err));
    BOOST_CHECK_MESSAGE(err == SCRIPT_ERR_OK, ScriptErrorString(err));

    keys.clear();
    keys.push_back(key2); keys.push_back(key2); // Can't re-use sig
    CScript badsig1 = sign_multisig(scriptPubKey23, keys, txTo23);
    BOOST_CHECK(!VerifyScript(badsig1, scriptPubKey23, flags, MutableTransactionSignatureChecker(&txTo23, 0), &err));
    BOOST_CHECK_MESSAGE(err == SCRIPT_ERR_EVAL_FALSE, ScriptErrorString(err));

    keys.clear();
    keys.push_back(key2); keys.push_back(key1); // sigs must be in correct order
    CScript badsig2 = sign_multisig(scriptPubKey23, keys, txTo23);
    BOOST_CHECK(!VerifyScript(badsig2, scriptPubKey23, flags, MutableTransactionSignatureChecker(&txTo23, 0), &err));
    BOOST_CHECK_MESSAGE(err == SCRIPT_ERR_EVAL_FALSE, ScriptErrorString(err));

    keys.clear();
    keys.push_back(key3); keys.push_back(key2); // sigs must be in correct order
    CScript badsig3 = sign_multisig(scriptPubKey23, keys, txTo23);
    BOOST_CHECK(!VerifyScript(badsig3, scriptPubKey23, flags, MutableTransactionSignatureChecker(&txTo23, 0), &err));
    BOOST_CHECK_MESSAGE(err == SCRIPT_ERR_EVAL_FALSE, ScriptErrorString(err));

    keys.clear();
    keys.push_back(key4); keys.push_back(key2); // sigs must match pubkeys
    CScript badsig4 = sign_multisig(scriptPubKey23, keys, txTo23);
    BOOST_CHECK(!VerifyScript(badsig4, scriptPubKey23, flags, MutableTransactionSignatureChecker(&txTo23, 0), &err));
    BOOST_CHECK_MESSAGE(err == SCRIPT_ERR_EVAL_FALSE, ScriptErrorString(err));

    keys.clear();
    keys.push_back(key1); keys.push_back(key4); // sigs must match pubkeys
    CScript badsig5 = sign_multisig(scriptPubKey23, keys, txTo23);
    BOOST_CHECK(!VerifyScript(badsig5, scriptPubKey23, flags, MutableTransactionSignatureChecker(&txTo23, 0), &err));
    BOOST_CHECK_MESSAGE(err == SCRIPT_ERR_EVAL_FALSE, ScriptErrorString(err));

    keys.clear(); // Must have signatures
    CScript badsig6 = sign_multisig(scriptPubKey23, keys, txTo23);
    BOOST_CHECK(!VerifyScript(badsig6, scriptPubKey23, flags, MutableTransactionSignatureChecker(&txTo23, 0), &err));
    BOOST_CHECK_MESSAGE(err == SCRIPT_ERR_INVALID_STACK_OPERATION, ScriptErrorString(err));
}

BOOST_AUTO_TEST_CASE(script_combineSigs)
{
    // Test the CombineSignatures function
    CBasicKeyStore keystore;
    std::vector<CKey> keys;
    std::vector<CPubKey> pubkeys;
    for (int i = 0; i < 3; i++)
    {
        CKey key;
        key.MakeNewKey(i%2 == 1);
        keys.push_back(key);
        pubkeys.push_back(key.GetPubKey());
        keystore.AddKey(key);
    }

    CMutableTransaction txFrom = BuildCreditingTransaction(GetScriptForDestination(keys[0].GetPubKey().GetID()));
    CMutableTransaction txTo = BuildSpendingTransaction(CScript(), txFrom);
    CScript& scriptPubKey = txFrom.vout[0].scriptPubKey;
    CScript& scriptSig = txTo.vin[0].scriptSig;

    CScript empty;
    CScript combined = CombineSignatures(scriptPubKey, txTo, 0, empty, empty);
    BOOST_CHECK(combined.empty());

    // Single signature case:
    SignSignature(keystore, txFrom, txTo, 0); // changes scriptSig
    combined = CombineSignatures(scriptPubKey, txTo, 0, scriptSig, empty);
    BOOST_CHECK(combined == scriptSig);
    combined = CombineSignatures(scriptPubKey, txTo, 0, empty, scriptSig);
    BOOST_CHECK(combined == scriptSig);
    CScript scriptSigCopy = scriptSig;
    // Signing again will give a different, valid signature:
    SignSignature(keystore, txFrom, txTo, 0);
    combined = CombineSignatures(scriptPubKey, txTo, 0, scriptSigCopy, scriptSig);
    BOOST_CHECK(combined == scriptSigCopy || combined == scriptSig);

    // P2SH, single-signature case:
    CScript pkSingle; pkSingle << ToByteVector(keys[0].GetPubKey()) << OP_CHECKSIG;
    keystore.AddCScript(pkSingle);
    scriptPubKey = GetScriptForDestination(CScriptID(pkSingle));
    SignSignature(keystore, txFrom, txTo, 0);
    combined = CombineSignatures(scriptPubKey, txTo, 0, scriptSig, empty);
    BOOST_CHECK(combined == scriptSig);
    combined = CombineSignatures(scriptPubKey, txTo, 0, empty, scriptSig);
    BOOST_CHECK(combined == scriptSig);
    scriptSigCopy = scriptSig;
    SignSignature(keystore, txFrom, txTo, 0);
    combined = CombineSignatures(scriptPubKey, txTo, 0, scriptSigCopy, scriptSig);
    BOOST_CHECK(combined == scriptSigCopy || combined == scriptSig);
    // dummy scriptSigCopy with placeholder, should always choose non-placeholder:
    scriptSigCopy = CScript() << OP_0 << std::vector<unsigned char>(pkSingle.begin(), pkSingle.end());
    combined = CombineSignatures(scriptPubKey, txTo, 0, scriptSigCopy, scriptSig);
    BOOST_CHECK(combined == scriptSig);
    combined = CombineSignatures(scriptPubKey, txTo, 0, scriptSig, scriptSigCopy);
    BOOST_CHECK(combined == scriptSig);

    // Hardest case:  Multisig 2-of-3
    scriptPubKey = GetScriptForMultisig(2, pubkeys);
    keystore.AddCScript(scriptPubKey);
    SignSignature(keystore, txFrom, txTo, 0);
    combined = CombineSignatures(scriptPubKey, txTo, 0, scriptSig, empty);
    BOOST_CHECK(combined == scriptSig);
    combined = CombineSignatures(scriptPubKey, txTo, 0, empty, scriptSig);
    BOOST_CHECK(combined == scriptSig);

    // A couple of partially-signed versions:
    std::vector<unsigned char> sig1;
    uint256 hash1 = SignatureHash(scriptPubKey, txTo, 0, SIGHASH_ALL);
    BOOST_CHECK(keys[0].Sign(hash1, sig1));
    sig1.push_back(SIGHASH_ALL);
    std::vector<unsigned char> sig2;
    uint256 hash2 = SignatureHash(scriptPubKey, txTo, 0, SIGHASH_NONE);
    BOOST_CHECK(keys[1].Sign(hash2, sig2));
    sig2.push_back(SIGHASH_NONE);
    std::vector<unsigned char> sig3;
    uint256 hash3 = SignatureHash(scriptPubKey, txTo, 0, SIGHASH_SINGLE);
    BOOST_CHECK(keys[2].Sign(hash3, sig3));
    sig3.push_back(SIGHASH_SINGLE);

    // Not fussy about order (or even existence) of placeholders or signatures:
    CScript partial1a = CScript() << OP_0 << sig1 << OP_0;
    CScript partial1b = CScript() << OP_0 << OP_0 << sig1;
    CScript partial2a = CScript() << OP_0 << sig2;
    CScript partial2b = CScript() << sig2 << OP_0;
    CScript partial3a = CScript() << sig3;
    CScript partial3b = CScript() << OP_0 << OP_0 << sig3;
    CScript partial3c = CScript() << OP_0 << sig3 << OP_0;
    CScript complete12 = CScript() << OP_0 << sig1 << sig2;
    CScript complete13 = CScript() << OP_0 << sig1 << sig3;
    CScript complete23 = CScript() << OP_0 << sig2 << sig3;

    combined = CombineSignatures(scriptPubKey, txTo, 0, partial1a, partial1b);
    BOOST_CHECK(combined == partial1a);
    combined = CombineSignatures(scriptPubKey, txTo, 0, partial1a, partial2a);
    BOOST_CHECK(combined == complete12);
    combined = CombineSignatures(scriptPubKey, txTo, 0, partial2a, partial1a);
    BOOST_CHECK(combined == complete12);
    combined = CombineSignatures(scriptPubKey, txTo, 0, partial1b, partial2b);
    BOOST_CHECK(combined == complete12);
    combined = CombineSignatures(scriptPubKey, txTo, 0, partial3b, partial1b);
    BOOST_CHECK(combined == complete13);
    combined = CombineSignatures(scriptPubKey, txTo, 0, partial2a, partial3a);
    BOOST_CHECK(combined == complete23);
    combined = CombineSignatures(scriptPubKey, txTo, 0, partial3b, partial2b);
    BOOST_CHECK(combined == complete23);
    combined = CombineSignatures(scriptPubKey, txTo, 0, partial3b, partial3a);
    BOOST_CHECK(combined == partial3c);
}

BOOST_AUTO_TEST_CASE(script_standard_push)
{
    ScriptError err;
    for (int i=0; i<67000; i++) {
        CScript script;
        script << i;
        BOOST_CHECK_MESSAGE(script.IsPushOnly(), "Number " << i << " is not pure push.");
        BOOST_CHECK_MESSAGE(VerifyScript(script, CScript() << OP_1, SCRIPT_VERIFY_MINIMALDATA, BaseSignatureChecker(), &err), "Number " << i << " push is not minimal data.");
        BOOST_CHECK_MESSAGE(err == SCRIPT_ERR_OK, ScriptErrorString(err));
    }

    for (unsigned int i=0; i<=MAX_SCRIPT_ELEMENT_SIZE; i++) {
        std::vector<unsigned char> data(i, '\111');
        CScript script;
        script << data;
        BOOST_CHECK_MESSAGE(script.IsPushOnly(), "Length " << i << " is not pure push.");
        BOOST_CHECK_MESSAGE(VerifyScript(script, CScript() << OP_1, SCRIPT_VERIFY_MINIMALDATA, BaseSignatureChecker(), &err), "Length " << i << " push is not minimal data.");
        BOOST_CHECK_MESSAGE(err == SCRIPT_ERR_OK, ScriptErrorString(err));
    }
}

BOOST_AUTO_TEST_CASE(script_IsPushOnly_on_invalid_scripts)
{
    // IsPushOnly returns false when given a script containing only pushes that
    // are invalid due to truncation. IsPushOnly() is consensus critical
    // because P2SH evaluation uses it, although this specific behavior should
    // not be consensus critical as the P2SH evaluation would fail first due to
    // the invalid push. Still, it doesn't hurt to test it explicitly.
    static const unsigned char direct[] = { 1 };
    BOOST_CHECK(!CScript(direct, direct+sizeof(direct)).IsPushOnly());
}

BOOST_AUTO_TEST_CASE(script_GetScriptAsm)
{
    BOOST_CHECK_EQUAL("OP_CHECKLOCKTIMEVERIFY", ScriptToAsmStr(CScript() << OP_NOP2, true));
    BOOST_CHECK_EQUAL("OP_CHECKLOCKTIMEVERIFY", ScriptToAsmStr(CScript() << OP_CHECKLOCKTIMEVERIFY, true));
    BOOST_CHECK_EQUAL("OP_CHECKLOCKTIMEVERIFY", ScriptToAsmStr(CScript() << OP_NOP2));
    BOOST_CHECK_EQUAL("OP_CHECKLOCKTIMEVERIFY", ScriptToAsmStr(CScript() << OP_CHECKLOCKTIMEVERIFY));

    std::string derSig("304502207fa7a6d1e0ee81132a269ad84e68d695483745cde8b541e3bf630749894e342a022100c1f7ab20e13e22fb95281a870f3dcf38d782e53023ee313d741ad0cfbc0c5090");
    std::string pubKey("03b0da749730dc9b4b1f4a14d6902877a92541f5368778853d9c4a0cb7802dcfb2");
    std::vector<unsigned char> vchPubKey = ToByteVector(ParseHex(pubKey));

    BOOST_CHECK_EQUAL(derSig + "00 " + pubKey, ScriptToAsmStr(CScript() << ToByteVector(ParseHex(derSig + "00")) << vchPubKey, true));
    BOOST_CHECK_EQUAL(derSig + "80 " + pubKey, ScriptToAsmStr(CScript() << ToByteVector(ParseHex(derSig + "80")) << vchPubKey, true));
    BOOST_CHECK_EQUAL(derSig + "[ALL] " + pubKey, ScriptToAsmStr(CScript() << ToByteVector(ParseHex(derSig + "01")) << vchPubKey, true));
    BOOST_CHECK_EQUAL(derSig + "[NONE] " + pubKey, ScriptToAsmStr(CScript() << ToByteVector(ParseHex(derSig + "02")) << vchPubKey, true));
    BOOST_CHECK_EQUAL(derSig + "[SINGLE] " + pubKey, ScriptToAsmStr(CScript() << ToByteVector(ParseHex(derSig + "03")) << vchPubKey, true));
    BOOST_CHECK_EQUAL(derSig + "[ALL|ANYONECANPAY] " + pubKey, ScriptToAsmStr(CScript() << ToByteVector(ParseHex(derSig + "81")) << vchPubKey, true));
    BOOST_CHECK_EQUAL(derSig + "[NONE|ANYONECANPAY] " + pubKey, ScriptToAsmStr(CScript() << ToByteVector(ParseHex(derSig + "82")) << vchPubKey, true));
    BOOST_CHECK_EQUAL(derSig + "[SINGLE|ANYONECANPAY] " + pubKey, ScriptToAsmStr(CScript() << ToByteVector(ParseHex(derSig + "83")) << vchPubKey, true));

    BOOST_CHECK_EQUAL(derSig + "00 " + pubKey, ScriptToAsmStr(CScript() << ToByteVector(ParseHex(derSig + "00")) << vchPubKey));
    BOOST_CHECK_EQUAL(derSig + "80 " + pubKey, ScriptToAsmStr(CScript() << ToByteVector(ParseHex(derSig + "80")) << vchPubKey));
    BOOST_CHECK_EQUAL(derSig + "01 " + pubKey, ScriptToAsmStr(CScript() << ToByteVector(ParseHex(derSig + "01")) << vchPubKey));
    BOOST_CHECK_EQUAL(derSig + "02 " + pubKey, ScriptToAsmStr(CScript() << ToByteVector(ParseHex(derSig + "02")) << vchPubKey));
    BOOST_CHECK_EQUAL(derSig + "03 " + pubKey, ScriptToAsmStr(CScript() << ToByteVector(ParseHex(derSig + "03")) << vchPubKey));
    BOOST_CHECK_EQUAL(derSig + "81 " + pubKey, ScriptToAsmStr(CScript() << ToByteVector(ParseHex(derSig + "81")) << vchPubKey));
    BOOST_CHECK_EQUAL(derSig + "82 " + pubKey, ScriptToAsmStr(CScript() << ToByteVector(ParseHex(derSig + "82")) << vchPubKey));
    BOOST_CHECK_EQUAL(derSig + "83 " + pubKey, ScriptToAsmStr(CScript() << ToByteVector(ParseHex(derSig + "83")) << vchPubKey));
}

static CScript
ScriptFromHex(const char* hex)
{
    std::vector<unsigned char> data = ParseHex(hex);
    return CScript(data.begin(), data.end());
}


BOOST_AUTO_TEST_CASE(script_FindAndDelete)
{
    // Exercise the FindAndDelete functionality
    CScript s;
    CScript d;
    CScript expect;

    s = CScript() << OP_1 << OP_2;
    d = CScript(); // delete nothing should be a no-op
    expect = s;
    BOOST_CHECK_EQUAL(s.FindAndDelete(d), 0);
    BOOST_CHECK(s == expect);

    s = CScript() << OP_1 << OP_2 << OP_3;
    d = CScript() << OP_2;
    expect = CScript() << OP_1 << OP_3;
    BOOST_CHECK_EQUAL(s.FindAndDelete(d), 1);
    BOOST_CHECK(s == expect);

    s = CScript() << OP_3 << OP_1 << OP_3 << OP_3 << OP_4 << OP_3;
    d = CScript() << OP_3;
    expect = CScript() << OP_1 << OP_4;
    BOOST_CHECK_EQUAL(s.FindAndDelete(d), 4);
    BOOST_CHECK(s == expect);

    s = ScriptFromHex("0302ff03"); // PUSH 0x02ff03 onto stack
    d = ScriptFromHex("0302ff03");
    expect = CScript();
    BOOST_CHECK_EQUAL(s.FindAndDelete(d), 1);
    BOOST_CHECK(s == expect);

    s = ScriptFromHex("0302ff030302ff03"); // PUSH 0x2ff03 PUSH 0x2ff03
    d = ScriptFromHex("0302ff03");
    expect = CScript();
    BOOST_CHECK_EQUAL(s.FindAndDelete(d), 2);
    BOOST_CHECK(s == expect);

    s = ScriptFromHex("0302ff030302ff03");
    d = ScriptFromHex("02");
    expect = s; // FindAndDelete matches entire opcodes
    BOOST_CHECK_EQUAL(s.FindAndDelete(d), 0);
    BOOST_CHECK(s == expect);

    s = ScriptFromHex("0302ff030302ff03");
    d = ScriptFromHex("ff");
    expect = s;
    BOOST_CHECK_EQUAL(s.FindAndDelete(d), 0);
    BOOST_CHECK(s == expect);

    // This is an odd edge case: strip of the push-three-bytes
    // prefix, leaving 02ff03 which is push-two-bytes:
    s = ScriptFromHex("0302ff030302ff03");
    d = ScriptFromHex("03");
    expect = CScript() << ParseHex("ff03") << ParseHex("ff03");
    BOOST_CHECK_EQUAL(s.FindAndDelete(d), 2);
    BOOST_CHECK(s == expect);

    // Byte sequence that spans multiple opcodes:
    s = ScriptFromHex("02feed5169"); // PUSH(0xfeed) OP_1 OP_VERIFY
    d = ScriptFromHex("feed51");
    expect = s;
    BOOST_CHECK_EQUAL(s.FindAndDelete(d), 0); // doesn't match 'inside' opcodes
    BOOST_CHECK(s == expect);

    s = ScriptFromHex("02feed5169"); // PUSH(0xfeed) OP_1 OP_VERIFY
    d = ScriptFromHex("02feed51");
    expect = ScriptFromHex("69");
    BOOST_CHECK_EQUAL(s.FindAndDelete(d), 1);
    BOOST_CHECK(s == expect);

    s = ScriptFromHex("516902feed5169");
    d = ScriptFromHex("feed51");
    expect = s;
    BOOST_CHECK_EQUAL(s.FindAndDelete(d), 0);
    BOOST_CHECK(s == expect);

    s = ScriptFromHex("516902feed5169");
    d = ScriptFromHex("02feed51");
    expect = ScriptFromHex("516969");
    BOOST_CHECK_EQUAL(s.FindAndDelete(d), 1);
    BOOST_CHECK(s == expect);

    s = CScript() << OP_0 << OP_0 << OP_1 << OP_1;
    d = CScript() << OP_0 << OP_1;
    expect = CScript() << OP_0 << OP_1; // FindAndDelete is single-pass
    BOOST_CHECK_EQUAL(s.FindAndDelete(d), 1);
    BOOST_CHECK(s == expect);

    s = CScript() << OP_0 << OP_0 << OP_1 << OP_0 << OP_1 << OP_1;
    d = CScript() << OP_0 << OP_1;
    expect = CScript() << OP_0 << OP_1; // FindAndDelete is single-pass
    BOOST_CHECK_EQUAL(s.FindAndDelete(d), 2);
    BOOST_CHECK(s == expect);

    // Another weird edge case:
    // End with invalid push (not enough data)...
    s = ScriptFromHex("0003feed");
    d = ScriptFromHex("03feed"); // ... can remove the invalid push
    expect = ScriptFromHex("00");
    BOOST_CHECK_EQUAL(s.FindAndDelete(d), 1);
    BOOST_CHECK(s == expect);

    s = ScriptFromHex("0003feed");
    d = ScriptFromHex("00");
    expect = ScriptFromHex("03feed");
    BOOST_CHECK_EQUAL(s.FindAndDelete(d), 1);
    BOOST_CHECK(s == expect);
}

BOOST_AUTO_TEST_SUITE_END()<|MERGE_RESOLUTION|>--- conflicted
+++ resolved
@@ -86,13 +86,9 @@
     {SCRIPT_ERR_SIG_NULLDUMMY, "SIG_NULLDUMMY"},
     {SCRIPT_ERR_PUBKEYTYPE, "PUBKEYTYPE"},
     {SCRIPT_ERR_CLEANSTACK, "CLEANSTACK"},
-<<<<<<< HEAD
+    {SCRIPT_ERR_SIG_NULLFAIL, "NULLFAIL"},
     {SCRIPT_ERR_DISCOURAGE_UPGRADABLE_NOPS, "DISCOURAGE_UPGRADABLE_NOPS"},
     {SCRIPT_ERR_OP_SUBSCRIPTION, "OP_SUBSCRIPTION"}
-=======
-    {SCRIPT_ERR_SIG_NULLFAIL, "NULLFAIL"},
-    {SCRIPT_ERR_DISCOURAGE_UPGRADABLE_NOPS, "DISCOURAGE_UPGRADABLE_NOPS"}
->>>>>>> 6825b347
 };
 
 const char *FormatScriptError(ScriptError_t err)
@@ -723,16 +719,11 @@
             }
             continue;
         }
-<<<<<<< HEAD
-
-        if (strTest.find("1 0x01 0xb8") != std::string::npos) {
-            int a = 0;
-        }
 
         try {
-            string scriptSigString = test[0].get_str();
+            std::string scriptSigString = test[0].get_str();
             CScript scriptSig = ParseScript(scriptSigString);
-            string scriptPubKeyString = test[1].get_str();
+            std::string scriptPubKeyString = test[1].get_str();
             CScript scriptPubKey = ParseScript(scriptPubKeyString);
             unsigned int scriptflags = ParseScriptFlags(test[2].get_str());
             int scriptError = ParseScriptError(test[3].get_str());
@@ -741,16 +732,6 @@
         } catch (const std::exception &e) {
             BOOST_ERROR("Exception in test: " << strTest);
         }
-=======
-        std::string scriptSigString = test[0].get_str();
-        CScript scriptSig = ParseScript(scriptSigString);
-        std::string scriptPubKeyString = test[1].get_str();
-        CScript scriptPubKey = ParseScript(scriptPubKeyString);
-        unsigned int scriptflags = ParseScriptFlags(test[2].get_str());
-        int scriptError = ParseScriptError(test[3].get_str());
-
-        DoTest(scriptPubKey, scriptSig, scriptflags, strTest, scriptError);
->>>>>>> 6825b347
     }
 }
 
