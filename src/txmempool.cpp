--- conflicted
+++ resolved
@@ -20,15 +20,9 @@
 #include "version.h"
 #include "hash.h"
 
-<<<<<<< HEAD
 #include "evo/subtx.h"
 
-using namespace std;
-
-CTxMemPoolEntry::CTxMemPoolEntry(const CTransaction& _tx, const CAmount& _nFee,
-=======
 CTxMemPoolEntry::CTxMemPoolEntry(const CTransactionRef& _tx, const CAmount& _nFee,
->>>>>>> 6825b347
                                  int64_t _nTime, double _entryPriority, unsigned int _entryHeight,
                                  CAmount _inChainInputValue,
                                  bool _spendsCoinbase, unsigned int _sigOps, LockPoints lp):
@@ -819,12 +813,7 @@
 /**
  * Called when a block is connected. Removes from mempool and updates the miner fee estimator.
  */
-<<<<<<< HEAD
-void CTxMemPool::removeForBlock(const std::vector<CTransaction>& vtx, const std::vector<CTransition>& vts, unsigned int nBlockHeight,
-                                std::list<CTransaction>& conflicts, bool fCurrentEstimate)
-=======
-void CTxMemPool::removeForBlock(const std::vector<CTransactionRef>& vtx, unsigned int nBlockHeight)
->>>>>>> 6825b347
+void CTxMemPool::removeForBlock(const std::vector<CTransactionRef>& vtx, const std::vector<CTransition>& vts, unsigned int nBlockHeight)
 {
     LOCK(cs);
     std::vector<const CTxMemPoolEntry*> entries;
@@ -846,22 +835,14 @@
             stage.insert(it);
             RemoveStaged(stage, true, MemPoolRemovalReason::BLOCK);
         }
-<<<<<<< HEAD
-        removeConflicts(tx, conflicts);
-        removeSubTxConflicts(tx, conflicts);
-        ClearPrioritisation(tx.GetHash());
+        removeConflicts(*tx);
+        removeSubTxConflicts(*tx, conflicts);
+        ClearPrioritisation(tx->GetHash());
     }
     for (const CTransition &ts : vts)
     {
         removeTsConflicts(ts, conflicts);
     }
-    // After the txs in the new block have been removed from the mempool, update policy estimates
-    minerPolicyEstimator->processBlock(nBlockHeight, entries, fCurrentEstimate);
-=======
-        removeConflicts(*tx);
-        ClearPrioritisation(tx->GetHash());
-    }
->>>>>>> 6825b347
     lastRollingFeeUpdate = GetTime();
     blockSinceLastRollingFeeBump = true;
 }
