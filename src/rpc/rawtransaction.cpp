// Copyright (c) 2010 Satoshi Nakamoto
// Copyright (c) 2009-2015 The Bitcoin Core developers
// Copyright (c) 2014-2017 The Dash Core developers
// Distributed under the MIT software license, see the accompanying
// file COPYING or http://www.opensource.org/licenses/mit-license.php.

#include "base58.h"
#include "chain.h"
#include "coins.h"
#include "consensus/validation.h"
#include "core_io.h"
#include "init.h"
#include "keystore.h"
#include "validation.h"
#include "merkleblock.h"
#include "net.h"
#include "policy/policy.h"
#include "primitives/transaction.h"
#include "rpc/server.h"
#include "script/script.h"
#include "script/script_error.h"
#include "script/sign.h"
#include "script/standard.h"
#include "txmempool.h"
#include "uint256.h"
#include "utilstrencodings.h"
#include "instantx.h"
#ifdef ENABLE_WALLET
#include "wallet/wallet.h"
#endif

#include "evo/subtx.h"
#include "evo/tsvalidation.h"

#include <stdint.h>

#include <boost/assign/list_of.hpp>

#include <univalue.h>

<<<<<<< HEAD
using namespace std;

void SubTxToJSON(const CTransaction &tx, UniValue &entry);

=======
>>>>>>> ef9a9f2d
void ScriptPubKeyToJSON(const CScript& scriptPubKey, UniValue& out, bool fIncludeHex)
{
    txnouttype type;
    std::vector<CTxDestination> addresses;
    int nRequired;

    out.push_back(Pair("asm", ScriptToAsmStr(scriptPubKey)));
    if (fIncludeHex)
        out.push_back(Pair("hex", HexStr(scriptPubKey.begin(), scriptPubKey.end())));

    if (!ExtractDestinations(scriptPubKey, type, addresses, nRequired)) {
        out.push_back(Pair("type", GetTxnOutputType(type)));
        return;
    }

    out.push_back(Pair("reqSigs", nRequired));
    out.push_back(Pair("type", GetTxnOutputType(type)));

    UniValue a(UniValue::VARR);
    BOOST_FOREACH(const CTxDestination& addr, addresses)
        a.push_back(CBitcoinAddress(addr).ToString());
    out.push_back(Pair("addresses", a));
}

void TxToJSON(const CTransaction& tx, const uint256 hashBlock, UniValue& entry)
{
    uint256 txid = tx.GetHash();
    entry.push_back(Pair("txid", txid.GetHex()));
    entry.push_back(Pair("size", (int)::GetSerializeSize(tx, SER_NETWORK, PROTOCOL_VERSION)));
    entry.push_back(Pair("version", tx.nVersion));
    entry.push_back(Pair("locktime", (int64_t)tx.nLockTime));
    UniValue vin(UniValue::VARR);
    BOOST_FOREACH(const CTxIn& txin, tx.vin) {
        UniValue in(UniValue::VOBJ);
        if (tx.IsCoinBase())
            in.push_back(Pair("coinbase", HexStr(txin.scriptSig.begin(), txin.scriptSig.end())));
        else {
            in.push_back(Pair("txid", txin.prevout.hash.GetHex()));
            in.push_back(Pair("vout", (int64_t)txin.prevout.n));
            UniValue o(UniValue::VOBJ);
            o.push_back(Pair("asm", ScriptToAsmStr(txin.scriptSig, true)));
            o.push_back(Pair("hex", HexStr(txin.scriptSig.begin(), txin.scriptSig.end())));
            in.push_back(Pair("scriptSig", o));

            // Add address and value info if spentindex enabled
            CSpentIndexValue spentInfo;
            CSpentIndexKey spentKey(txin.prevout.hash, txin.prevout.n);
            if (GetSpentIndex(spentKey, spentInfo)) {
                in.push_back(Pair("value", ValueFromAmount(spentInfo.satoshis)));
                in.push_back(Pair("valueSat", spentInfo.satoshis));
                if (spentInfo.addressType == 1) {
                    in.push_back(Pair("address", CBitcoinAddress(CKeyID(spentInfo.addressHash)).ToString()));
                } else if (spentInfo.addressType == 2)  {
                    in.push_back(Pair("address", CBitcoinAddress(CScriptID(spentInfo.addressHash)).ToString()));
                }
            }

        }
        in.push_back(Pair("sequence", (int64_t)txin.nSequence));
        vin.push_back(in);
    }
    entry.push_back(Pair("vin", vin));
    UniValue vout(UniValue::VARR);
    for (unsigned int i = 0; i < tx.vout.size(); i++) {
        const CTxOut& txout = tx.vout[i];
        UniValue out(UniValue::VOBJ);
        out.push_back(Pair("value", ValueFromAmount(txout.nValue)));
        out.push_back(Pair("valueSat", txout.nValue));
        out.push_back(Pair("n", (int64_t)i));
        UniValue o(UniValue::VOBJ);
        ScriptPubKeyToJSON(txout.scriptPubKey, o, true);
        out.push_back(Pair("scriptPubKey", o));

        // Add spent information if spentindex is enabled
        CSpentIndexValue spentInfo;
        CSpentIndexKey spentKey(txid, i);
        if (GetSpentIndex(spentKey, spentInfo)) {
            out.push_back(Pair("spentTxId", spentInfo.txid.GetHex()));
            out.push_back(Pair("spentIndex", (int)spentInfo.inputIndex));
            out.push_back(Pair("spentHeight", spentInfo.blockHeight));
        }

        vout.push_back(out);
    }
    entry.push_back(Pair("vout", vout));

    if (IsSubTx(tx)) {
        UniValue subTxValue(UniValue::VOBJ);
        SubTxToJSON(tx, subTxValue);
        entry.push_back(Pair("subtx", subTxValue));
    }

    if (!hashBlock.IsNull()) {
        entry.push_back(Pair("blockhash", hashBlock.GetHex()));
        BlockMap::iterator mi = mapBlockIndex.find(hashBlock);
        if (mi != mapBlockIndex.end() && (*mi).second) {
            CBlockIndex* pindex = (*mi).second;
            if (chainActive.Contains(pindex)) {
                entry.push_back(Pair("height", pindex->nHeight));
                entry.push_back(Pair("confirmations", 1 + chainActive.Height() - pindex->nHeight));
                entry.push_back(Pair("time", pindex->GetBlockTime()));
                entry.push_back(Pair("blocktime", pindex->GetBlockTime()));
            } else {
                entry.push_back(Pair("height", -1));
                entry.push_back(Pair("confirmations", 0));
            }
        }
    }
}

UniValue getrawtransaction(const JSONRPCRequest& request)
{
    if (request.fHelp || request.params.size() < 1 || request.params.size() > 2)
        throw std::runtime_error(
            "getrawtransaction \"txid\" ( verbose )\n"

            "\nNOTE: By default this function only works for mempool transactions. If the -txindex option is\n"
            "enabled, it also works for blockchain transactions.\n"
            "DEPRECATED: for now, it also works for transactions with unspent outputs.\n"

            "\nReturn the raw transaction data.\n"
            "\nIf verbose is 'true', returns an Object with information about 'txid'.\n"
            "If verbose is 'false' or omitted, returns a string that is serialized, hex-encoded data for 'txid'.\n"

            "\nArguments:\n"
            "1. \"txid\"      (string, required) The transaction id\n"
            "2. verbose       (bool, optional, default=false) If false, return a string, otherwise return a json object\n"

            "\nResult (if verbose is not set or set to false):\n"
            "\"data\"      (string) The serialized, hex-encoded data for 'txid'\n"

            "\nResult (if verbose is set to true):\n"
            "{\n"
            "  \"hex\" : \"data\",       (string) The serialized, hex-encoded data for 'txid'\n"
            "  \"txid\" : \"id\",        (string) The transaction id (same as provided)\n"
            "  \"size\" : n,             (numeric) The transaction size\n"
            "  \"version\" : n,          (numeric) The version\n"
            "  \"locktime\" : ttt,       (numeric) The lock time\n"
            "  \"vin\" : [               (array of json objects)\n"
            "     {\n"
            "       \"txid\": \"id\",    (string) The transaction id\n"
            "       \"vout\": n,         (numeric) \n"
            "       \"scriptSig\": {     (json object) The script\n"
            "         \"asm\": \"asm\",  (string) asm\n"
            "         \"hex\": \"hex\"   (string) hex\n"
            "       },\n"
            "       \"sequence\": n      (numeric) The script sequence number\n"
            "     }\n"
            "     ,...\n"
            "  ],\n"
            "  \"vout\" : [              (array of json objects)\n"
            "     {\n"
            "       \"value\" : x.xxx,            (numeric) The value in " + CURRENCY_UNIT + "\n"
            "       \"n\" : n,                    (numeric) index\n"
            "       \"scriptPubKey\" : {          (json object)\n"
            "         \"asm\" : \"asm\",          (string) the asm\n"
            "         \"hex\" : \"hex\",          (string) the hex\n"
            "         \"reqSigs\" : n,            (numeric) The required sigs\n"
            "         \"type\" : \"pubkeyhash\",  (string) The type, eg 'pubkeyhash'\n"
            "         \"addresses\" : [           (json array of string)\n"
            "           \"address\"        (string) dash address\n"
            "           ,...\n"
            "         ]\n"
            "       }\n"
            "     }\n"
            "     ,...\n"
            "  ],\n"
            "  \"blockhash\" : \"hash\",   (string) the block hash\n"
            "  \"confirmations\" : n,      (numeric) The confirmations\n"
            "  \"time\" : ttt,             (numeric) The transaction time in seconds since epoch (Jan 1 1970 GMT)\n"
            "  \"blocktime\" : ttt         (numeric) The block time in seconds since epoch (Jan 1 1970 GMT)\n"
            "}\n"

            "\nExamples:\n"
            + HelpExampleCli("getrawtransaction", "\"mytxid\"")
            + HelpExampleCli("getrawtransaction", "\"mytxid\" true")
            + HelpExampleRpc("getrawtransaction", "\"mytxid\", true")
        );

    LOCK(cs_main);

    uint256 hash = ParseHashV(request.params[0], "parameter 1");

    // Accept either a bool (true) or a num (>=1) to indicate verbose output.
    bool fVerbose = false;
    if (request.params.size() > 1) {
        if (request.params[1].isNum()) {
            if (request.params[1].get_int() != 0) {
                fVerbose = true;
            }
        }
        else if(request.params[1].isBool()) {
            if(request.params[1].isTrue()) {
                fVerbose = true;
            }
        }
        else {
            throw JSONRPCError(RPC_TYPE_ERROR, "Invalid type provided. Verbose parameter must be a boolean.");
        }
    }

    CTransactionRef tx;
    uint256 hashBlock;
    if (!GetTransaction(hash, tx, Params().GetConsensus(), hashBlock, true))
        throw JSONRPCError(RPC_INVALID_ADDRESS_OR_KEY, std::string(fTxIndex ? "No such mempool or blockchain transaction"
            : "No such mempool transaction. Use -txindex to enable blockchain transaction queries") +
            ". Use gettransaction for wallet transactions.");

    std::string strHex = EncodeHexTx(*tx);

    if (!fVerbose)
        return strHex;

    UniValue result(UniValue::VOBJ);
    result.push_back(Pair("hex", strHex));
    TxToJSON(*tx, hashBlock, result);
    return result;
}

UniValue gettxoutproof(const JSONRPCRequest& request)
{
    if (request.fHelp || (request.params.size() != 1 && request.params.size() != 2))
        throw std::runtime_error(
            "gettxoutproof [\"txid\",...] ( blockhash )\n"
            "\nReturns a hex-encoded proof that \"txid\" was included in a block.\n"
            "\nNOTE: By default this function only works sometimes. This is when there is an\n"
            "unspent output in the utxo for this transaction. To make it always work,\n"
            "you need to maintain a transaction index, using the -txindex command line option or\n"
            "specify the block in which the transaction is included manually (by blockhash).\n"
            "\nArguments:\n"
            "1. \"txids\"       (string) A json array of txids to filter\n"
            "    [\n"
            "      \"txid\"     (string) A transaction hash\n"
            "      ,...\n"
            "    ]\n"
            "2. \"blockhash\"   (string, optional) If specified, looks for txid in the block with this hash\n"
            "\nResult:\n"
            "\"data\"           (string) A string that is a serialized, hex-encoded data for the proof.\n"

            "\nExamples:\n"
            + HelpExampleCli("gettxoutproof", "'[\"mytxid\",...]'")
            + HelpExampleCli("gettxoutproof", "'[\"mytxid\",...]' \"blockhash\"")
            + HelpExampleRpc("gettxoutproof", "[\"mytxid\",...], \"blockhash\"")
        );

    std::set<uint256> setTxids;
    uint256 oneTxid;
    UniValue txids = request.params[0].get_array();
    for (unsigned int idx = 0; idx < txids.size(); idx++) {
        const UniValue& txid = txids[idx];
        if (txid.get_str().length() != 64 || !IsHex(txid.get_str()))
            throw JSONRPCError(RPC_INVALID_PARAMETER, std::string("Invalid txid ")+txid.get_str());
        uint256 hash(uint256S(txid.get_str()));
        if (setTxids.count(hash))
            throw JSONRPCError(RPC_INVALID_PARAMETER, std::string("Invalid parameter, duplicated txid: ")+txid.get_str());
       setTxids.insert(hash);
       oneTxid = hash;
    }

    LOCK(cs_main);

    CBlockIndex* pblockindex = NULL;

    uint256 hashBlock;
    if (request.params.size() > 1)
    {
        hashBlock = uint256S(request.params[1].get_str());
        if (!mapBlockIndex.count(hashBlock))
            throw JSONRPCError(RPC_INVALID_ADDRESS_OR_KEY, "Block not found");
        pblockindex = mapBlockIndex[hashBlock];
    } else {
        const Coin& coin = AccessByTxid(*pcoinsTip, oneTxid);
        if (!coin.IsSpent() && coin.nHeight > 0 && coin.nHeight <= chainActive.Height()) {
            pblockindex = chainActive[coin.nHeight];
        }
    }

    if (pblockindex == NULL)
    {
        CTransactionRef tx;
        if (!GetTransaction(oneTxid, tx, Params().GetConsensus(), hashBlock, false) || hashBlock.IsNull())
            throw JSONRPCError(RPC_INVALID_ADDRESS_OR_KEY, "Transaction not yet in block");
        if (!mapBlockIndex.count(hashBlock))
            throw JSONRPCError(RPC_INTERNAL_ERROR, "Transaction index corrupt");
        pblockindex = mapBlockIndex[hashBlock];
    }

    CBlock block;
    if(!ReadBlockFromDisk(block, pblockindex, Params().GetConsensus()))
        throw JSONRPCError(RPC_INTERNAL_ERROR, "Can't read block from disk");

    unsigned int ntxFound = 0;
    for (const auto& tx : block.vtx)
        if (setTxids.count(tx->GetHash()))
            ntxFound++;
    if (ntxFound != setTxids.size())
        throw JSONRPCError(RPC_INVALID_ADDRESS_OR_KEY, "(Not all) transactions not found in specified block");

    CDataStream ssMB(SER_NETWORK, PROTOCOL_VERSION);
    CMerkleBlock mb(block, setTxids);
    ssMB << mb;
    std::string strHex = HexStr(ssMB.begin(), ssMB.end());
    return strHex;
}

UniValue verifytxoutproof(const JSONRPCRequest& request)
{
    if (request.fHelp || request.params.size() != 1)
        throw std::runtime_error(
            "verifytxoutproof \"proof\"\n"
            "\nVerifies that a proof points to a transaction in a block, returning the transaction it commits to\n"
            "and throwing an RPC error if the block is not in our best chain\n"
            "\nArguments:\n"
            "1. \"proof\"    (string, required) The hex-encoded proof generated by gettxoutproof\n"
            "\nResult:\n"
            "[\"txid\"]      (array, strings) The txid(s) which the proof commits to, or empty array if the proof is invalid\n"

            "\nExamples:\n"
            + HelpExampleCli("verifytxoutproof", "\"proof\"")
            + HelpExampleRpc("gettxoutproof", "\"proof\"")
        );

    CDataStream ssMB(ParseHexV(request.params[0], "proof"), SER_NETWORK, PROTOCOL_VERSION);
    CMerkleBlock merkleBlock;
    ssMB >> merkleBlock;

    UniValue res(UniValue::VARR);

    std::vector<uint256> vMatch;
    std::vector<unsigned int> vIndex;
    if (merkleBlock.txn.ExtractMatches(vMatch, vIndex) != merkleBlock.header.hashMerkleRoot)
        return res;

    LOCK(cs_main);

    if (!mapBlockIndex.count(merkleBlock.header.GetHash()) || !chainActive.Contains(mapBlockIndex[merkleBlock.header.GetHash()]))
        throw JSONRPCError(RPC_INVALID_ADDRESS_OR_KEY, "Block not found in chain");

    BOOST_FOREACH(const uint256& hash, vMatch)
        res.push_back(hash.GetHex());
    return res;
}

UniValue createrawtransaction(const JSONRPCRequest& request)
{
    if (request.fHelp || request.params.size() < 2 || request.params.size() > 3)
        throw std::runtime_error(
            "createrawtransaction [{\"txid\":\"id\",\"vout\":n},...] {\"address\":amount,\"data\":\"hex\",...} ( locktime )\n"
            "\nCreate a transaction spending the given inputs and creating new outputs.\n"
            "Outputs can be addresses or data.\n"
            "Returns hex-encoded raw transaction.\n"
            "Note that the transaction's inputs are not signed, and\n"
            "it is not stored in the wallet or transmitted to the network.\n"

            "\nArguments:\n"
            "1. \"inputs\"                (array, required) A json array of json objects\n"
            "     [\n"
            "       {\n"
            "         \"txid\":\"id\",    (string, required) The transaction id\n"
            "         \"vout\":n,         (numeric, required) The output number\n"
            "         \"sequence\":n      (numeric, optional) The sequence number\n"
            "       } \n"
            "       ,...\n"
            "     ]\n"
            "2. \"outputs\"               (object, required) a json object with outputs\n"
            "    {\n"
            "      \"address\": x.xxx,    (numeric or string, required) The key is the dash address, the numeric value (can be string) is the " + CURRENCY_UNIT + " amount\n"
            "      \"data\": \"hex\"      (string, required) The key is \"data\", the value is hex encoded data\n"
            "      ,...\n"
            "    }\n"
            "3. locktime                  (numeric, optional, default=0) Raw locktime. Non-0 value also locktime-activates inputs\n"
            "\nResult:\n"
            "\"transaction\"              (string) hex string of the transaction\n"

            "\nExamples:\n"
            + HelpExampleCli("createrawtransaction", "\"[{\\\"txid\\\":\\\"myid\\\",\\\"vout\\\":0}]\" \"{\\\"address\\\":0.01}\"")
            + HelpExampleCli("createrawtransaction", "\"[{\\\"txid\\\":\\\"myid\\\",\\\"vout\\\":0}]\" \"{\\\"data\\\":\\\"00010203\\\"}\"")
            + HelpExampleRpc("createrawtransaction", "\"[{\\\"txid\\\":\\\"myid\\\",\\\"vout\\\":0}]\", \"{\\\"address\\\":0.01}\"")
            + HelpExampleRpc("createrawtransaction", "\"[{\\\"txid\\\":\\\"myid\\\",\\\"vout\\\":0}]\", \"{\\\"data\\\":\\\"00010203\\\"}\"")
        );

    RPCTypeCheck(request.params, boost::assign::list_of(UniValue::VARR)(UniValue::VOBJ)(UniValue::VNUM), true);
    if (request.params[0].isNull() || request.params[1].isNull())
        throw JSONRPCError(RPC_INVALID_PARAMETER, "Invalid parameter, arguments 1 and 2 must be non-null");

    UniValue inputs = request.params[0].get_array();
    UniValue sendTo = request.params[1].get_obj();

    CMutableTransaction rawTx;

    if (request.params.size() > 2 && !request.params[2].isNull()) {
        int64_t nLockTime = request.params[2].get_int64();
        if (nLockTime < 0 || nLockTime > std::numeric_limits<uint32_t>::max())
            throw JSONRPCError(RPC_INVALID_PARAMETER, "Invalid parameter, locktime out of range");
        rawTx.nLockTime = nLockTime;
    }

    for (unsigned int idx = 0; idx < inputs.size(); idx++) {
        const UniValue& input = inputs[idx];
        const UniValue& o = input.get_obj();

        uint256 txid = ParseHashO(o, "txid");

        const UniValue& vout_v = find_value(o, "vout");
        if (!vout_v.isNum())
            throw JSONRPCError(RPC_INVALID_PARAMETER, "Invalid parameter, missing vout key");
        int nOutput = vout_v.get_int();
        if (nOutput < 0)
            throw JSONRPCError(RPC_INVALID_PARAMETER, "Invalid parameter, vout must be positive");

        uint32_t nSequence = (rawTx.nLockTime ? std::numeric_limits<uint32_t>::max() - 1 : std::numeric_limits<uint32_t>::max());

        // set the sequence number if passed in the parameters object
        const UniValue& sequenceObj = find_value(o, "sequence");
        if (sequenceObj.isNum()) {
            int64_t seqNr64 = sequenceObj.get_int64();
            if (seqNr64 < 0 || seqNr64 > std::numeric_limits<uint32_t>::max())
                throw JSONRPCError(RPC_INVALID_PARAMETER, "Invalid parameter, sequence number is out of range");
            else
                nSequence = (uint32_t)seqNr64;
        }

        CTxIn in(COutPoint(txid, nOutput), CScript(), nSequence);

        rawTx.vin.push_back(in);
    }

    std::set<CBitcoinAddress> setAddress;
    std::vector<std::string> addrList = sendTo.getKeys();
    BOOST_FOREACH(const std::string& name_, addrList) {

        if (name_ == "data") {
            std::vector<unsigned char> data = ParseHexV(sendTo[name_].getValStr(),"Data");

            CTxOut out(0, CScript() << OP_RETURN << data);
            rawTx.vout.push_back(out);
        } else {
            CBitcoinAddress address(name_);
            if (!address.IsValid())
                throw JSONRPCError(RPC_INVALID_ADDRESS_OR_KEY, std::string("Invalid Dash address: ")+name_);

            if (setAddress.count(address))
                throw JSONRPCError(RPC_INVALID_PARAMETER, std::string("Invalid parameter, duplicated address: ")+name_);
            setAddress.insert(address);

            CScript scriptPubKey = GetScriptForDestination(address.Get());
            CAmount nAmount = AmountFromValue(sendTo[name_]);

            CTxOut out(nAmount, scriptPubKey);
            rawTx.vout.push_back(out);
        }
    }

    return EncodeHexTx(rawTx);
}

UniValue decoderawtransaction(const JSONRPCRequest& request)
{
    if (request.fHelp || request.params.size() != 1)
        throw std::runtime_error(
            "decoderawtransaction \"hexstring\"\n"
            "\nReturn a JSON object representing the serialized, hex-encoded transaction.\n"

            "\nArguments:\n"
            "1. \"hexstring\"      (string, required) The transaction hex string\n"

            "\nResult:\n"
            "{\n"
            "  \"txid\" : \"id\",        (string) The transaction id\n"
            "  \"size\" : n,             (numeric) The transaction size\n"
            "  \"version\" : n,          (numeric) The version\n"
            "  \"locktime\" : ttt,       (numeric) The lock time\n"
            "  \"vin\" : [               (array of json objects)\n"
            "     {\n"
            "       \"txid\": \"id\",    (string) The transaction id\n"
            "       \"vout\": n,         (numeric) The output number\n"
            "       \"scriptSig\": {     (json object) The script\n"
            "         \"asm\": \"asm\",  (string) asm\n"
            "         \"hex\": \"hex\"   (string) hex\n"
            "       },\n"
            "       \"sequence\": n     (numeric) The script sequence number\n"
            "     }\n"
            "     ,...\n"
            "  ],\n"
            "  \"vout\" : [             (array of json objects)\n"
            "     {\n"
            "       \"value\" : x.xxx,            (numeric) The value in " + CURRENCY_UNIT + "\n"
            "       \"n\" : n,                    (numeric) index\n"
            "       \"scriptPubKey\" : {          (json object)\n"
            "         \"asm\" : \"asm\",          (string) the asm\n"
            "         \"hex\" : \"hex\",          (string) the hex\n"
            "         \"reqSigs\" : n,            (numeric) The required sigs\n"
            "         \"type\" : \"pubkeyhash\",  (string) The type, eg 'pubkeyhash'\n"
            "         \"addresses\" : [           (json array of string)\n"
            "           \"XwnLY9Tf7Zsef8gMGL2fhWA9ZmMjt4KPwG\"   (string) Dash address\n"
            "           ,...\n"
            "         ]\n"
            "       }\n"
            "     }\n"
            "     ,...\n"
            "  ],\n"
            "}\n"

            "\nExamples:\n"
            + HelpExampleCli("decoderawtransaction", "\"hexstring\"")
            + HelpExampleRpc("decoderawtransaction", "\"hexstring\"")
        );

    LOCK(cs_main);
    RPCTypeCheck(request.params, boost::assign::list_of(UniValue::VSTR));

    CMutableTransaction mtx;

    if (!DecodeHexTx(mtx, request.params[0].get_str()))
        throw JSONRPCError(RPC_DESERIALIZATION_ERROR, "TX decode failed");

    UniValue result(UniValue::VOBJ);
    TxToJSON(CTransaction(std::move(mtx)), uint256(), result);

    return result;
}

UniValue decodescript(const JSONRPCRequest& request)
{
    if (request.fHelp || request.params.size() != 1)
        throw std::runtime_error(
            "decodescript \"hexstring\"\n"
            "\nDecode a hex-encoded script.\n"
            "\nArguments:\n"
            "1. \"hexstring\"     (string) the hex encoded script\n"
            "\nResult:\n"
            "{\n"
            "  \"asm\":\"asm\",   (string) Script public key\n"
            "  \"hex\":\"hex\",   (string) hex encoded public key\n"
            "  \"type\":\"type\", (string) The output type\n"
            "  \"reqSigs\": n,    (numeric) The required signatures\n"
            "  \"addresses\": [   (json array of string)\n"
            "     \"address\"     (string) dash address\n"
            "     ,...\n"
            "  ],\n"
            "  \"p2sh\",\"address\" (string) address of P2SH script wrapping this redeem script (not returned if the script is already a P2SH).\n"
            "}\n"
            "\nExamples:\n"
            + HelpExampleCli("decodescript", "\"hexstring\"")
            + HelpExampleRpc("decodescript", "\"hexstring\"")
        );

    RPCTypeCheck(request.params, boost::assign::list_of(UniValue::VSTR));

    UniValue r(UniValue::VOBJ);
    CScript script;
    if (request.params[0].get_str().size() > 0){
        std::vector<unsigned char> scriptData(ParseHexV(request.params[0], "argument"));
        script = CScript(scriptData.begin(), scriptData.end());
    } else {
        // Empty scripts are valid
    }
    ScriptPubKeyToJSON(script, r, false);

    UniValue type;

    type = find_value(r, "type");

    if (type.isStr() && type.get_str() != "scripthash") {
        // P2SH cannot be wrapped in a P2SH. If this script is already a P2SH,
        // don't return the address for a P2SH of the P2SH.
        r.push_back(Pair("p2sh", CBitcoinAddress(CScriptID(script)).ToString()));
    }

    return r;
}

/** Pushes a JSON object for script verification or signing errors to vErrorsRet. */
static void TxInErrorToJSON(const CTxIn& txin, UniValue& vErrorsRet, const std::string& strMessage)
{
    UniValue entry(UniValue::VOBJ);
    entry.push_back(Pair("txid", txin.prevout.hash.ToString()));
    entry.push_back(Pair("vout", (uint64_t)txin.prevout.n));
    entry.push_back(Pair("scriptSig", HexStr(txin.scriptSig.begin(), txin.scriptSig.end())));
    entry.push_back(Pair("sequence", (uint64_t)txin.nSequence));
    entry.push_back(Pair("error", strMessage));
    vErrorsRet.push_back(entry);
}

UniValue signrawtransaction(const JSONRPCRequest& request)
{
    if (request.fHelp || request.params.size() < 1 || request.params.size() > 4)
        throw std::runtime_error(
            "signrawtransaction \"hexstring\" ( [{\"txid\":\"id\",\"vout\":n,\"scriptPubKey\":\"hex\",\"redeemScript\":\"hex\"},...] [\"privatekey1\",...] sighashtype )\n"
            "\nSign inputs for raw transaction (serialized, hex-encoded).\n"
            "The second optional argument (may be null) is an array of previous transaction outputs that\n"
            "this transaction depends on but may not yet be in the block chain.\n"
            "The third optional argument (may be null) is an array of base58-encoded private\n"
            "keys that, if given, will be the only keys used to sign the transaction.\n"
#ifdef ENABLE_WALLET
            + HelpRequiringPassphrase() + "\n"
#endif

            "\nArguments:\n"
            "1. \"hexstring\"     (string, required) The transaction hex string\n"
            "2. \"prevtxs\"       (string, optional) An json array of previous dependent transaction outputs\n"
            "     [               (json array of json objects, or 'null' if none provided)\n"
            "       {\n"
            "         \"txid\":\"id\",             (string, required) The transaction id\n"
            "         \"vout\":n,                  (numeric, required) The output number\n"
            "         \"scriptPubKey\": \"hex\",   (string, required) script key\n"
            "         \"redeemScript\": \"hex\"    (string, required for P2SH) redeem script\n"
            "       }\n"
            "       ,...\n"
            "    ]\n"
            "3. \"privkeys\"     (string, optional) A json array of base58-encoded private keys for signing\n"
            "    [                  (json array of strings, or 'null' if none provided)\n"
            "      \"privatekey\"   (string) private key in base58-encoding\n"
            "      ,...\n"
            "    ]\n"
            "4. \"sighashtype\"     (string, optional, default=ALL) The signature hash type. Must be one of\n"
            "       \"ALL\"\n"
            "       \"NONE\"\n"
            "       \"SINGLE\"\n"
            "       \"ALL|ANYONECANPAY\"\n"
            "       \"NONE|ANYONECANPAY\"\n"
            "       \"SINGLE|ANYONECANPAY\"\n"

            "\nResult:\n"
            "{\n"
            "  \"hex\" : \"value\",           (string) The hex-encoded raw transaction with signature(s)\n"
            "  \"complete\" : true|false,   (boolean) If the transaction has a complete set of signatures\n"
            "  \"errors\" : [                 (json array of objects) Script verification errors (if there are any)\n"
            "    {\n"
            "      \"txid\" : \"hash\",           (string) The hash of the referenced, previous transaction\n"
            "      \"vout\" : n,                (numeric) The index of the output to spent and used as input\n"
            "      \"scriptSig\" : \"hex\",       (string) The hex-encoded signature script\n"
            "      \"sequence\" : n,            (numeric) Script sequence number\n"
            "      \"error\" : \"text\"           (string) Verification or signing error related to the input\n"
            "    }\n"
            "    ,...\n"
            "  ]\n"
            "}\n"

            "\nExamples:\n"
            + HelpExampleCli("signrawtransaction", "\"myhex\"")
            + HelpExampleRpc("signrawtransaction", "\"myhex\"")
        );

#ifdef ENABLE_WALLET
    LOCK2(cs_main, pwalletMain ? &pwalletMain->cs_wallet : NULL);
#else
    LOCK(cs_main);
#endif
    RPCTypeCheck(request.params, boost::assign::list_of(UniValue::VSTR)(UniValue::VARR)(UniValue::VARR)(UniValue::VSTR), true);

    std::vector<unsigned char> txData(ParseHexV(request.params[0], "argument 1"));
    CDataStream ssData(txData, SER_NETWORK, PROTOCOL_VERSION);
    std::vector<CMutableTransaction> txVariants;
    while (!ssData.empty()) {
        try {
            CMutableTransaction tx;
            ssData >> tx;
            txVariants.push_back(tx);
        }
        catch (const std::exception&) {
            throw JSONRPCError(RPC_DESERIALIZATION_ERROR, "TX decode failed");
        }
    }

    if (txVariants.empty())
        throw JSONRPCError(RPC_DESERIALIZATION_ERROR, "Missing transaction");

    // mergedTx will end up with all the signatures; it
    // starts as a clone of the rawtx:
    CMutableTransaction mergedTx(txVariants[0]);

    // Fetch previous transactions (inputs):
    CCoinsView viewDummy;
    CCoinsViewCache view(&viewDummy);
    {
        LOCK(mempool.cs);
        CCoinsViewCache &viewChain = *pcoinsTip;
        CCoinsViewMemPool viewMempool(&viewChain, mempool);
        view.SetBackend(viewMempool); // temporarily switch cache backend to db+mempool view

        BOOST_FOREACH(const CTxIn& txin, mergedTx.vin) {
            view.AccessCoin(txin.prevout); // Load entries from viewChain into view; can fail.
        }

        view.SetBackend(viewDummy); // switch back to avoid locking mempool for too long
    }

    bool fGivenKeys = false;
    CBasicKeyStore tempKeystore;
    if (request.params.size() > 2 && !request.params[2].isNull()) {
        fGivenKeys = true;
        UniValue keys = request.params[2].get_array();
        for (unsigned int idx = 0; idx < keys.size(); idx++) {
            UniValue k = keys[idx];
            CBitcoinSecret vchSecret;
            bool fGood = vchSecret.SetString(k.get_str());
            if (!fGood)
                throw JSONRPCError(RPC_INVALID_ADDRESS_OR_KEY, "Invalid private key");
            CKey key = vchSecret.GetKey();
            if (!key.IsValid())
                throw JSONRPCError(RPC_INVALID_ADDRESS_OR_KEY, "Private key outside allowed range");
            tempKeystore.AddKey(key);
        }
    }
#ifdef ENABLE_WALLET
    else if (pwalletMain)
        EnsureWalletIsUnlocked();
#endif

    // Add previous txouts given in the RPC call:
    if (request.params.size() > 1 && !request.params[1].isNull()) {
        UniValue prevTxs = request.params[1].get_array();
        for (unsigned int idx = 0; idx < prevTxs.size(); idx++) {
            const UniValue& p = prevTxs[idx];
            if (!p.isObject())
                throw JSONRPCError(RPC_DESERIALIZATION_ERROR, "expected object with {\"txid'\",\"vout\",\"scriptPubKey\"}");

            UniValue prevOut = p.get_obj();

            RPCTypeCheckObj(prevOut,
                {
                    {"txid", UniValueType(UniValue::VSTR)},
                    {"vout", UniValueType(UniValue::VNUM)},
                    {"scriptPubKey", UniValueType(UniValue::VSTR)},
                });

            uint256 txid = ParseHashO(prevOut, "txid");

            int nOut = find_value(prevOut, "vout").get_int();
            if (nOut < 0)
                throw JSONRPCError(RPC_DESERIALIZATION_ERROR, "vout must be positive");

            COutPoint out(txid, nOut);
            std::vector<unsigned char> pkData(ParseHexO(prevOut, "scriptPubKey"));
            CScript scriptPubKey(pkData.begin(), pkData.end());

            {
                const Coin& coin = view.AccessCoin(out);
                if (!coin.IsSpent() && coin.out.scriptPubKey != scriptPubKey) {
                    std::string err("Previous output scriptPubKey mismatch:\n");
                    err = err + ScriptToAsmStr(coin.out.scriptPubKey) + "\nvs:\n"+
                        ScriptToAsmStr(scriptPubKey);
                    throw JSONRPCError(RPC_DESERIALIZATION_ERROR, err);
                }
                Coin newcoin;
                newcoin.out.scriptPubKey = scriptPubKey;
                newcoin.out.nValue = 0;
                newcoin.nHeight = 1;
                view.AddCoin(out, std::move(newcoin), true);
            }

            // if redeemScript given and not using the local wallet (private keys
            // given), add redeemScript to the tempKeystore so it can be signed:
            if (fGivenKeys && scriptPubKey.IsPayToScriptHash()) {
                RPCTypeCheckObj(prevOut,
                    {
                        {"txid", UniValueType(UniValue::VSTR)},
                        {"vout", UniValueType(UniValue::VNUM)},
                        {"scriptPubKey", UniValueType(UniValue::VSTR)},
                        {"redeemScript", UniValueType(UniValue::VSTR)},
                    });
                UniValue v = find_value(prevOut, "redeemScript");
                if (!v.isNull()) {
                    std::vector<unsigned char> rsData(ParseHexV(v, "redeemScript"));
                    CScript redeemScript(rsData.begin(), rsData.end());
                    tempKeystore.AddCScript(redeemScript);
                }
            }
        }
    }

#ifdef ENABLE_WALLET
    const CKeyStore& keystore = ((fGivenKeys || !pwalletMain) ? tempKeystore : *pwalletMain);
#else
    const CKeyStore& keystore = tempKeystore;
#endif

    int nHashType = SIGHASH_ALL;
    if (request.params.size() > 3 && !request.params[3].isNull()) {
        static std::map<std::string, int> mapSigHashValues =
            boost::assign::map_list_of
            (std::string("ALL"), int(SIGHASH_ALL))
            (std::string("ALL|ANYONECANPAY"), int(SIGHASH_ALL|SIGHASH_ANYONECANPAY))
            (std::string("NONE"), int(SIGHASH_NONE))
            (std::string("NONE|ANYONECANPAY"), int(SIGHASH_NONE|SIGHASH_ANYONECANPAY))
            (std::string("SINGLE"), int(SIGHASH_SINGLE))
            (std::string("SINGLE|ANYONECANPAY"), int(SIGHASH_SINGLE|SIGHASH_ANYONECANPAY))
            ;
        std::string strHashType = request.params[3].get_str();
        if (mapSigHashValues.count(strHashType))
            nHashType = mapSigHashValues[strHashType];
        else
            throw JSONRPCError(RPC_INVALID_PARAMETER, "Invalid sighash param");
    }

    bool fHashSingle = ((nHashType & ~SIGHASH_ANYONECANPAY) == SIGHASH_SINGLE);

    // Script verification errors
    UniValue vErrors(UniValue::VARR);

    // Use CTransaction for the constant parts of the
    // transaction to avoid rehashing.
    const CTransaction txConst(mergedTx);
    // Sign what we can:
    for (unsigned int i = 0; i < mergedTx.vin.size(); i++) {
        CTxIn& txin = mergedTx.vin[i];
        const Coin& coin = view.AccessCoin(txin.prevout);
        if (coin.IsSpent()) {
            TxInErrorToJSON(txin, vErrors, "Input not found or already spent");
            continue;
        }
        const CScript& prevPubKey = coin.out.scriptPubKey;

        txin.scriptSig.clear();
        // Only sign SIGHASH_SINGLE if there's a corresponding output:
        if (!fHashSingle || (i < mergedTx.vout.size()))
            SignSignature(keystore, prevPubKey, mergedTx, i, nHashType);

        // ... and merge in other signatures:
        BOOST_FOREACH(const CMutableTransaction& txv, txVariants) {
            if (txv.vin.size() > i) {
                txin.scriptSig = CombineSignatures(prevPubKey, txConst, i, txin.scriptSig, txv.vin[i].scriptSig);
            }
        }
        ScriptError serror = SCRIPT_ERR_OK;
        if (!VerifyScript(txin.scriptSig, prevPubKey, STANDARD_SCRIPT_VERIFY_FLAGS, TransactionSignatureChecker(&txConst, i), &serror)) {
            TxInErrorToJSON(txin, vErrors, ScriptErrorString(serror));
        }
    }
    bool fComplete = vErrors.empty();

    UniValue result(UniValue::VOBJ);
    result.push_back(Pair("hex", EncodeHexTx(mergedTx)));
    result.push_back(Pair("complete", fComplete));
    if (!vErrors.empty()) {
        result.push_back(Pair("errors", vErrors));
    }

    return result;
}

UniValue sendrawtransaction(const JSONRPCRequest& request)
{
    if (request.fHelp || request.params.size() < 1 || request.params.size() > 3)
        throw std::runtime_error(
            "sendrawtransaction \"hexstring\" ( allowhighfees instantsend )\n"
            "\nSubmits raw transaction (serialized, hex-encoded) to local node and network.\n"
            "\nAlso see createrawtransaction and signrawtransaction calls.\n"
            "\nArguments:\n"
            "1. \"hexstring\"    (string, required) The hex string of the raw transaction)\n"
            "2. allowhighfees  (boolean, optional, default=false) Allow high fees\n"
            "3. instantsend    (boolean, optional, default=false) Use InstantSend to send this transaction\n"
            "\nResult:\n"
            "\"hex\"             (string) The transaction hash in hex\n"
            "\nExamples:\n"
            "\nCreate a transaction\n"
            + HelpExampleCli("createrawtransaction", "\"[{\\\"txid\\\" : \\\"mytxid\\\",\\\"vout\\\":0}]\" \"{\\\"myaddress\\\":0.01}\"") +
            "Sign the transaction, and get back the hex\n"
            + HelpExampleCli("signrawtransaction", "\"myhex\"") +
            "\nSend the transaction (signed hex)\n"
            + HelpExampleCli("sendrawtransaction", "\"signedhex\"") +
            "\nAs a json rpc call\n"
            + HelpExampleRpc("sendrawtransaction", "\"signedhex\"")
        );

    LOCK(cs_main);
    RPCTypeCheck(request.params, boost::assign::list_of(UniValue::VSTR)(UniValue::VBOOL)(UniValue::VBOOL));

    // parse hex string from parameter
    CMutableTransaction mtx;
    if (!DecodeHexTx(mtx, request.params[0].get_str()))
        throw JSONRPCError(RPC_DESERIALIZATION_ERROR, "TX decode failed");
    CTransactionRef tx(MakeTransactionRef(std::move(mtx)));
    const uint256& hashTx = tx->GetHash();

    bool fLimitFree = false;
    CAmount nMaxRawTxFee = maxTxFee;
    if (request.params.size() > 1 && request.params[1].get_bool())
        nMaxRawTxFee = 0;

    bool fInstantSend = false;
    if (request.params.size() > 2)
        fInstantSend = request.params[2].get_bool();

    CCoinsViewCache &view = *pcoinsTip;
    bool fHaveChain = false;
    for (size_t o = 0; !fHaveChain && o < tx->vout.size(); o++) {
        const Coin& existingCoin = view.AccessCoin(COutPoint(hashTx, o));
        fHaveChain = !existingCoin.IsSpent();
    }
    bool fHaveMempool = mempool.exists(hashTx);
    if (!fHaveMempool && !fHaveChain) {
        // push to local node and sync with wallets
        if (fInstantSend && !instantsend.ProcessTxLockRequest(*tx, *g_connman)) {
            throw JSONRPCError(RPC_TRANSACTION_ERROR, "Not a valid InstantSend transaction, see debug.log for more info");
        }
        CValidationState state;
        bool fMissingInputs;
        if (!AcceptToMemoryPool(mempool, state, std::move(tx), fLimitFree, &fMissingInputs, false, nMaxRawTxFee)) {
            if (state.IsInvalid()) {
                throw JSONRPCError(RPC_TRANSACTION_REJECTED, strprintf("%i: %s", state.GetRejectCode(), state.GetRejectReason()));
            } else {
                if (fMissingInputs) {
                    throw JSONRPCError(RPC_TRANSACTION_ERROR, "Missing inputs");
                }
                throw JSONRPCError(RPC_TRANSACTION_ERROR, state.GetRejectReason());
            }
        }
    } else if (fHaveChain) {
        throw JSONRPCError(RPC_TRANSACTION_ALREADY_IN_CHAIN, "transaction already in block chain");
    }
    if(!g_connman)
        throw JSONRPCError(RPC_CLIENT_P2P_DISABLED, "Error: Peer-to-peer functionality missing or disabled");

    g_connman->RelayTransaction(*tx);
    RelayNowValidTransitions();

    return hashTx.GetHex();
}

static const CRPCCommand commands[] =
{ //  category              name                      actor (function)         okSafeMode
  //  --------------------- ------------------------  -----------------------  ----------
    { "rawtransactions",    "getrawtransaction",      &getrawtransaction,      true,  {"txid","verbose"} },
    { "rawtransactions",    "createrawtransaction",   &createrawtransaction,   true,  {"inputs","outputs","locktime"} },
    { "rawtransactions",    "decoderawtransaction",   &decoderawtransaction,   true,  {"hexstring"} },
    { "rawtransactions",    "decodescript",           &decodescript,           true,  {"hexstring"} },
    { "rawtransactions",    "sendrawtransaction",     &sendrawtransaction,     false, {"hexstring","allowhighfees","instantsend"} },
    { "rawtransactions",    "signrawtransaction",     &signrawtransaction,     false, {"hexstring","prevtxs","privkeys","sighashtype"} }, /* uses wallet if enabled */

    { "blockchain",         "gettxoutproof",          &gettxoutproof,          true,  {"txids", "blockhash"} },
    { "blockchain",         "verifytxoutproof",       &verifytxoutproof,       true,  {"proof"} },
};

void RegisterRawTransactionRPCCommands(CRPCTable &t)
{
    for (unsigned int vcidx = 0; vcidx < ARRAYLEN(commands); vcidx++)
        t.appendCommand(commands[vcidx].name, &commands[vcidx]);
}<|MERGE_RESOLUTION|>--- conflicted
+++ resolved
@@ -38,13 +38,8 @@
 
 #include <univalue.h>
 
-<<<<<<< HEAD
-using namespace std;
-
 void SubTxToJSON(const CTransaction &tx, UniValue &entry);
 
-=======
->>>>>>> ef9a9f2d
 void ScriptPubKeyToJSON(const CScript& scriptPubKey, UniValue& out, bool fIncludeHex)
 {
     txnouttype type;
