// Copyright (c) 2010 Satoshi Nakamoto
// Copyright (c) 2009-2015 The Bitcoin Core developers
// Copyright (c) 2014-2017 The Dash Core developers
// Distributed under the MIT software license, see the accompanying
// file COPYING or http://www.opensource.org/licenses/mit-license.php.

#include "base58.h"
#include "chain.h"
#include "coins.h"
#include "consensus/validation.h"
#include "core_io.h"
#include "init.h"
#include "keystore.h"
#include "validation.h"
#include "merkleblock.h"
#include "net.h"
#include "policy/policy.h"
#include "primitives/transaction.h"
#include "rpc/server.h"
#include "script/script.h"
#include "script/script_error.h"
#include "script/sign.h"
#include "script/standard.h"
#include "txmempool.h"
#include "uint256.h"
#include "utilstrencodings.h"
#include "instantx.h"
#ifdef ENABLE_WALLET
#include "wallet/wallet.h"
#endif

#include "evo/subtx.h"
#include "evo/tsvalidation.h"

#include <stdint.h>

#include <boost/assign/list_of.hpp>

#include <univalue.h>

using namespace std;

void SubTxToJSON(const CTransaction &tx, UniValue &entry);

void ScriptPubKeyToJSON(const CScript& scriptPubKey, UniValue& out, bool fIncludeHex)
{
    txnouttype type;
    vector<CTxDestination> addresses;
    int nRequired;

    out.push_back(Pair("asm", ScriptToAsmStr(scriptPubKey)));
    if (fIncludeHex)
        out.push_back(Pair("hex", HexStr(scriptPubKey.begin(), scriptPubKey.end())));

    if (!ExtractDestinations(scriptPubKey, type, addresses, nRequired)) {
        out.push_back(Pair("type", GetTxnOutputType(type)));
        return;
    }

    out.push_back(Pair("reqSigs", nRequired));
    out.push_back(Pair("type", GetTxnOutputType(type)));

    UniValue a(UniValue::VARR);
    BOOST_FOREACH(const CTxDestination& addr, addresses)
        a.push_back(CBitcoinAddress(addr).ToString());
    out.push_back(Pair("addresses", a));
}

void TxToJSON(const CTransaction& tx, const uint256 hashBlock, UniValue& entry)
{
    uint256 txid = tx.GetHash();
    entry.push_back(Pair("txid", txid.GetHex()));
    entry.push_back(Pair("size", (int)::GetSerializeSize(tx, SER_NETWORK, PROTOCOL_VERSION)));
    entry.push_back(Pair("version", tx.nVersion));
    entry.push_back(Pair("locktime", (int64_t)tx.nLockTime));
    UniValue vin(UniValue::VARR);
    BOOST_FOREACH(const CTxIn& txin, tx.vin) {
        UniValue in(UniValue::VOBJ);
        if (tx.IsCoinBase())
            in.push_back(Pair("coinbase", HexStr(txin.scriptSig.begin(), txin.scriptSig.end())));
        else {
            in.push_back(Pair("txid", txin.prevout.hash.GetHex()));
            in.push_back(Pair("vout", (int64_t)txin.prevout.n));
            UniValue o(UniValue::VOBJ);
            o.push_back(Pair("asm", ScriptToAsmStr(txin.scriptSig, true)));
            o.push_back(Pair("hex", HexStr(txin.scriptSig.begin(), txin.scriptSig.end())));
            in.push_back(Pair("scriptSig", o));

            // Add address and value info if spentindex enabled
            CSpentIndexValue spentInfo;
            CSpentIndexKey spentKey(txin.prevout.hash, txin.prevout.n);
            if (GetSpentIndex(spentKey, spentInfo)) {
                in.push_back(Pair("value", ValueFromAmount(spentInfo.satoshis)));
                in.push_back(Pair("valueSat", spentInfo.satoshis));
                if (spentInfo.addressType == 1) {
                    in.push_back(Pair("address", CBitcoinAddress(CKeyID(spentInfo.addressHash)).ToString()));
                } else if (spentInfo.addressType == 2)  {
                    in.push_back(Pair("address", CBitcoinAddress(CScriptID(spentInfo.addressHash)).ToString()));
                }
            }

        }
        in.push_back(Pair("sequence", (int64_t)txin.nSequence));
        vin.push_back(in);
    }
    entry.push_back(Pair("vin", vin));
    UniValue vout(UniValue::VARR);
    for (unsigned int i = 0; i < tx.vout.size(); i++) {
        const CTxOut& txout = tx.vout[i];
        UniValue out(UniValue::VOBJ);
        out.push_back(Pair("value", ValueFromAmount(txout.nValue)));
        out.push_back(Pair("valueSat", txout.nValue));
        out.push_back(Pair("n", (int64_t)i));
        UniValue o(UniValue::VOBJ);
        ScriptPubKeyToJSON(txout.scriptPubKey, o, true);
        out.push_back(Pair("scriptPubKey", o));

        // Add spent information if spentindex is enabled
        CSpentIndexValue spentInfo;
        CSpentIndexKey spentKey(txid, i);
        if (GetSpentIndex(spentKey, spentInfo)) {
            out.push_back(Pair("spentTxId", spentInfo.txid.GetHex()));
            out.push_back(Pair("spentIndex", (int)spentInfo.inputIndex));
            out.push_back(Pair("spentHeight", spentInfo.blockHeight));
        }

        vout.push_back(out);
    }
    entry.push_back(Pair("vout", vout));

    if (IsSubTx(tx)) {
        UniValue subTxValue(UniValue::VOBJ);
        SubTxToJSON(tx, subTxValue);
        entry.push_back(Pair("subtx", subTxValue));
    }

    if (!hashBlock.IsNull()) {
        entry.push_back(Pair("blockhash", hashBlock.GetHex()));
        BlockMap::iterator mi = mapBlockIndex.find(hashBlock);
        if (mi != mapBlockIndex.end() && (*mi).second) {
            CBlockIndex* pindex = (*mi).second;
            if (chainActive.Contains(pindex)) {
                entry.push_back(Pair("height", pindex->nHeight));
                entry.push_back(Pair("confirmations", 1 + chainActive.Height() - pindex->nHeight));
                entry.push_back(Pair("time", pindex->GetBlockTime()));
                entry.push_back(Pair("blocktime", pindex->GetBlockTime()));
            } else {
                entry.push_back(Pair("height", -1));
                entry.push_back(Pair("confirmations", 0));
            }
        }
    }
}

UniValue getrawtransaction(const JSONRPCRequest& request)
{
    if (request.fHelp || request.params.size() < 1 || request.params.size() > 2)
        throw runtime_error(
            "getrawtransaction \"txid\" ( verbose )\n"

            "\nNOTE: By default this function only works for mempool transactions. If the -txindex option is\n"
            "enabled, it also works for blockchain transactions.\n"
            "DEPRECATED: for now, it also works for transactions with unspent outputs.\n"

            "\nReturn the raw transaction data.\n"
            "\nIf verbose is 'true', returns an Object with information about 'txid'.\n"
            "If verbose is 'false' or omitted, returns a string that is serialized, hex-encoded data for 'txid'.\n"

            "\nArguments:\n"
            "1. \"txid\"      (string, required) The transaction id\n"
            "2. verbose       (bool, optional, default=false) If false, return a string, otherwise return a json object\n"

            "\nResult (if verbose is not set or set to false):\n"
            "\"data\"      (string) The serialized, hex-encoded data for 'txid'\n"

            "\nResult (if verbose is set to true):\n"
            "{\n"
            "  \"hex\" : \"data\",       (string) The serialized, hex-encoded data for 'txid'\n"
            "  \"txid\" : \"id\",        (string) The transaction id (same as provided)\n"
            "  \"size\" : n,             (numeric) The transaction size\n"
            "  \"version\" : n,          (numeric) The version\n"
            "  \"locktime\" : ttt,       (numeric) The lock time\n"
            "  \"vin\" : [               (array of json objects)\n"
            "     {\n"
            "       \"txid\": \"id\",    (string) The transaction id\n"
            "       \"vout\": n,         (numeric) \n"
            "       \"scriptSig\": {     (json object) The script\n"
            "         \"asm\": \"asm\",  (string) asm\n"
            "         \"hex\": \"hex\"   (string) hex\n"
            "       },\n"
            "       \"sequence\": n      (numeric) The script sequence number\n"
            "     }\n"
            "     ,...\n"
            "  ],\n"
            "  \"vout\" : [              (array of json objects)\n"
            "     {\n"
            "       \"value\" : x.xxx,            (numeric) The value in " + CURRENCY_UNIT + "\n"
            "       \"n\" : n,                    (numeric) index\n"
            "       \"scriptPubKey\" : {          (json object)\n"
            "         \"asm\" : \"asm\",          (string) the asm\n"
            "         \"hex\" : \"hex\",          (string) the hex\n"
            "         \"reqSigs\" : n,            (numeric) The required sigs\n"
            "         \"type\" : \"pubkeyhash\",  (string) The type, eg 'pubkeyhash'\n"
            "         \"addresses\" : [           (json array of string)\n"
            "           \"address\"        (string) dash address\n"
            "           ,...\n"
            "         ]\n"
            "       }\n"
            "     }\n"
            "     ,...\n"
            "  ],\n"
            "  \"blockhash\" : \"hash\",   (string) the block hash\n"
            "  \"confirmations\" : n,      (numeric) The confirmations\n"
            "  \"time\" : ttt,             (numeric) The transaction time in seconds since epoch (Jan 1 1970 GMT)\n"
            "  \"blocktime\" : ttt         (numeric) The block time in seconds since epoch (Jan 1 1970 GMT)\n"
            "}\n"

            "\nExamples:\n"
            + HelpExampleCli("getrawtransaction", "\"mytxid\"")
            + HelpExampleCli("getrawtransaction", "\"mytxid\" true")
            + HelpExampleRpc("getrawtransaction", "\"mytxid\", true")
        );

    LOCK(cs_main);

    uint256 hash = ParseHashV(request.params[0], "parameter 1");

    // Accept either a bool (true) or a num (>=1) to indicate verbose output.
    bool fVerbose = false;
    if (request.params.size() > 1) {
        if (request.params[1].isNum()) {
            if (request.params[1].get_int() != 0) {
                fVerbose = true;
            }
        }
        else if(request.params[1].isBool()) {
            if(request.params[1].isTrue()) {
                fVerbose = true;
            }
        }
        else {
            throw JSONRPCError(RPC_TYPE_ERROR, "Invalid type provided. Verbose parameter must be a boolean.");
        } 
    }

    CTransactionRef tx;
    uint256 hashBlock;
    if (!GetTransaction(hash, tx, Params().GetConsensus(), hashBlock, true))
        throw JSONRPCError(RPC_INVALID_ADDRESS_OR_KEY, std::string(fTxIndex ? "No such mempool or blockchain transaction"
            : "No such mempool transaction. Use -txindex to enable blockchain transaction queries") +
            ". Use gettransaction for wallet transactions.");

    string strHex = EncodeHexTx(*tx);

    if (!fVerbose)
        return strHex;

    UniValue result(UniValue::VOBJ);
    result.push_back(Pair("hex", strHex));
    TxToJSON(*tx, hashBlock, result);
    return result;
}

UniValue gettxoutproof(const JSONRPCRequest& request)
{
    if (request.fHelp || (request.params.size() != 1 && request.params.size() != 2))
        throw runtime_error(
            "gettxoutproof [\"txid\",...] ( blockhash )\n"
            "\nReturns a hex-encoded proof that \"txid\" was included in a block.\n"
            "\nNOTE: By default this function only works sometimes. This is when there is an\n"
            "unspent output in the utxo for this transaction. To make it always work,\n"
            "you need to maintain a transaction index, using the -txindex command line option or\n"
            "specify the block in which the transaction is included manually (by blockhash).\n"
            "\nArguments:\n"
            "1. \"txids\"       (string) A json array of txids to filter\n"
            "    [\n"
            "      \"txid\"     (string) A transaction hash\n"
            "      ,...\n"
            "    ]\n"
            "2. \"blockhash\"   (string, optional) If specified, looks for txid in the block with this hash\n"
            "\nResult:\n"
            "\"data\"           (string) A string that is a serialized, hex-encoded data for the proof.\n"

            "\nExamples:\n"
            + HelpExampleCli("gettxoutproof", "'[\"mytxid\",...]'")
            + HelpExampleCli("gettxoutproof", "'[\"mytxid\",...]' \"blockhash\"")
            + HelpExampleRpc("gettxoutproof", "[\"mytxid\",...], \"blockhash\"")
        );

    set<uint256> setTxids;
    uint256 oneTxid;
    UniValue txids = request.params[0].get_array();
    for (unsigned int idx = 0; idx < txids.size(); idx++) {
        const UniValue& txid = txids[idx];
        if (txid.get_str().length() != 64 || !IsHex(txid.get_str()))
            throw JSONRPCError(RPC_INVALID_PARAMETER, string("Invalid txid ")+txid.get_str());
        uint256 hash(uint256S(txid.get_str()));
        if (setTxids.count(hash))
            throw JSONRPCError(RPC_INVALID_PARAMETER, string("Invalid parameter, duplicated txid: ")+txid.get_str());
       setTxids.insert(hash);
       oneTxid = hash;
    }

    LOCK(cs_main);

    CBlockIndex* pblockindex = NULL;

    uint256 hashBlock;
    if (request.params.size() > 1)
    {
        hashBlock = uint256S(request.params[1].get_str());
        if (!mapBlockIndex.count(hashBlock))
            throw JSONRPCError(RPC_INVALID_ADDRESS_OR_KEY, "Block not found");
        pblockindex = mapBlockIndex[hashBlock];
    } else {
        const Coin& coin = AccessByTxid(*pcoinsTip, oneTxid);
        if (!coin.IsSpent() && coin.nHeight > 0 && coin.nHeight <= chainActive.Height()) {
            pblockindex = chainActive[coin.nHeight];
        }
    }

    if (pblockindex == NULL)
    {
        CTransactionRef tx;
        if (!GetTransaction(oneTxid, tx, Params().GetConsensus(), hashBlock, false) || hashBlock.IsNull())
            throw JSONRPCError(RPC_INVALID_ADDRESS_OR_KEY, "Transaction not yet in block");
        if (!mapBlockIndex.count(hashBlock))
            throw JSONRPCError(RPC_INTERNAL_ERROR, "Transaction index corrupt");
        pblockindex = mapBlockIndex[hashBlock];
    }

    CBlock block;
    if(!ReadBlockFromDisk(block, pblockindex, Params().GetConsensus()))
        throw JSONRPCError(RPC_INTERNAL_ERROR, "Can't read block from disk");

    unsigned int ntxFound = 0;
    for (const auto& tx : block.vtx)
        if (setTxids.count(tx->GetHash()))
            ntxFound++;
    if (ntxFound != setTxids.size())
        throw JSONRPCError(RPC_INVALID_ADDRESS_OR_KEY, "(Not all) transactions not found in specified block");

    CDataStream ssMB(SER_NETWORK, PROTOCOL_VERSION);
    CMerkleBlock mb(block, setTxids);
    ssMB << mb;
    std::string strHex = HexStr(ssMB.begin(), ssMB.end());
    return strHex;
}

UniValue verifytxoutproof(const JSONRPCRequest& request)
{
    if (request.fHelp || request.params.size() != 1)
        throw runtime_error(
            "verifytxoutproof \"proof\"\n"
            "\nVerifies that a proof points to a transaction in a block, returning the transaction it commits to\n"
            "and throwing an RPC error if the block is not in our best chain\n"
            "\nArguments:\n"
            "1. \"proof\"    (string, required) The hex-encoded proof generated by gettxoutproof\n"
            "\nResult:\n"
            "[\"txid\"]      (array, strings) The txid(s) which the proof commits to, or empty array if the proof is invalid\n"

            "\nExamples:\n"
            + HelpExampleCli("verifytxoutproof", "\"proof\"")
            + HelpExampleRpc("gettxoutproof", "\"proof\"")
        );

    CDataStream ssMB(ParseHexV(request.params[0], "proof"), SER_NETWORK, PROTOCOL_VERSION);
    CMerkleBlock merkleBlock;
    ssMB >> merkleBlock;

    UniValue res(UniValue::VARR);

    vector<uint256> vMatch;
    vector<unsigned int> vIndex;
    if (merkleBlock.txn.ExtractMatches(vMatch, vIndex) != merkleBlock.header.hashMerkleRoot)
        return res;

    LOCK(cs_main);

    if (!mapBlockIndex.count(merkleBlock.header.GetHash()) || !chainActive.Contains(mapBlockIndex[merkleBlock.header.GetHash()]))
        throw JSONRPCError(RPC_INVALID_ADDRESS_OR_KEY, "Block not found in chain");

    BOOST_FOREACH(const uint256& hash, vMatch)
        res.push_back(hash.GetHex());
    return res;
}

UniValue createrawtransaction(const JSONRPCRequest& request)
{
    if (request.fHelp || request.params.size() < 2 || request.params.size() > 3)
        throw runtime_error(
            "createrawtransaction [{\"txid\":\"id\",\"vout\":n},...] {\"address\":amount,\"data\":\"hex\",...} ( locktime )\n"
            "\nCreate a transaction spending the given inputs and creating new outputs.\n"
            "Outputs can be addresses or data.\n"
            "Returns hex-encoded raw transaction.\n"
            "Note that the transaction's inputs are not signed, and\n"
            "it is not stored in the wallet or transmitted to the network.\n"

            "\nArguments:\n"
            "1. \"inputs\"                (array, required) A json array of json objects\n"
            "     [\n"
            "       {\n"
            "         \"txid\":\"id\",    (string, required) The transaction id\n"
            "         \"vout\":n,         (numeric, required) The output number\n"
            "         \"sequence\":n      (numeric, optional) The sequence number\n"
            "       } \n"
            "       ,...\n"
            "     ]\n"
            "2. \"outputs\"               (object, required) a json object with outputs\n"
            "    {\n"
            "      \"address\": x.xxx,    (numeric or string, required) The key is the dash address, the numeric value (can be string) is the " + CURRENCY_UNIT + " amount\n"
            "      \"data\": \"hex\"      (string, required) The key is \"data\", the value is hex encoded data\n"
            "      ,...\n"
            "    }\n"
            "3. locktime                  (numeric, optional, default=0) Raw locktime. Non-0 value also locktime-activates inputs\n"
            "\nResult:\n"
            "\"transaction\"              (string) hex string of the transaction\n"

            "\nExamples:\n"
            + HelpExampleCli("createrawtransaction", "\"[{\\\"txid\\\":\\\"myid\\\",\\\"vout\\\":0}]\" \"{\\\"address\\\":0.01}\"")
            + HelpExampleCli("createrawtransaction", "\"[{\\\"txid\\\":\\\"myid\\\",\\\"vout\\\":0}]\" \"{\\\"data\\\":\\\"00010203\\\"}\"")
            + HelpExampleRpc("createrawtransaction", "\"[{\\\"txid\\\":\\\"myid\\\",\\\"vout\\\":0}]\", \"{\\\"address\\\":0.01}\"")
            + HelpExampleRpc("createrawtransaction", "\"[{\\\"txid\\\":\\\"myid\\\",\\\"vout\\\":0}]\", \"{\\\"data\\\":\\\"00010203\\\"}\"")
        );

    RPCTypeCheck(request.params, boost::assign::list_of(UniValue::VARR)(UniValue::VOBJ)(UniValue::VNUM), true);
    if (request.params[0].isNull() || request.params[1].isNull())
        throw JSONRPCError(RPC_INVALID_PARAMETER, "Invalid parameter, arguments 1 and 2 must be non-null");

    UniValue inputs = request.params[0].get_array();
    UniValue sendTo = request.params[1].get_obj();

    CMutableTransaction rawTx;

    if (request.params.size() > 2 && !request.params[2].isNull()) {
        int64_t nLockTime = request.params[2].get_int64();
        if (nLockTime < 0 || nLockTime > std::numeric_limits<uint32_t>::max())
            throw JSONRPCError(RPC_INVALID_PARAMETER, "Invalid parameter, locktime out of range");
        rawTx.nLockTime = nLockTime;
    }

    for (unsigned int idx = 0; idx < inputs.size(); idx++) {
        const UniValue& input = inputs[idx];
        const UniValue& o = input.get_obj();

        uint256 txid = ParseHashO(o, "txid");

        const UniValue& vout_v = find_value(o, "vout");
        if (!vout_v.isNum())
            throw JSONRPCError(RPC_INVALID_PARAMETER, "Invalid parameter, missing vout key");
        int nOutput = vout_v.get_int();
        if (nOutput < 0)
            throw JSONRPCError(RPC_INVALID_PARAMETER, "Invalid parameter, vout must be positive");

        uint32_t nSequence = (rawTx.nLockTime ? std::numeric_limits<uint32_t>::max() - 1 : std::numeric_limits<uint32_t>::max());

        // set the sequence number if passed in the parameters object
        const UniValue& sequenceObj = find_value(o, "sequence");
        if (sequenceObj.isNum()) {
            int64_t seqNr64 = sequenceObj.get_int64();
            if (seqNr64 < 0 || seqNr64 > std::numeric_limits<uint32_t>::max())
                throw JSONRPCError(RPC_INVALID_PARAMETER, "Invalid parameter, sequence number is out of range");
            else
                nSequence = (uint32_t)seqNr64;
        }

        CTxIn in(COutPoint(txid, nOutput), CScript(), nSequence);

        rawTx.vin.push_back(in);
    }

    set<CBitcoinAddress> setAddress;
    vector<string> addrList = sendTo.getKeys();
    BOOST_FOREACH(const string& name_, addrList) {

        if (name_ == "data") {
            std::vector<unsigned char> data = ParseHexV(sendTo[name_].getValStr(),"Data");

            CTxOut out(0, CScript() << OP_RETURN << data);
            rawTx.vout.push_back(out);
        } else {
            CBitcoinAddress address(name_);
            if (!address.IsValid())
                throw JSONRPCError(RPC_INVALID_ADDRESS_OR_KEY, string("Invalid Dash address: ")+name_);

            if (setAddress.count(address))
                throw JSONRPCError(RPC_INVALID_PARAMETER, string("Invalid parameter, duplicated address: ")+name_);
            setAddress.insert(address);

            CScript scriptPubKey = GetScriptForDestination(address.Get());
            CAmount nAmount = AmountFromValue(sendTo[name_]);

            CTxOut out(nAmount, scriptPubKey);
            rawTx.vout.push_back(out);
        }
    }

    return EncodeHexTx(rawTx);
}

UniValue decoderawtransaction(const JSONRPCRequest& request)
{
    if (request.fHelp || request.params.size() != 1)
        throw runtime_error(
            "decoderawtransaction \"hexstring\"\n"
            "\nReturn a JSON object representing the serialized, hex-encoded transaction.\n"

            "\nArguments:\n"
            "1. \"hexstring\"      (string, required) The transaction hex string\n"

            "\nResult:\n"
            "{\n"
            "  \"txid\" : \"id\",        (string) The transaction id\n"
            "  \"size\" : n,             (numeric) The transaction size\n"
            "  \"version\" : n,          (numeric) The version\n"
            "  \"locktime\" : ttt,       (numeric) The lock time\n"
            "  \"vin\" : [               (array of json objects)\n"
            "     {\n"
            "       \"txid\": \"id\",    (string) The transaction id\n"
            "       \"vout\": n,         (numeric) The output number\n"
            "       \"scriptSig\": {     (json object) The script\n"
            "         \"asm\": \"asm\",  (string) asm\n"
            "         \"hex\": \"hex\"   (string) hex\n"
            "       },\n"
            "       \"sequence\": n     (numeric) The script sequence number\n"
            "     }\n"
            "     ,...\n"
            "  ],\n"
            "  \"vout\" : [             (array of json objects)\n"
            "     {\n"
            "       \"value\" : x.xxx,            (numeric) The value in " + CURRENCY_UNIT + "\n"
            "       \"n\" : n,                    (numeric) index\n"
            "       \"scriptPubKey\" : {          (json object)\n"
            "         \"asm\" : \"asm\",          (string) the asm\n"
            "         \"hex\" : \"hex\",          (string) the hex\n"
            "         \"reqSigs\" : n,            (numeric) The required sigs\n"
            "         \"type\" : \"pubkeyhash\",  (string) The type, eg 'pubkeyhash'\n"
            "         \"addresses\" : [           (json array of string)\n"
            "           \"XwnLY9Tf7Zsef8gMGL2fhWA9ZmMjt4KPwG\"   (string) Dash address\n"
            "           ,...\n"
            "         ]\n"
            "       }\n"
            "     }\n"
            "     ,...\n"
            "  ],\n"
            "}\n"

            "\nExamples:\n"
            + HelpExampleCli("decoderawtransaction", "\"hexstring\"")
            + HelpExampleRpc("decoderawtransaction", "\"hexstring\"")
        );

    LOCK(cs_main);
    RPCTypeCheck(request.params, boost::assign::list_of(UniValue::VSTR));

    CMutableTransaction mtx;

    if (!DecodeHexTx(mtx, request.params[0].get_str()))
        throw JSONRPCError(RPC_DESERIALIZATION_ERROR, "TX decode failed");

    UniValue result(UniValue::VOBJ);
    TxToJSON(CTransaction(std::move(mtx)), uint256(), result);

    return result;
}

UniValue decodescript(const JSONRPCRequest& request)
{
    if (request.fHelp || request.params.size() != 1)
        throw runtime_error(
            "decodescript \"hexstring\"\n"
            "\nDecode a hex-encoded script.\n"
            "\nArguments:\n"
            "1. \"hexstring\"     (string) the hex encoded script\n"
            "\nResult:\n"
            "{\n"
            "  \"asm\":\"asm\",   (string) Script public key\n"
            "  \"hex\":\"hex\",   (string) hex encoded public key\n"
            "  \"type\":\"type\", (string) The output type\n"
            "  \"reqSigs\": n,    (numeric) The required signatures\n"
            "  \"addresses\": [   (json array of string)\n"
            "     \"address\"     (string) dash address\n"
            "     ,...\n"
            "  ],\n"
            "  \"p2sh\",\"address\" (string) address of P2SH script wrapping this redeem script (not returned if the script is already a P2SH).\n"
            "}\n"
            "\nExamples:\n"
            + HelpExampleCli("decodescript", "\"hexstring\"")
            + HelpExampleRpc("decodescript", "\"hexstring\"")
        );

    RPCTypeCheck(request.params, boost::assign::list_of(UniValue::VSTR));

    UniValue r(UniValue::VOBJ);
    CScript script;
    if (request.params[0].get_str().size() > 0){
        vector<unsigned char> scriptData(ParseHexV(request.params[0], "argument"));
        script = CScript(scriptData.begin(), scriptData.end());
    } else {
        // Empty scripts are valid
    }
    ScriptPubKeyToJSON(script, r, false);

    UniValue type;

    type = find_value(r, "type");

    if (type.isStr() && type.get_str() != "scripthash") {
        // P2SH cannot be wrapped in a P2SH. If this script is already a P2SH,
        // don't return the address for a P2SH of the P2SH.
        r.push_back(Pair("p2sh", CBitcoinAddress(CScriptID(script)).ToString()));
    }

    return r;
}

/** Pushes a JSON object for script verification or signing errors to vErrorsRet. */
static void TxInErrorToJSON(const CTxIn& txin, UniValue& vErrorsRet, const std::string& strMessage)
{
    UniValue entry(UniValue::VOBJ);
    entry.push_back(Pair("txid", txin.prevout.hash.ToString()));
    entry.push_back(Pair("vout", (uint64_t)txin.prevout.n));
    entry.push_back(Pair("scriptSig", HexStr(txin.scriptSig.begin(), txin.scriptSig.end())));
    entry.push_back(Pair("sequence", (uint64_t)txin.nSequence));
    entry.push_back(Pair("error", strMessage));
    vErrorsRet.push_back(entry);
}

UniValue signrawtransaction(const JSONRPCRequest& request)
{
    if (request.fHelp || request.params.size() < 1 || request.params.size() > 4)
        throw runtime_error(
            "signrawtransaction \"hexstring\" ( [{\"txid\":\"id\",\"vout\":n,\"scriptPubKey\":\"hex\",\"redeemScript\":\"hex\"},...] [\"privatekey1\",...] sighashtype )\n"
            "\nSign inputs for raw transaction (serialized, hex-encoded).\n"
            "The second optional argument (may be null) is an array of previous transaction outputs that\n"
            "this transaction depends on but may not yet be in the block chain.\n"
            "The third optional argument (may be null) is an array of base58-encoded private\n"
            "keys that, if given, will be the only keys used to sign the transaction.\n"
#ifdef ENABLE_WALLET
            + HelpRequiringPassphrase() + "\n"
#endif

            "\nArguments:\n"
            "1. \"hexstring\"     (string, required) The transaction hex string\n"
            "2. \"prevtxs\"       (string, optional) An json array of previous dependent transaction outputs\n"
            "     [               (json array of json objects, or 'null' if none provided)\n"
            "       {\n"
            "         \"txid\":\"id\",             (string, required) The transaction id\n"
            "         \"vout\":n,                  (numeric, required) The output number\n"
            "         \"scriptPubKey\": \"hex\",   (string, required) script key\n"
            "         \"redeemScript\": \"hex\"    (string, required for P2SH) redeem script\n"
            "       }\n"
            "       ,...\n"
            "    ]\n"
            "3. \"privkeys\"     (string, optional) A json array of base58-encoded private keys for signing\n"
            "    [                  (json array of strings, or 'null' if none provided)\n"
            "      \"privatekey\"   (string) private key in base58-encoding\n"
            "      ,...\n"
            "    ]\n"
            "4. \"sighashtype\"     (string, optional, default=ALL) The signature hash type. Must be one of\n"
            "       \"ALL\"\n"
            "       \"NONE\"\n"
            "       \"SINGLE\"\n"
            "       \"ALL|ANYONECANPAY\"\n"
            "       \"NONE|ANYONECANPAY\"\n"
            "       \"SINGLE|ANYONECANPAY\"\n"

            "\nResult:\n"
            "{\n"
            "  \"hex\" : \"value\",           (string) The hex-encoded raw transaction with signature(s)\n"
            "  \"complete\" : true|false,   (boolean) If the transaction has a complete set of signatures\n"
            "  \"errors\" : [                 (json array of objects) Script verification errors (if there are any)\n"
            "    {\n"
            "      \"txid\" : \"hash\",           (string) The hash of the referenced, previous transaction\n"
            "      \"vout\" : n,                (numeric) The index of the output to spent and used as input\n"
            "      \"scriptSig\" : \"hex\",       (string) The hex-encoded signature script\n"
            "      \"sequence\" : n,            (numeric) Script sequence number\n"
            "      \"error\" : \"text\"           (string) Verification or signing error related to the input\n"
            "    }\n"
            "    ,...\n"
            "  ]\n"
            "}\n"

            "\nExamples:\n"
            + HelpExampleCli("signrawtransaction", "\"myhex\"")
            + HelpExampleRpc("signrawtransaction", "\"myhex\"")
        );

#ifdef ENABLE_WALLET
    LOCK2(cs_main, pwalletMain ? &pwalletMain->cs_wallet : NULL);
#else
    LOCK(cs_main);
#endif
    RPCTypeCheck(request.params, boost::assign::list_of(UniValue::VSTR)(UniValue::VARR)(UniValue::VARR)(UniValue::VSTR), true);

    vector<unsigned char> txData(ParseHexV(request.params[0], "argument 1"));
    CDataStream ssData(txData, SER_NETWORK, PROTOCOL_VERSION);
    vector<CMutableTransaction> txVariants;
    while (!ssData.empty()) {
        try {
            CMutableTransaction tx;
            ssData >> tx;
            txVariants.push_back(tx);
        }
        catch (const std::exception&) {
            throw JSONRPCError(RPC_DESERIALIZATION_ERROR, "TX decode failed");
        }
    }

    if (txVariants.empty())
        throw JSONRPCError(RPC_DESERIALIZATION_ERROR, "Missing transaction");

    // mergedTx will end up with all the signatures; it
    // starts as a clone of the rawtx:
    CMutableTransaction mergedTx(txVariants[0]);

    // Fetch previous transactions (inputs):
    CCoinsView viewDummy;
    CCoinsViewCache view(&viewDummy);
    {
        LOCK(mempool.cs);
        CCoinsViewCache &viewChain = *pcoinsTip;
        CCoinsViewMemPool viewMempool(&viewChain, mempool);
        view.SetBackend(viewMempool); // temporarily switch cache backend to db+mempool view

        BOOST_FOREACH(const CTxIn& txin, mergedTx.vin) {
            view.AccessCoin(txin.prevout); // Load entries from viewChain into view; can fail.
        }

        view.SetBackend(viewDummy); // switch back to avoid locking mempool for too long
    }

    bool fGivenKeys = false;
    CBasicKeyStore tempKeystore;
    if (request.params.size() > 2 && !request.params[2].isNull()) {
        fGivenKeys = true;
        UniValue keys = request.params[2].get_array();
        for (unsigned int idx = 0; idx < keys.size(); idx++) {
            UniValue k = keys[idx];
            CBitcoinSecret vchSecret;
            bool fGood = vchSecret.SetString(k.get_str());
            if (!fGood)
                throw JSONRPCError(RPC_INVALID_ADDRESS_OR_KEY, "Invalid private key");
            CKey key = vchSecret.GetKey();
            if (!key.IsValid())
                throw JSONRPCError(RPC_INVALID_ADDRESS_OR_KEY, "Private key outside allowed range");
            tempKeystore.AddKey(key);
        }
    }
#ifdef ENABLE_WALLET
    else if (pwalletMain)
        EnsureWalletIsUnlocked();
#endif

    // Add previous txouts given in the RPC call:
    if (request.params.size() > 1 && !request.params[1].isNull()) {
        UniValue prevTxs = request.params[1].get_array();
        for (unsigned int idx = 0; idx < prevTxs.size(); idx++) {
            const UniValue& p = prevTxs[idx];
            if (!p.isObject())
                throw JSONRPCError(RPC_DESERIALIZATION_ERROR, "expected object with {\"txid'\",\"vout\",\"scriptPubKey\"}");

            UniValue prevOut = p.get_obj();

            RPCTypeCheckObj(prevOut,
                {
                    {"txid", UniValueType(UniValue::VSTR)},
                    {"vout", UniValueType(UniValue::VNUM)},
                    {"scriptPubKey", UniValueType(UniValue::VSTR)},
                });

            uint256 txid = ParseHashO(prevOut, "txid");

            int nOut = find_value(prevOut, "vout").get_int();
            if (nOut < 0)
                throw JSONRPCError(RPC_DESERIALIZATION_ERROR, "vout must be positive");

            COutPoint out(txid, nOut);
            vector<unsigned char> pkData(ParseHexO(prevOut, "scriptPubKey"));
            CScript scriptPubKey(pkData.begin(), pkData.end());

            {
                const Coin& coin = view.AccessCoin(out);
                if (!coin.IsSpent() && coin.out.scriptPubKey != scriptPubKey) {
                    string err("Previous output scriptPubKey mismatch:\n");
                    err = err + ScriptToAsmStr(coin.out.scriptPubKey) + "\nvs:\n"+
                        ScriptToAsmStr(scriptPubKey);
                    throw JSONRPCError(RPC_DESERIALIZATION_ERROR, err);
                }
                Coin newcoin;
                newcoin.out.scriptPubKey = scriptPubKey;
                newcoin.out.nValue = 0;
                newcoin.nHeight = 1;
                view.AddCoin(out, std::move(newcoin), true);
            }

            // if redeemScript given and not using the local wallet (private keys
            // given), add redeemScript to the tempKeystore so it can be signed:
            if (fGivenKeys && scriptPubKey.IsPayToScriptHash()) {
                RPCTypeCheckObj(prevOut,
                    {
                        {"txid", UniValueType(UniValue::VSTR)},
                        {"vout", UniValueType(UniValue::VNUM)},
                        {"scriptPubKey", UniValueType(UniValue::VSTR)},
                        {"redeemScript", UniValueType(UniValue::VSTR)},
                    });
                UniValue v = find_value(prevOut, "redeemScript");
                if (!v.isNull()) {
                    vector<unsigned char> rsData(ParseHexV(v, "redeemScript"));
                    CScript redeemScript(rsData.begin(), rsData.end());
                    tempKeystore.AddCScript(redeemScript);
                }
            }
        }
    }

#ifdef ENABLE_WALLET
    const CKeyStore& keystore = ((fGivenKeys || !pwalletMain) ? tempKeystore : *pwalletMain);
#else
    const CKeyStore& keystore = tempKeystore;
#endif

    int nHashType = SIGHASH_ALL;
    if (request.params.size() > 3 && !request.params[3].isNull()) {
        static map<string, int> mapSigHashValues =
            boost::assign::map_list_of
            (string("ALL"), int(SIGHASH_ALL))
            (string("ALL|ANYONECANPAY"), int(SIGHASH_ALL|SIGHASH_ANYONECANPAY))
            (string("NONE"), int(SIGHASH_NONE))
            (string("NONE|ANYONECANPAY"), int(SIGHASH_NONE|SIGHASH_ANYONECANPAY))
            (string("SINGLE"), int(SIGHASH_SINGLE))
            (string("SINGLE|ANYONECANPAY"), int(SIGHASH_SINGLE|SIGHASH_ANYONECANPAY))
            ;
        string strHashType = request.params[3].get_str();
        if (mapSigHashValues.count(strHashType))
            nHashType = mapSigHashValues[strHashType];
        else
            throw JSONRPCError(RPC_INVALID_PARAMETER, "Invalid sighash param");
    }

    bool fHashSingle = ((nHashType & ~SIGHASH_ANYONECANPAY) == SIGHASH_SINGLE);

    // Script verification errors
    UniValue vErrors(UniValue::VARR);

    // Use CTransaction for the constant parts of the
    // transaction to avoid rehashing.
    const CTransaction txConst(mergedTx);
    // Sign what we can:
    for (unsigned int i = 0; i < mergedTx.vin.size(); i++) {
        CTxIn& txin = mergedTx.vin[i];
        const Coin& coin = view.AccessCoin(txin.prevout);
        if (coin.IsSpent()) {
            TxInErrorToJSON(txin, vErrors, "Input not found or already spent");
            continue;
        }
        const CScript& prevPubKey = coin.out.scriptPubKey;

        txin.scriptSig.clear();
        // Only sign SIGHASH_SINGLE if there's a corresponding output:
        if (!fHashSingle || (i < mergedTx.vout.size()))
            SignSignature(keystore, prevPubKey, mergedTx, i, nHashType);

        // ... and merge in other signatures:
        BOOST_FOREACH(const CMutableTransaction& txv, txVariants) {
            if (txv.vin.size() > i) {
                txin.scriptSig = CombineSignatures(prevPubKey, txConst, i, txin.scriptSig, txv.vin[i].scriptSig);
            }
        }
        ScriptError serror = SCRIPT_ERR_OK;
        if (!VerifyScript(txin.scriptSig, prevPubKey, STANDARD_SCRIPT_VERIFY_FLAGS, TransactionSignatureChecker(&txConst, i), &serror)) {
            TxInErrorToJSON(txin, vErrors, ScriptErrorString(serror));
        }
    }
    bool fComplete = vErrors.empty();

    UniValue result(UniValue::VOBJ);
    result.push_back(Pair("hex", EncodeHexTx(mergedTx)));
    result.push_back(Pair("complete", fComplete));
    if (!vErrors.empty()) {
        result.push_back(Pair("errors", vErrors));
    }

    return result;
}

UniValue sendrawtransaction(const JSONRPCRequest& request)
{
    if (request.fHelp || request.params.size() < 1 || request.params.size() > 3)
        throw runtime_error(
            "sendrawtransaction \"hexstring\" ( allowhighfees instantsend )\n"
            "\nSubmits raw transaction (serialized, hex-encoded) to local node and network.\n"
            "\nAlso see createrawtransaction and signrawtransaction calls.\n"
            "\nArguments:\n"
            "1. \"hexstring\"    (string, required) The hex string of the raw transaction)\n"
            "2. allowhighfees  (boolean, optional, default=false) Allow high fees\n"
            "3. instantsend    (boolean, optional, default=false) Use InstantSend to send this transaction\n"
            "\nResult:\n"
            "\"hex\"             (string) The transaction hash in hex\n"
            "\nExamples:\n"
            "\nCreate a transaction\n"
            + HelpExampleCli("createrawtransaction", "\"[{\\\"txid\\\" : \\\"mytxid\\\",\\\"vout\\\":0}]\" \"{\\\"myaddress\\\":0.01}\"") +
            "Sign the transaction, and get back the hex\n"
            + HelpExampleCli("signrawtransaction", "\"myhex\"") +
            "\nSend the transaction (signed hex)\n"
            + HelpExampleCli("sendrawtransaction", "\"signedhex\"") +
            "\nAs a json rpc call\n"
            + HelpExampleRpc("sendrawtransaction", "\"signedhex\"")
        );

    LOCK(cs_main);
    RPCTypeCheck(request.params, boost::assign::list_of(UniValue::VSTR)(UniValue::VBOOL)(UniValue::VBOOL));

    // parse hex string from parameter
    CMutableTransaction mtx;
    if (!DecodeHexTx(mtx, request.params[0].get_str()))
        throw JSONRPCError(RPC_DESERIALIZATION_ERROR, "TX decode failed");
    CTransactionRef tx(MakeTransactionRef(std::move(mtx)));
    const uint256& hashTx = tx->GetHash();

    bool fLimitFree = false;
    CAmount nMaxRawTxFee = maxTxFee;
    if (request.params.size() > 1 && request.params[1].get_bool())
        nMaxRawTxFee = 0;

    bool fInstantSend = false;
    if (request.params.size() > 2)
        fInstantSend = request.params[2].get_bool();

    CCoinsViewCache &view = *pcoinsTip;
    bool fHaveChain = false;
    for (size_t o = 0; !fHaveChain && o < tx->vout.size(); o++) {
        const Coin& existingCoin = view.AccessCoin(COutPoint(hashTx, o));
        fHaveChain = !existingCoin.IsSpent();
    }
    bool fHaveMempool = mempool.exists(hashTx);
    if (!fHaveMempool && !fHaveChain) {
        // push to local node and sync with wallets
        if (fInstantSend && !instantsend.ProcessTxLockRequest(*tx, *g_connman)) {
            throw JSONRPCError(RPC_TRANSACTION_ERROR, "Not a valid InstantSend transaction, see debug.log for more info");
        }
        CValidationState state;
        bool fMissingInputs;
        if (!AcceptToMemoryPool(mempool, state, std::move(tx), fLimitFree, &fMissingInputs, false, nMaxRawTxFee)) {
            if (state.IsInvalid()) {
                throw JSONRPCError(RPC_TRANSACTION_REJECTED, strprintf("%i: %s", state.GetRejectCode(), state.GetRejectReason()));
            } else {
                if (fMissingInputs) {
                    throw JSONRPCError(RPC_TRANSACTION_ERROR, "Missing inputs");
                }
                throw JSONRPCError(RPC_TRANSACTION_ERROR, state.GetRejectReason());
            }
        }
    } else if (fHaveChain) {
        throw JSONRPCError(RPC_TRANSACTION_ALREADY_IN_CHAIN, "transaction already in block chain");
    }
    if(!g_connman)
        throw JSONRPCError(RPC_CLIENT_P2P_DISABLED, "Error: Peer-to-peer functionality missing or disabled");

<<<<<<< HEAD
    g_connman->RelayTransaction(tx);
    RelayNowValidTransitions();
=======
    g_connman->RelayTransaction(*tx);
>>>>>>> 6825b347

    return hashTx.GetHex();
}

static const CRPCCommand commands[] =
{ //  category              name                      actor (function)         okSafeMode
  //  --------------------- ------------------------  -----------------------  ----------
    { "rawtransactions",    "getrawtransaction",      &getrawtransaction,      true,  {"txid","verbose"} },
    { "rawtransactions",    "createrawtransaction",   &createrawtransaction,   true,  {"inputs","outputs","locktime"} },
    { "rawtransactions",    "decoderawtransaction",   &decoderawtransaction,   true,  {"hexstring"} },
    { "rawtransactions",    "decodescript",           &decodescript,           true,  {"hexstring"} },
    { "rawtransactions",    "sendrawtransaction",     &sendrawtransaction,     false, {"hexstring","allowhighfees","instantsend"} },
    { "rawtransactions",    "signrawtransaction",     &signrawtransaction,     false, {"hexstring","prevtxs","privkeys","sighashtype"} }, /* uses wallet if enabled */

    { "blockchain",         "gettxoutproof",          &gettxoutproof,          true,  {"txids", "blockhash"} },
    { "blockchain",         "verifytxoutproof",       &verifytxoutproof,       true,  {"proof"} },
};

void RegisterRawTransactionRPCCommands(CRPCTable &t)
{
    for (unsigned int vcidx = 0; vcidx < ARRAYLEN(commands); vcidx++)
        t.appendCommand(commands[vcidx].name, &commands[vcidx]);
}<|MERGE_RESOLUTION|>--- conflicted
+++ resolved
@@ -957,12 +957,8 @@
     if(!g_connman)
         throw JSONRPCError(RPC_CLIENT_P2P_DISABLED, "Error: Peer-to-peer functionality missing or disabled");
 
-<<<<<<< HEAD
-    g_connman->RelayTransaction(tx);
+    g_connman->RelayTransaction(*tx);
     RelayNowValidTransitions();
-=======
-    g_connman->RelayTransaction(*tx);
->>>>>>> 6825b347
 
     return hashTx.GetHex();
 }
