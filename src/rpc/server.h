// Copyright (c) 2010 Satoshi Nakamoto
// Copyright (c) 2009-2015 The Bitcoin Core developers
// Distributed under the MIT software license, see the accompanying
// file COPYING or http://www.opensource.org/licenses/mit-license.php.

#ifndef BITCOIN_RPCSERVER_H
#define BITCOIN_RPCSERVER_H

#include "amount.h"
#include "rpc/protocol.h"
#include "uint256.h"

#include <list>
#include <map>
#include <stdint.h>
#include <string>

#include <boost/function.hpp>

#include <univalue.h>

class CRPCCommand;

namespace RPCServer
{
    void OnStarted(boost::function<void ()> slot);
    void OnStopped(boost::function<void ()> slot);
    void OnPreCommand(boost::function<void (const CRPCCommand&)> slot);
    void OnPostCommand(boost::function<void (const CRPCCommand&)> slot);
}

class CBlockIndex;
class CNetAddr;

class JSONRequest
{
public:
    UniValue id;
    std::string strMethod;
    UniValue params;

    JSONRequest() { id = NullUniValue; }
    void parse(const UniValue& valRequest);
};

/** Query whether RPC is running */
bool IsRPCRunning();

/**
 * Set the RPC warmup status.  When this is done, all RPC calls will error out
 * immediately with RPC_IN_WARMUP.
 */
void SetRPCWarmupStatus(const std::string& newStatus);
/* Mark warmup as done.  RPC calls will be processed from now on.  */
void SetRPCWarmupFinished();

/* returns the current warmup state.  */
bool RPCIsInWarmup(std::string *statusOut);

/**
 * Type-check arguments; throws JSONRPCError if wrong type given. Does not check that
 * the right number of arguments are passed, just that any passed are the correct type.
 * Use like:  RPCTypeCheck(params, boost::assign::list_of(str_type)(int_type)(obj_type));
 */
void RPCTypeCheck(const UniValue& params,
                  const std::list<UniValue::VType>& typesExpected, bool fAllowNull=false);

/*
  Check for expected keys/value types in an Object.
  Use like: RPCTypeCheckObj(object, boost::assign::map_list_of("name", str_type)("value", int_type));
*/
void RPCTypeCheckObj(const UniValue& o,
                  const std::map<std::string, UniValue::VType>& typesExpected, bool fAllowNull=false);

/** Opaque base class for timers returned by NewTimerFunc.
 * This provides no methods at the moment, but makes sure that delete
 * cleans up the whole state.
 */
class RPCTimerBase
{
public:
    virtual ~RPCTimerBase() {}
};

/**
 * RPC timer "driver".
 */
class RPCTimerInterface
{
public:
    virtual ~RPCTimerInterface() {}
    /** Implementation name */
    virtual const char *Name() = 0;
    /** Factory function for timers.
     * RPC will call the function to create a timer that will call func in *millis* milliseconds.
     * @note As the RPC mechanism is backend-neutral, it can use different implementations of timers.
     * This is needed to cope with the case in which there is no HTTP server, but
     * only GUI RPC console, and to break the dependency of pcserver on httprpc.
     */
    virtual RPCTimerBase* NewTimer(boost::function<void(void)>& func, int64_t millis) = 0;
};

/** Set the factory function for timers */
void RPCSetTimerInterface(RPCTimerInterface *iface);
/** Set the factory function for timer, but only, if unset */
void RPCSetTimerInterfaceIfUnset(RPCTimerInterface *iface);
/** Unset factory function for timers */
void RPCUnsetTimerInterface(RPCTimerInterface *iface);

/**
 * Run func nSeconds from now.
 * Overrides previous timer <name> (if any).
 */
void RPCRunLater(const std::string& name, boost::function<void(void)> func, int64_t nSeconds);

typedef UniValue(*rpcfn_type)(const UniValue& params, bool fHelp);

class CRPCCommand
{
public:
    std::string category;
    std::string name;
    rpcfn_type actor;
    bool okSafeMode;
};

/**
 * Dash RPC command dispatcher.
 */
class CRPCTable
{
private:
    std::map<std::string, const CRPCCommand*> mapCommands;
public:
    CRPCTable();
    const CRPCCommand* operator[](const std::string& name) const;
    std::string help(const std::string& name) const;

    /**
     * Execute a method.
     * @param method   Method to execute
     * @param params   UniValue Array of arguments (JSON objects)
     * @returns Result of the call.
     * @throws an exception (UniValue) when an error happens.
     */
    UniValue execute(const std::string &method, const UniValue &params) const;

    /**
    * Returns a list of registered commands
    * @returns List of registered commands.
    */
    std::vector<std::string> listCommands() const;

    /**
     * Appends a CRPCCommand to the dispatch table.
     * Returns false if RPC server is already running (dump concurrency protection).
     * Commands cannot be overwritten (returns false).
     */
    bool appendCommand(const std::string& name, const CRPCCommand* pcmd);
};

extern CRPCTable tableRPC;

/**
 * Utilities: convert hex-encoded Values
 * (throws error if not hex).
 */
extern uint256 ParseHashV(const UniValue& v, std::string strName);
extern uint256 ParseHashO(const UniValue& o, std::string strKey);
extern std::vector<unsigned char> ParseHexV(const UniValue& v, std::string strName);
extern std::vector<unsigned char> ParseHexO(const UniValue& o, std::string strKey);

extern int64_t nWalletUnlockTime;
extern CAmount AmountFromValue(const UniValue& value);
extern UniValue ValueFromAmount(const CAmount& amount);
extern double GetDifficulty(const CBlockIndex* blockindex = NULL);
extern std::string HelpRequiringPassphrase();
extern std::string HelpExampleCli(const std::string& methodname, const std::string& args);
extern std::string HelpExampleRpc(const std::string& methodname, const std::string& args);

extern void EnsureWalletIsUnlocked();

<<<<<<< HEAD
extern UniValue getconnectioncount(const UniValue& params, bool fHelp); // in rpc/net.cpp
extern UniValue getaddressmempool(const UniValue& params, bool fHelp);
extern UniValue getaddressutxos(const UniValue& params, bool fHelp);
extern UniValue getaddressdeltas(const UniValue& params, bool fHelp);
extern UniValue getaddresstxids(const UniValue& params, bool fHelp);
extern UniValue getaddressbalance(const UniValue& params, bool fHelp);

extern UniValue getpeerinfo(const UniValue& params, bool fHelp);
extern UniValue ping(const UniValue& params, bool fHelp);
extern UniValue addnode(const UniValue& params, bool fHelp);
extern UniValue disconnectnode(const UniValue& params, bool fHelp);
extern UniValue getaddednodeinfo(const UniValue& params, bool fHelp);
extern UniValue getnettotals(const UniValue& params, bool fHelp);
extern UniValue setban(const UniValue& params, bool fHelp);
extern UniValue listbanned(const UniValue& params, bool fHelp);
extern UniValue clearbanned(const UniValue& params, bool fHelp);
extern UniValue setnetworkactive(const UniValue& params, bool fHelp);

extern UniValue dumpprivkey(const UniValue& params, bool fHelp); // in rpcdump.cpp
extern UniValue importprivkey(const UniValue& params, bool fHelp);
extern UniValue importaddress(const UniValue& params, bool fHelp);
extern UniValue importpubkey(const UniValue& params, bool fHelp);
extern UniValue dumphdinfo(const UniValue& params, bool fHelp);
extern UniValue dumpwallet(const UniValue& params, bool fHelp);
extern UniValue importwallet(const UniValue& params, bool fHelp);
extern UniValue importelectrumwallet(const UniValue& params, bool fHelp);

extern UniValue getgenerate(const UniValue& params, bool fHelp); // in rpc/mining.cpp
extern UniValue setgenerate(const UniValue& params, bool fHelp);
extern UniValue generate(const UniValue& params, bool fHelp);
extern UniValue getnetworkhashps(const UniValue& params, bool fHelp);
extern UniValue getmininginfo(const UniValue& params, bool fHelp);
extern UniValue prioritisetransaction(const UniValue& params, bool fHelp);
extern UniValue getblocktemplate(const UniValue& params, bool fHelp);
extern UniValue submitblock(const UniValue& params, bool fHelp);
extern UniValue estimatefee(const UniValue& params, bool fHelp);
extern UniValue estimatepriority(const UniValue& params, bool fHelp);
extern UniValue estimatesmartfee(const UniValue& params, bool fHelp);
extern UniValue estimatesmartpriority(const UniValue& params, bool fHelp);

extern UniValue instantsendtoaddress(const UniValue& params, bool fHelp);
extern UniValue keepass(const UniValue& params, bool fHelp);
extern UniValue getnewaddress(const UniValue& params, bool fHelp); // in rpcwallet.cpp
extern UniValue getaccountaddress(const UniValue& params, bool fHelp);
extern UniValue getrawchangeaddress(const UniValue& params, bool fHelp);
extern UniValue setaccount(const UniValue& params, bool fHelp);
extern UniValue getaccount(const UniValue& params, bool fHelp);
extern UniValue getaddressesbyaccount(const UniValue& params, bool fHelp);
extern UniValue sendtoaddress(const UniValue& params, bool fHelp);
extern UniValue signmessage(const UniValue& params, bool fHelp);
extern UniValue verifymessage(const UniValue& params, bool fHelp);
extern UniValue getreceivedbyaddress(const UniValue& params, bool fHelp);
extern UniValue getreceivedbyaccount(const UniValue& params, bool fHelp);
extern UniValue getbalance(const UniValue& params, bool fHelp);
extern UniValue getunconfirmedbalance(const UniValue& params, bool fHelp);
extern UniValue movecmd(const UniValue& params, bool fHelp);
extern UniValue sendfrom(const UniValue& params, bool fHelp);
extern UniValue sendmany(const UniValue& params, bool fHelp);
extern UniValue addmultisigaddress(const UniValue& params, bool fHelp);
extern UniValue createmultisig(const UniValue& params, bool fHelp);
extern UniValue listreceivedbyaddress(const UniValue& params, bool fHelp);
extern UniValue listreceivedbyaccount(const UniValue& params, bool fHelp);
extern UniValue listtransactions(const UniValue& params, bool fHelp);
extern UniValue listaddressgroupings(const UniValue& params, bool fHelp);
extern UniValue listaccounts(const UniValue& params, bool fHelp);
extern UniValue listsinceblock(const UniValue& params, bool fHelp);
extern UniValue gettransaction(const UniValue& params, bool fHelp);
extern UniValue abandontransaction(const UniValue& params, bool fHelp);
extern UniValue backupwallet(const UniValue& params, bool fHelp);
extern UniValue keypoolrefill(const UniValue& params, bool fHelp);
extern UniValue walletpassphrase(const UniValue& params, bool fHelp);
extern UniValue walletpassphrasechange(const UniValue& params, bool fHelp);
extern UniValue walletlock(const UniValue& params, bool fHelp);
extern UniValue encryptwallet(const UniValue& params, bool fHelp);
extern UniValue validateaddress(const UniValue& params, bool fHelp);
extern UniValue getinfo(const UniValue& params, bool fHelp);
extern UniValue debug(const UniValue& params, bool fHelp);
extern UniValue getwalletinfo(const UniValue& params, bool fHelp);
extern UniValue getblockchaininfo(const UniValue& params, bool fHelp);
extern UniValue getnetworkinfo(const UniValue& params, bool fHelp);
extern UniValue setmocktime(const UniValue& params, bool fHelp);
extern UniValue resendwallettransactions(const UniValue& params, bool fHelp);

extern UniValue getrawtransaction(const UniValue& params, bool fHelp); // in rpc/rawtransaction.cpp
extern UniValue listunspent(const UniValue& params, bool fHelp);
extern UniValue lockunspent(const UniValue& params, bool fHelp);
extern UniValue listlockunspent(const UniValue& params, bool fHelp);
extern UniValue createrawtransaction(const UniValue& params, bool fHelp);
extern UniValue decoderawtransaction(const UniValue& params, bool fHelp);
extern UniValue decodescript(const UniValue& params, bool fHelp);
extern UniValue fundrawtransaction(const UniValue& params, bool fHelp);
extern UniValue signrawtransaction(const UniValue& params, bool fHelp);
extern UniValue sendrawtransaction(const UniValue& params, bool fHelp);
extern UniValue gettxoutproof(const UniValue& params, bool fHelp);
extern UniValue verifytxoutproof(const UniValue& params, bool fHelp);

extern UniValue privatesend(const UniValue& params, bool fHelp);
extern UniValue getpoolinfo(const UniValue& params, bool fHelp);
extern UniValue spork(const UniValue& params, bool fHelp);
extern UniValue masternode(const UniValue& params, bool fHelp);
extern UniValue masternodelist(const UniValue& params, bool fHelp);
extern UniValue masternodebroadcast(const UniValue& params, bool fHelp);
extern UniValue gobject(const UniValue& params, bool fHelp);
extern UniValue getgovernanceinfo(const UniValue& params, bool fHelp);
extern UniValue getsuperblockbudget(const UniValue& params, bool fHelp);
extern UniValue voteraw(const UniValue& params, bool fHelp);
extern UniValue mnsync(const UniValue& params, bool fHelp);

extern UniValue getblockcount(const UniValue& params, bool fHelp); // in rpc/blockchain.cpp
extern UniValue getbestblockhash(const UniValue& params, bool fHelp);
extern UniValue getdifficulty(const UniValue& params, bool fHelp);
extern UniValue settxfee(const UniValue& params, bool fHelp);
extern UniValue getmempoolinfo(const UniValue& params, bool fHelp);
extern UniValue getrawmempool(const UniValue& params, bool fHelp);
extern UniValue getblockhashes(const UniValue& params, bool fHelp);
extern UniValue getblockhash(const UniValue& params, bool fHelp);
extern UniValue getblockheader(const UniValue& params, bool fHelp);
extern UniValue getblockheaders(const UniValue& params, bool fHelp);
extern UniValue getblock(const UniValue& params, bool fHelp);
extern UniValue gettxoutsetinfo(const UniValue& params, bool fHelp);
extern UniValue gettxout(const UniValue& params, bool fHelp);
extern UniValue verifychain(const UniValue& params, bool fHelp);
extern UniValue getchaintips(const UniValue& params, bool fHelp);
extern UniValue invalidateblock(const UniValue& params, bool fHelp);
extern UniValue reconsiderblock(const UniValue& params, bool fHelp);
extern UniValue getspentinfo(const UniValue& params, bool fHelp);
extern UniValue sentinelping(const UniValue& params, bool fHelp);

extern UniValue getuser(const UniValue& params, bool fHelp);
extern UniValue createrawsubtx(const UniValue& params, bool fHelp);
extern UniValue createsubtx(const UniValue& params, bool fHelp);
extern UniValue createrawtransition(const UniValue& params, bool fHelp);
extern UniValue createtransition(const UniValue& params, bool fHelp);
extern UniValue signrawtransition(const UniValue& params, bool fHelp);
extern UniValue sendrawtransition(const UniValue& params, bool fHelp);
extern UniValue gettransition(const UniValue& params, bool fHelp);

=======
>>>>>>> cd9c6994
bool StartRPC();
void InterruptRPC();
void StopRPC();
std::string JSONRPCExecBatch(const UniValue& vReq);

#endif // BITCOIN_RPCSERVER_H<|MERGE_RESOLUTION|>--- conflicted
+++ resolved
@@ -180,135 +180,6 @@
 
 extern void EnsureWalletIsUnlocked();
 
-<<<<<<< HEAD
-extern UniValue getconnectioncount(const UniValue& params, bool fHelp); // in rpc/net.cpp
-extern UniValue getaddressmempool(const UniValue& params, bool fHelp);
-extern UniValue getaddressutxos(const UniValue& params, bool fHelp);
-extern UniValue getaddressdeltas(const UniValue& params, bool fHelp);
-extern UniValue getaddresstxids(const UniValue& params, bool fHelp);
-extern UniValue getaddressbalance(const UniValue& params, bool fHelp);
-
-extern UniValue getpeerinfo(const UniValue& params, bool fHelp);
-extern UniValue ping(const UniValue& params, bool fHelp);
-extern UniValue addnode(const UniValue& params, bool fHelp);
-extern UniValue disconnectnode(const UniValue& params, bool fHelp);
-extern UniValue getaddednodeinfo(const UniValue& params, bool fHelp);
-extern UniValue getnettotals(const UniValue& params, bool fHelp);
-extern UniValue setban(const UniValue& params, bool fHelp);
-extern UniValue listbanned(const UniValue& params, bool fHelp);
-extern UniValue clearbanned(const UniValue& params, bool fHelp);
-extern UniValue setnetworkactive(const UniValue& params, bool fHelp);
-
-extern UniValue dumpprivkey(const UniValue& params, bool fHelp); // in rpcdump.cpp
-extern UniValue importprivkey(const UniValue& params, bool fHelp);
-extern UniValue importaddress(const UniValue& params, bool fHelp);
-extern UniValue importpubkey(const UniValue& params, bool fHelp);
-extern UniValue dumphdinfo(const UniValue& params, bool fHelp);
-extern UniValue dumpwallet(const UniValue& params, bool fHelp);
-extern UniValue importwallet(const UniValue& params, bool fHelp);
-extern UniValue importelectrumwallet(const UniValue& params, bool fHelp);
-
-extern UniValue getgenerate(const UniValue& params, bool fHelp); // in rpc/mining.cpp
-extern UniValue setgenerate(const UniValue& params, bool fHelp);
-extern UniValue generate(const UniValue& params, bool fHelp);
-extern UniValue getnetworkhashps(const UniValue& params, bool fHelp);
-extern UniValue getmininginfo(const UniValue& params, bool fHelp);
-extern UniValue prioritisetransaction(const UniValue& params, bool fHelp);
-extern UniValue getblocktemplate(const UniValue& params, bool fHelp);
-extern UniValue submitblock(const UniValue& params, bool fHelp);
-extern UniValue estimatefee(const UniValue& params, bool fHelp);
-extern UniValue estimatepriority(const UniValue& params, bool fHelp);
-extern UniValue estimatesmartfee(const UniValue& params, bool fHelp);
-extern UniValue estimatesmartpriority(const UniValue& params, bool fHelp);
-
-extern UniValue instantsendtoaddress(const UniValue& params, bool fHelp);
-extern UniValue keepass(const UniValue& params, bool fHelp);
-extern UniValue getnewaddress(const UniValue& params, bool fHelp); // in rpcwallet.cpp
-extern UniValue getaccountaddress(const UniValue& params, bool fHelp);
-extern UniValue getrawchangeaddress(const UniValue& params, bool fHelp);
-extern UniValue setaccount(const UniValue& params, bool fHelp);
-extern UniValue getaccount(const UniValue& params, bool fHelp);
-extern UniValue getaddressesbyaccount(const UniValue& params, bool fHelp);
-extern UniValue sendtoaddress(const UniValue& params, bool fHelp);
-extern UniValue signmessage(const UniValue& params, bool fHelp);
-extern UniValue verifymessage(const UniValue& params, bool fHelp);
-extern UniValue getreceivedbyaddress(const UniValue& params, bool fHelp);
-extern UniValue getreceivedbyaccount(const UniValue& params, bool fHelp);
-extern UniValue getbalance(const UniValue& params, bool fHelp);
-extern UniValue getunconfirmedbalance(const UniValue& params, bool fHelp);
-extern UniValue movecmd(const UniValue& params, bool fHelp);
-extern UniValue sendfrom(const UniValue& params, bool fHelp);
-extern UniValue sendmany(const UniValue& params, bool fHelp);
-extern UniValue addmultisigaddress(const UniValue& params, bool fHelp);
-extern UniValue createmultisig(const UniValue& params, bool fHelp);
-extern UniValue listreceivedbyaddress(const UniValue& params, bool fHelp);
-extern UniValue listreceivedbyaccount(const UniValue& params, bool fHelp);
-extern UniValue listtransactions(const UniValue& params, bool fHelp);
-extern UniValue listaddressgroupings(const UniValue& params, bool fHelp);
-extern UniValue listaccounts(const UniValue& params, bool fHelp);
-extern UniValue listsinceblock(const UniValue& params, bool fHelp);
-extern UniValue gettransaction(const UniValue& params, bool fHelp);
-extern UniValue abandontransaction(const UniValue& params, bool fHelp);
-extern UniValue backupwallet(const UniValue& params, bool fHelp);
-extern UniValue keypoolrefill(const UniValue& params, bool fHelp);
-extern UniValue walletpassphrase(const UniValue& params, bool fHelp);
-extern UniValue walletpassphrasechange(const UniValue& params, bool fHelp);
-extern UniValue walletlock(const UniValue& params, bool fHelp);
-extern UniValue encryptwallet(const UniValue& params, bool fHelp);
-extern UniValue validateaddress(const UniValue& params, bool fHelp);
-extern UniValue getinfo(const UniValue& params, bool fHelp);
-extern UniValue debug(const UniValue& params, bool fHelp);
-extern UniValue getwalletinfo(const UniValue& params, bool fHelp);
-extern UniValue getblockchaininfo(const UniValue& params, bool fHelp);
-extern UniValue getnetworkinfo(const UniValue& params, bool fHelp);
-extern UniValue setmocktime(const UniValue& params, bool fHelp);
-extern UniValue resendwallettransactions(const UniValue& params, bool fHelp);
-
-extern UniValue getrawtransaction(const UniValue& params, bool fHelp); // in rpc/rawtransaction.cpp
-extern UniValue listunspent(const UniValue& params, bool fHelp);
-extern UniValue lockunspent(const UniValue& params, bool fHelp);
-extern UniValue listlockunspent(const UniValue& params, bool fHelp);
-extern UniValue createrawtransaction(const UniValue& params, bool fHelp);
-extern UniValue decoderawtransaction(const UniValue& params, bool fHelp);
-extern UniValue decodescript(const UniValue& params, bool fHelp);
-extern UniValue fundrawtransaction(const UniValue& params, bool fHelp);
-extern UniValue signrawtransaction(const UniValue& params, bool fHelp);
-extern UniValue sendrawtransaction(const UniValue& params, bool fHelp);
-extern UniValue gettxoutproof(const UniValue& params, bool fHelp);
-extern UniValue verifytxoutproof(const UniValue& params, bool fHelp);
-
-extern UniValue privatesend(const UniValue& params, bool fHelp);
-extern UniValue getpoolinfo(const UniValue& params, bool fHelp);
-extern UniValue spork(const UniValue& params, bool fHelp);
-extern UniValue masternode(const UniValue& params, bool fHelp);
-extern UniValue masternodelist(const UniValue& params, bool fHelp);
-extern UniValue masternodebroadcast(const UniValue& params, bool fHelp);
-extern UniValue gobject(const UniValue& params, bool fHelp);
-extern UniValue getgovernanceinfo(const UniValue& params, bool fHelp);
-extern UniValue getsuperblockbudget(const UniValue& params, bool fHelp);
-extern UniValue voteraw(const UniValue& params, bool fHelp);
-extern UniValue mnsync(const UniValue& params, bool fHelp);
-
-extern UniValue getblockcount(const UniValue& params, bool fHelp); // in rpc/blockchain.cpp
-extern UniValue getbestblockhash(const UniValue& params, bool fHelp);
-extern UniValue getdifficulty(const UniValue& params, bool fHelp);
-extern UniValue settxfee(const UniValue& params, bool fHelp);
-extern UniValue getmempoolinfo(const UniValue& params, bool fHelp);
-extern UniValue getrawmempool(const UniValue& params, bool fHelp);
-extern UniValue getblockhashes(const UniValue& params, bool fHelp);
-extern UniValue getblockhash(const UniValue& params, bool fHelp);
-extern UniValue getblockheader(const UniValue& params, bool fHelp);
-extern UniValue getblockheaders(const UniValue& params, bool fHelp);
-extern UniValue getblock(const UniValue& params, bool fHelp);
-extern UniValue gettxoutsetinfo(const UniValue& params, bool fHelp);
-extern UniValue gettxout(const UniValue& params, bool fHelp);
-extern UniValue verifychain(const UniValue& params, bool fHelp);
-extern UniValue getchaintips(const UniValue& params, bool fHelp);
-extern UniValue invalidateblock(const UniValue& params, bool fHelp);
-extern UniValue reconsiderblock(const UniValue& params, bool fHelp);
-extern UniValue getspentinfo(const UniValue& params, bool fHelp);
-extern UniValue sentinelping(const UniValue& params, bool fHelp);
-
 extern UniValue getuser(const UniValue& params, bool fHelp);
 extern UniValue createrawsubtx(const UniValue& params, bool fHelp);
 extern UniValue createsubtx(const UniValue& params, bool fHelp);
@@ -318,8 +189,6 @@
 extern UniValue sendrawtransition(const UniValue& params, bool fHelp);
 extern UniValue gettransition(const UniValue& params, bool fHelp);
 
-=======
->>>>>>> cd9c6994
 bool StartRPC();
 void InterruptRPC();
 void StopRPC();
