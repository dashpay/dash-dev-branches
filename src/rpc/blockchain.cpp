--- conflicted
+++ resolved
@@ -520,13 +520,9 @@
             "  \"size\" : n,            (numeric) The block size\n"
             "  \"height\" : n,          (numeric) The block height or index\n"
             "  \"version\" : n,         (numeric) The block version\n"
-<<<<<<< HEAD
+            "  \"versionHex\" : \"00000000\", (string) The block version formatted in hexadecimal\n"
             "  \"merkleroot\" : \"xxxx\", (string) The transaction merkle root\n"
             "  \"tsmerkleroot\" : \"xxxx\", (string) The transition merkle root\n"
-=======
-            "  \"versionHex\" : \"00000000\", (string) The block version formatted in hexadecimal\n"
-            "  \"merkleroot\" : \"xxxx\", (string) The merkle root\n"
->>>>>>> cd9c6994
             "  \"tx\" : [               (array of string) The transaction ids\n"
             "     \"transactionid\"     (string) The transaction id\n"
             "     ,...\n"
