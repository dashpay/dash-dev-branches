--- conflicted
+++ resolved
@@ -1072,8 +1072,7 @@
                     }
                 }
 
-<<<<<<< HEAD
-                if (!pushed && inv.type == MSG_TRANSITION) {
+                if (!push && inv.type == MSG_TRANSITION) {
                     bool found = false;
                     CTransition ts;
                     if (tsMempool.GetTransition(inv.hash, ts))
@@ -1082,18 +1081,12 @@
                         found = true;
 
                     if (found) {
-                        CDataStream ss(SER_NETWORK, PROTOCOL_VERSION);
-                        ss.reserve(1000);
-                        ss << ts;
-                        connman.PushMessage(pfrom, NetMsgType::TRANSITION, ss);
-                        pushed = true;
-                    }
-                }
-
-                if (!pushed)
-=======
+                        connman.PushMessage(pfrom, NetMsgType::TRANSITION, ts);
+                        push = true;
+                    }
+                }
+
                 if (!push)
->>>>>>> c2de362b
                     vNotFound.push_back(inv);
             }
 
@@ -2738,18 +2731,6 @@
                 LOCK(pto->cs_filter);
                 if (!pto->fRelayTxes) pto->setInventoryTxToSend.clear();
             }
-<<<<<<< HEAD
-            LOCK(pto->cs_inventory);
-            vInv.reserve(std::min<size_t>(1000, pto->vInventoryToSend.size()));
-            vInvWait.reserve(pto->vInventoryToSend.size());
-            BOOST_FOREACH(const CInv& inv, pto->vInventoryToSend)
-            {
-                if (inv.type == MSG_TX && pto->filterInventoryKnown.contains(inv.hash))
-                    continue;
-                if (inv.type == MSG_TRANSITION && pto->filterInventoryKnown.contains(inv.hash))
-                    continue;
-=======
->>>>>>> c2de362b
 
             // Respond to BIP35 mempool requests
             if (fSendTrickle && pto->fSendMempool) {
