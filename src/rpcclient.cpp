// Copyright (c) 2010 Satoshi Nakamoto
<<<<<<< HEAD
// Copyright (c) 2009-2014 The Bitcoin developers
// Copyright (c) 2014-2015 The Dash developers
=======
// Copyright (c) 2009-2015 The Bitcoin Core developers
>>>>>>> 86755bc8
// Distributed under the MIT software license, see the accompanying
// file COPYING or http://www.opensource.org/licenses/mit-license.php.

#include "rpcclient.h"

#include "rpcprotocol.h"
#include "util.h"

#include <set>
#include <stdint.h>

#include <boost/algorithm/string/case_conv.hpp> // for to_lower()
#include <univalue.h>

using namespace std;

class CRPCConvertParam
{
public:
    std::string methodName;            //! method whose params want conversion
    int paramIdx;                      //! 0-based idx of param to convert
};
// ***TODO***
static const CRPCConvertParam vRPCConvertParams[] =
{
    { "stop", 0 },
    { "setmocktime", 0 },
    { "getaddednodeinfo", 0 },
    { "setgenerate", 0 },
    { "setgenerate", 1 },
    { "generate", 0 },
    { "getnetworkhashps", 0 },
    { "getnetworkhashps", 1 },
    { "sendtoaddress", 1 },
    { "sendtoaddress", 4 },
<<<<<<< HEAD
    { "sendtoaddress", 5 },
    { "sendtoaddressix", 1 },
=======
>>>>>>> 86755bc8
    { "settxfee", 0 },
    { "getreceivedbyaddress", 1 },
    { "getreceivedbyaccount", 1 },
    { "listreceivedbyaddress", 0 },
    { "listreceivedbyaddress", 1 },
    { "listreceivedbyaddress", 2 },
    { "listreceivedbyaccount", 0 },
    { "listreceivedbyaccount", 1 },
    { "listreceivedbyaccount", 2 },
    { "getbalance", 1 },
    { "getbalance", 2 },
    { "getblockhash", 0 },
    { "move", 2 },
    { "move", 3 },
    { "sendfrom", 2 },
    { "sendfrom", 3 },
    { "listtransactions", 1 },
    { "listtransactions", 2 },
    { "listtransactions", 3 },
    { "listaccounts", 0 },
    { "listaccounts", 1 },
    { "walletpassphrase", 1 },
    { "walletpassphrase", 2 },
    { "getblocktemplate", 0 },
    { "listsinceblock", 1 },
    { "listsinceblock", 2 },
    { "sendmany", 1 },
    { "sendmany", 2 },
    { "sendmany", 4 },
<<<<<<< HEAD
    { "sendmany", 5 },
=======
>>>>>>> 86755bc8
    { "addmultisigaddress", 0 },
    { "addmultisigaddress", 1 },
    { "createmultisig", 0 },
    { "createmultisig", 1 },
    { "listunspent", 0 },
    { "listunspent", 1 },
    { "listunspent", 2 },
    { "getblock", 1 },
    { "getblockheader", 1 },
    { "gettransaction", 1 },
    { "getrawtransaction", 1 },
    { "createrawtransaction", 0 },
    { "createrawtransaction", 1 },
    { "createrawtransaction", 2 },
    { "signrawtransaction", 1 },
    { "signrawtransaction", 2 },
    { "sendrawtransaction", 1 },
    { "fundrawtransaction", 1 },
    { "gettxout", 1 },
    { "gettxout", 2 },
    { "gettxoutproof", 0 },
    { "lockunspent", 0 },
    { "lockunspent", 1 },
    { "importprivkey", 2 },
    { "importaddress", 2 },
    { "importaddress", 3 },
    { "importpubkey", 2 },
    { "verifychain", 0 },
    { "verifychain", 1 },
    { "keypoolrefill", 0 },
    { "getrawmempool", 0 },
    { "estimatefee", 0 },
    { "estimatepriority", 0 },
    { "estimatesmartfee", 0 },
    { "estimatesmartpriority", 0 },
    { "prioritisetransaction", 1 },
    { "prioritisetransaction", 2 },
<<<<<<< HEAD
    { "spork", 1 },
    { "mnbudget", 3 },
    { "mnbudget", 4 },
    { "mnbudget", 6 },
    { "mnbudget", 8 },
    { "mnbudgetvoteraw", 1 },
    { "mnbudgetvoteraw", 4 },
=======
    { "setban", 2 },
    { "setban", 3 },
>>>>>>> 86755bc8
};

class CRPCConvertTable
{
private:
    std::set<std::pair<std::string, int> > members;

public:
    CRPCConvertTable();

    bool convert(const std::string& method, int idx) {
        return (members.count(std::make_pair(method, idx)) > 0);
    }
};

CRPCConvertTable::CRPCConvertTable()
{
    const unsigned int n_elem =
        (sizeof(vRPCConvertParams) / sizeof(vRPCConvertParams[0]));

    for (unsigned int i = 0; i < n_elem; i++) {
        members.insert(std::make_pair(vRPCConvertParams[i].methodName,
                                      vRPCConvertParams[i].paramIdx));
    }
}

static CRPCConvertTable rpcCvtTable;

/** Non-RFC4627 JSON parser, accepts internal values (such as numbers, true, false, null)
 * as well as objects and arrays.
 */
UniValue ParseNonRFCJSONValue(const std::string& strVal)
{
    UniValue jVal;
    if (!jVal.read(std::string("[")+strVal+std::string("]")) ||
        !jVal.isArray() || jVal.size()!=1)
        throw runtime_error(string("Error parsing JSON:")+strVal);
    return jVal[0];
}

/** Convert strings to command-specific RPC representation */
UniValue RPCConvertValues(const std::string &strMethod, const std::vector<std::string> &strParams)
{
    UniValue params(UniValue::VARR);

    for (unsigned int idx = 0; idx < strParams.size(); idx++) {
        const std::string& strVal = strParams[idx];

        if (!rpcCvtTable.convert(strMethod, idx)) {
            // insert string value directly
            params.push_back(strVal);
        } else {
            // parse string as JSON, insert bool/number/object/etc. value
            params.push_back(ParseNonRFCJSONValue(strVal));
        }
    }

    return params;
}
<|MERGE_RESOLUTION|>--- conflicted
+++ resolved
@@ -1,10 +1,6 @@
 // Copyright (c) 2010 Satoshi Nakamoto
-<<<<<<< HEAD
-// Copyright (c) 2009-2014 The Bitcoin developers
-// Copyright (c) 2014-2015 The Dash developers
-=======
 // Copyright (c) 2009-2015 The Bitcoin Core developers
->>>>>>> 86755bc8
+// Copyright (c) 2014-2016 The Dash Core developers
 // Distributed under the MIT software license, see the accompanying
 // file COPYING or http://www.opensource.org/licenses/mit-license.php.
 
@@ -27,7 +23,6 @@
     std::string methodName;            //! method whose params want conversion
     int paramIdx;                      //! 0-based idx of param to convert
 };
-// ***TODO***
 static const CRPCConvertParam vRPCConvertParams[] =
 {
     { "stop", 0 },
@@ -40,11 +35,9 @@
     { "getnetworkhashps", 1 },
     { "sendtoaddress", 1 },
     { "sendtoaddress", 4 },
-<<<<<<< HEAD
     { "sendtoaddress", 5 },
+    { "sendtoaddress", 6 },
     { "sendtoaddressix", 1 },
-=======
->>>>>>> 86755bc8
     { "settxfee", 0 },
     { "getreceivedbyaddress", 1 },
     { "getreceivedbyaccount", 1 },
@@ -74,10 +67,8 @@
     { "sendmany", 1 },
     { "sendmany", 2 },
     { "sendmany", 4 },
-<<<<<<< HEAD
     { "sendmany", 5 },
-=======
->>>>>>> 86755bc8
+    { "sendmany", 6 },
     { "addmultisigaddress", 0 },
     { "addmultisigaddress", 1 },
     { "createmultisig", 0 },
@@ -115,7 +106,8 @@
     { "estimatesmartpriority", 0 },
     { "prioritisetransaction", 1 },
     { "prioritisetransaction", 2 },
-<<<<<<< HEAD
+    { "setban", 2 },
+    { "setban", 3 },
     { "spork", 1 },
     { "mnbudget", 3 },
     { "mnbudget", 4 },
@@ -123,10 +115,6 @@
     { "mnbudget", 8 },
     { "mnbudgetvoteraw", 1 },
     { "mnbudgetvoteraw", 4 },
-=======
-    { "setban", 2 },
-    { "setban", 3 },
->>>>>>> 86755bc8
 };
 
 class CRPCConvertTable
