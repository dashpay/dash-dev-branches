// Copyright (c) 2009-2010 Satoshi Nakamoto
// Copyright (c) 2009-2015 The Bitcoin Core developers
// Copyright (c) 2014-2017 The Dash Core developers
// Distributed under the MIT software license, see the accompanying
// file COPYING or http://www.opensource.org/licenses/mit-license.php.

#include "validation.h"

#include "alert.h"
#include "arith_uint256.h"
#include "chainparams.h"
#include "checkpoints.h"
#include "checkqueue.h"
#include "consensus/consensus.h"
#include "consensus/merkle.h"
#include "consensus/validation.h"
#include "hash.h"
#include "init.h"
#include "policy/fees.h"
#include "policy/policy.h"
#include "pow.h"
#include "primitives/block.h"
#include "primitives/transaction.h"
#include "random.h"
#include "script/script.h"
#include "script/sigcache.h"
#include "script/standard.h"
#include "timedata.h"
#include "tinyformat.h"
#include "txdb.h"
#include "txmempool.h"
#include "ui_interface.h"
#include "undo.h"
#include "util.h"
#include "spork.h"
#include "utilmoneystr.h"
#include "utilstrencodings.h"
#include "validationinterface.h"
#include "versionbits.h"

#include "instantx.h"
#include "masternodeman.h"
#include "masternode-payments.h"

<<<<<<< HEAD
#include "evo/subtx.h"
#include "evo/tsmempool.h"
#include "evo/tsvalidation.h"

=======
#include <atomic>
>>>>>>> c2de362b
#include <sstream>

#include <boost/algorithm/string/replace.hpp>
#include <boost/algorithm/string/join.hpp>
#include <boost/filesystem.hpp>
#include <boost/filesystem/fstream.hpp>
#include <boost/lexical_cast.hpp>
#include <boost/math/distributions/poisson.hpp>
#include <boost/thread.hpp>

using namespace std;

#if defined(NDEBUG)
# error "Dash Core cannot be compiled without assertions."
#endif

/**
 * Global state
 */

CCriticalSection cs_main;

BlockMap mapBlockIndex;
CChain chainActive;
CBlockIndex *pindexBestHeader = NULL;
CWaitableCriticalSection csBestBlock;
CConditionVariable cvBlockChange;
int nScriptCheckThreads = 0;
bool fImporting = false;
bool fReindex = false;
bool fTxIndex = true;
bool fAddressIndex = false;
bool fTimestampIndex = false;
bool fSpentIndex = false;
bool fHavePruned = false;
bool fPruneMode = false;
bool fIsBareMultisigStd = DEFAULT_PERMIT_BAREMULTISIG;
bool fRequireStandard = true;
unsigned int nBytesPerSigOp = DEFAULT_BYTES_PER_SIGOP;
bool fCheckBlockIndex = false;
bool fCheckpointsEnabled = DEFAULT_CHECKPOINTS_ENABLED;
size_t nCoinCacheUsage = 5000 * 300;
uint64_t nPruneTarget = 0;
bool fAlerts = DEFAULT_ALERTS;
int64_t nMaxTipAge = DEFAULT_MAX_TIP_AGE;
bool fEnableReplacement = DEFAULT_ENABLE_REPLACEMENT;

std::atomic<bool> fDIP0001WasLockedIn{false};
std::atomic<bool> fDIP0001ActiveAtTip{false};

uint256 hashAssumeValid;

CFeeRate minRelayTxFee = CFeeRate(DEFAULT_MIN_RELAY_TX_FEE);
CAmount maxTxFee = DEFAULT_TRANSACTION_MAXFEE;

CTxMemPool mempool(::minRelayTxFee);
FeeFilterRounder filterRounder(::minRelayTxFee);
map<uint256, int64_t> mapRejectedBlocks GUARDED_BY(cs_main);

// TODO temporary hack for backporting
void LoopMapOrphanTransactionsByPrev(const CTransaction &tx, std::vector<uint256> &vOrphanErase);
int EraseOrphanTx(uint256 hash);

/**
 * Returns true if there are nRequired or more blocks of minVersion or above
 * in the last Consensus::Params::nMajorityWindow blocks, starting at pstart and going backwards.
 */
static bool IsSuperMajority(int minVersion, const CBlockIndex* pstart, unsigned nRequired, const Consensus::Params& consensusParams);
static void CheckBlockIndex(const Consensus::Params& consensusParams);

/** Constant stuff for coinbase transactions we create: */
CScript COINBASE_FLAGS;

const string strMessageMagic = "DarkCoin Signed Message:\n";

// Internal stuff
namespace {

    struct CBlockIndexWorkComparator
    {
        bool operator()(CBlockIndex *pa, CBlockIndex *pb) const {
            // First sort by most total work, ...
            if (pa->nChainWork > pb->nChainWork) return false;
            if (pa->nChainWork < pb->nChainWork) return true;

            // ... then by earliest time received, ...
            if (pa->nSequenceId < pb->nSequenceId) return false;
            if (pa->nSequenceId > pb->nSequenceId) return true;

            // Use pointer address as tie breaker (should only happen with blocks
            // loaded from disk, as those all have id 0).
            if (pa < pb) return false;
            if (pa > pb) return true;

            // Identical blocks.
            return false;
        }
    };

    CBlockIndex *pindexBestInvalid;

    /**
     * The set of all CBlockIndex entries with BLOCK_VALID_TRANSACTIONS (for itself and all ancestors) and
     * as good as our current tip or better. Entries may be failed, though, and pruning nodes may be
     * missing the data for the block.
     */
    set<CBlockIndex*, CBlockIndexWorkComparator> setBlockIndexCandidates;
    /** All pairs A->B, where A (or one of its ancestors) misses transactions, but B has transactions.
     * Pruned nodes may have entries where B is missing data.
     */
    multimap<CBlockIndex*, CBlockIndex*> mapBlocksUnlinked;

    CCriticalSection cs_LastBlockFile;
    std::vector<CBlockFileInfo> vinfoBlockFile;
    int nLastBlockFile = 0;
    /** Global flag to indicate we should check to see if there are
     *  block/undo files that should be deleted.  Set on startup
     *  or if we allocate more file space when we're in prune mode
     */
    bool fCheckForPruning = false;

    /**
     * Every received block is assigned a unique and increasing identifier, so we
     * know which one to give priority in case of a fork.
     */
    CCriticalSection cs_nBlockSequenceId;
    /** Blocks loaded from disk are assigned id 0, so start the counter at 1. */
    uint32_t nBlockSequenceId = 1;

    /** Dirty block index entries. */
    set<CBlockIndex*> setDirtyBlockIndex;

    /** Dirty block file entries. */
    set<int> setDirtyFileInfo;
} // anon namespace

CBlockIndex* FindForkInGlobalIndex(const CChain& chain, const CBlockLocator& locator)
{
    // Find the first block the caller has in the main chain
    BOOST_FOREACH(const uint256& hash, locator.vHave) {
        BlockMap::iterator mi = mapBlockIndex.find(hash);
        if (mi != mapBlockIndex.end())
        {
            CBlockIndex* pindex = (*mi).second;
            if (chain.Contains(pindex))
                return pindex;
        }
    }
    return chain.Genesis();
}

CCoinsViewDB *pcoinsdbview = NULL;
CCoinsViewCache *pcoinsTip = NULL;
CBlockTreeDB *pblocktree = NULL;

enum FlushStateMode {
    FLUSH_STATE_NONE,
    FLUSH_STATE_IF_NEEDED,
    FLUSH_STATE_PERIODIC,
    FLUSH_STATE_ALWAYS
};

// See definition for documentation
bool static FlushStateToDisk(CValidationState &state, FlushStateMode mode);

bool IsFinalTx(const CTransaction &tx, int nBlockHeight, int64_t nBlockTime)
{
    if (tx.nLockTime == 0)
        return true;
    if ((int64_t)tx.nLockTime < ((int64_t)tx.nLockTime < LOCKTIME_THRESHOLD ? (int64_t)nBlockHeight : nBlockTime))
        return true;
    for (const auto& txin : tx.vin) {
        if (!(txin.nSequence == CTxIn::SEQUENCE_FINAL))
            return false;
    }
    return true;
}

bool CheckFinalTx(const CTransaction &tx, int flags)
{
    AssertLockHeld(cs_main);

    // By convention a negative value for flags indicates that the
    // current network-enforced consensus rules should be used. In
    // a future soft-fork scenario that would mean checking which
    // rules would be enforced for the next block and setting the
    // appropriate flags. At the present time no soft-forks are
    // scheduled, so no flags are set.
    flags = std::max(flags, 0);

    // CheckFinalTx() uses chainActive.Height()+1 to evaluate
    // nLockTime because when IsFinalTx() is called within
    // CBlock::AcceptBlock(), the height of the block *being*
    // evaluated is what is used. Thus if we want to know if a
    // transaction can be part of the *next* block, we need to call
    // IsFinalTx() with one more than chainActive.Height().
    const int nBlockHeight = chainActive.Height() + 1;

    // BIP113 will require that time-locked transactions have nLockTime set to
    // less than the median time of the previous block they're contained in.
    // When the next block is created its previous block will be the current
    // chain tip, so we use that to calculate the median time passed to
    // IsFinalTx() if LOCKTIME_MEDIAN_TIME_PAST is set.
    const int64_t nBlockTime = (flags & LOCKTIME_MEDIAN_TIME_PAST)
                             ? chainActive.Tip()->GetMedianTimePast()
                             : GetAdjustedTime();

    return IsFinalTx(tx, nBlockHeight, nBlockTime);
}

/**
 * Calculates the block height and previous block's median time past at
 * which the transaction will be considered final in the context of BIP 68.
 * Also removes from the vector of input heights any entries which did not
 * correspond to sequence locked inputs as they do not affect the calculation.
 */
static std::pair<int, int64_t> CalculateSequenceLocks(const CTransaction &tx, int flags, std::vector<int>* prevHeights, const CBlockIndex& block)
{
    assert(prevHeights->size() == tx.vin.size());

    // Will be set to the equivalent height- and time-based nLockTime
    // values that would be necessary to satisfy all relative lock-
    // time constraints given our view of block chain history.
    // The semantics of nLockTime are the last invalid height/time, so
    // use -1 to have the effect of any height or time being valid.
    int nMinHeight = -1;
    int64_t nMinTime = -1;

    // tx.nVersion is signed integer so requires cast to unsigned otherwise
    // we would be doing a signed comparison and half the range of nVersion
    // wouldn't support BIP 68.
    bool fEnforceBIP68 = static_cast<uint32_t>(tx.nVersion) >= 2
                      && flags & LOCKTIME_VERIFY_SEQUENCE;

    // Do not enforce sequence numbers as a relative lock time
    // unless we have been instructed to
    if (!fEnforceBIP68) {
        return std::make_pair(nMinHeight, nMinTime);
    }

    for (size_t txinIndex = 0; txinIndex < tx.vin.size(); txinIndex++) {
        const CTxIn& txin = tx.vin[txinIndex];

        // Sequence numbers with the most significant bit set are not
        // treated as relative lock-times, nor are they given any
        // consensus-enforced meaning at this point.
        if (txin.nSequence & CTxIn::SEQUENCE_LOCKTIME_DISABLE_FLAG) {
            // The height of this input is not relevant for sequence locks
            (*prevHeights)[txinIndex] = 0;
            continue;
        }

        int nCoinHeight = (*prevHeights)[txinIndex];

        if (txin.nSequence & CTxIn::SEQUENCE_LOCKTIME_TYPE_FLAG) {
            int64_t nCoinTime = block.GetAncestor(std::max(nCoinHeight-1, 0))->GetMedianTimePast();
            // NOTE: Subtract 1 to maintain nLockTime semantics
            // BIP 68 relative lock times have the semantics of calculating
            // the first block or time at which the transaction would be
            // valid. When calculating the effective block time or height
            // for the entire transaction, we switch to using the
            // semantics of nLockTime which is the last invalid block
            // time or height.  Thus we subtract 1 from the calculated
            // time or height.

            // Time-based relative lock-times are measured from the
            // smallest allowed timestamp of the block containing the
            // txout being spent, which is the median time past of the
            // block prior.
            nMinTime = std::max(nMinTime, nCoinTime + (int64_t)((txin.nSequence & CTxIn::SEQUENCE_LOCKTIME_MASK) << CTxIn::SEQUENCE_LOCKTIME_GRANULARITY) - 1);
        } else {
            nMinHeight = std::max(nMinHeight, nCoinHeight + (int)(txin.nSequence & CTxIn::SEQUENCE_LOCKTIME_MASK) - 1);
        }
    }

    return std::make_pair(nMinHeight, nMinTime);
}

static bool EvaluateSequenceLocks(const CBlockIndex& block, std::pair<int, int64_t> lockPair)
{
    assert(block.pprev);
    int64_t nBlockTime = block.pprev->GetMedianTimePast();
    if (lockPair.first >= block.nHeight || lockPair.second >= nBlockTime)
        return false;

    return true;
}

bool SequenceLocks(const CTransaction &tx, int flags, std::vector<int>* prevHeights, const CBlockIndex& block)
{
    return EvaluateSequenceLocks(block, CalculateSequenceLocks(tx, flags, prevHeights, block));
}

bool TestLockPointValidity(const LockPoints* lp)
{
    AssertLockHeld(cs_main);
    assert(lp);
    // If there are relative lock times then the maxInputBlock will be set
    // If there are no relative lock times, the LockPoints don't depend on the chain
    if (lp->maxInputBlock) {
        // Check whether chainActive is an extension of the block at which the LockPoints
        // calculation was valid.  If not LockPoints are no longer valid
        if (!chainActive.Contains(lp->maxInputBlock)) {
            return false;
        }
    }

    // LockPoints still valid
    return true;
}

bool CheckSequenceLocks(const CTransaction &tx, int flags, LockPoints* lp, bool useExistingLockPoints)
{
    AssertLockHeld(cs_main);
    AssertLockHeld(mempool.cs);

    CBlockIndex* tip = chainActive.Tip();
    CBlockIndex index;
    index.pprev = tip;
    // CheckSequenceLocks() uses chainActive.Height()+1 to evaluate
    // height based locks because when SequenceLocks() is called within
    // ConnectBlock(), the height of the block *being*
    // evaluated is what is used.
    // Thus if we want to know if a transaction can be part of the
    // *next* block, we need to use one more than chainActive.Height()
    index.nHeight = tip->nHeight + 1;

    std::pair<int, int64_t> lockPair;
    if (useExistingLockPoints) {
        assert(lp);
        lockPair.first = lp->height;
        lockPair.second = lp->time;
    }
    else {
        // pcoinsTip contains the UTXO set for chainActive.Tip()
        CCoinsViewMemPool viewMemPool(pcoinsTip, mempool);
        std::vector<int> prevheights;
        prevheights.resize(tx.vin.size());
        for (size_t txinIndex = 0; txinIndex < tx.vin.size(); txinIndex++) {
            const CTxIn& txin = tx.vin[txinIndex];
            Coin coin;
            if (!viewMemPool.GetCoin(txin.prevout, coin)) {
                return error("%s: Missing input", __func__);
            }
            if (coin.nHeight == MEMPOOL_HEIGHT) {
                // Assume all mempool transaction confirm in the next block
                prevheights[txinIndex] = tip->nHeight + 1;
            } else {
                prevheights[txinIndex] = coin.nHeight;
            }
        }
        lockPair = CalculateSequenceLocks(tx, flags, &prevheights, index);
        if (lp) {
            lp->height = lockPair.first;
            lp->time = lockPair.second;
            // Also store the hash of the block with the highest height of
            // all the blocks which have sequence locked prevouts.
            // This hash needs to still be on the chain
            // for these LockPoint calculations to be valid
            // Note: It is impossible to correctly calculate a maxInputBlock
            // if any of the sequence locked inputs depend on unconfirmed txs,
            // except in the special case where the relative lock time/height
            // is 0, which is equivalent to no sequence lock. Since we assume
            // input height of tip+1 for mempool txs and test the resulting
            // lockPair from CalculateSequenceLocks against tip+1.  We know
            // EvaluateSequenceLocks will fail if there was a non-zero sequence
            // lock on a mempool input, so we can use the return value of
            // CheckSequenceLocks to indicate the LockPoints validity
            int maxInputHeight = 0;
            BOOST_FOREACH(int height, prevheights) {
                // Can ignore mempool inputs since we'll fail if they had non-zero locks
                if (height != tip->nHeight+1) {
                    maxInputHeight = std::max(maxInputHeight, height);
                }
            }
            lp->maxInputBlock = tip->GetAncestor(maxInputHeight);
        }
    }
    return EvaluateSequenceLocks(index, lockPair);
}


unsigned int GetLegacySigOpCount(const CTransaction& tx)
{
    unsigned int nSigOps = 0;
    for (const auto& txin : tx.vin)
    {
        nSigOps += txin.scriptSig.GetSigOpCount(false);
    }
    for (const auto& txout : tx.vout)
    {
        nSigOps += txout.scriptPubKey.GetSigOpCount(false);
    }
    return nSigOps;
}

unsigned int GetP2SHSigOpCount(const CTransaction& tx, const CCoinsViewCache& inputs)
{
    if (tx.IsCoinBase())
        return 0;

    unsigned int nSigOps = 0;
    for (unsigned int i = 0; i < tx.vin.size(); i++)
    {
        const Coin& coin = inputs.AccessCoin(tx.vin[i].prevout);
        assert(!coin.IsSpent());
        const CTxOut &prevout = coin.out;
        if (prevout.scriptPubKey.IsPayToScriptHash())
            nSigOps += prevout.scriptPubKey.GetSigOpCount(tx.vin[i].scriptSig);
    }
    return nSigOps;
}

bool GetUTXOCoin(const COutPoint& outpoint, Coin& coin)
{
    LOCK(cs_main);
    if (!pcoinsTip->GetCoin(outpoint, coin))
        return false;
    if (coin.IsSpent())
        return false;
    return true;
}

int GetUTXOHeight(const COutPoint& outpoint)
{
    // -1 means UTXO is yet unknown or already spent
    Coin coin;
    return GetUTXOCoin(outpoint, coin) ? coin.nHeight : -1;
}

int GetUTXOConfirmations(const COutPoint& outpoint)
{
    // -1 means UTXO is yet unknown or already spent
    LOCK(cs_main);
    int nPrevoutHeight = GetUTXOHeight(outpoint);
    return (nPrevoutHeight > -1 && chainActive.Tip()) ? chainActive.Height() - nPrevoutHeight + 1 : -1;
}


bool CheckTransaction(const CTransaction& tx, CValidationState &state)
{
    // Basic checks that don't depend on any context
    if (tx.vin.empty())
        return state.DoS(10, false, REJECT_INVALID, "bad-txns-vin-empty");
    if (tx.vout.empty())
        return state.DoS(10, false, REJECT_INVALID, "bad-txns-vout-empty");
    // Size limits
    if (::GetSerializeSize(tx, SER_NETWORK, PROTOCOL_VERSION) > MAX_LEGACY_BLOCK_SIZE)
        return state.DoS(100, false, REJECT_INVALID, "bad-txns-oversize");

    // Check for negative or overflow output values
    CAmount nValueOut = 0;
    for (const auto& txout : tx.vout)
    {
        if (txout.nValue < 0)
            return state.DoS(100, false, REJECT_INVALID, "bad-txns-vout-negative");
        if (txout.nValue > MAX_MONEY)
            return state.DoS(100, false, REJECT_INVALID, "bad-txns-vout-toolarge");
        nValueOut += txout.nValue;
        if (!MoneyRange(nValueOut))
            return state.DoS(100, false, REJECT_INVALID, "bad-txns-txouttotal-toolarge");
    }

    // Check for duplicate inputs
    set<COutPoint> vInOutPoints;
    for (const auto& txin : tx.vin)
    {
        if (vInOutPoints.count(txin.prevout))
            return state.DoS(100, false, REJECT_INVALID, "bad-txns-inputs-duplicate");
        vInOutPoints.insert(txin.prevout);
    }

    if (tx.IsCoinBase())
    {
        if (tx.vin[0].scriptSig.size() < 2 || tx.vin[0].scriptSig.size() > 100)
            return state.DoS(100, false, REJECT_INVALID, "bad-cb-length");
    }
    else
    {
        for (const auto& txin : tx.vin)
            if (txin.prevout.IsNull())
                return state.DoS(10, false, REJECT_INVALID, "bad-txns-prevout-null");
    }

    return true;
}

bool ContextualCheckTransaction(const CTransaction& tx, CValidationState &state, CBlockIndex * const pindexPrev)
{
    bool fDIP0001Active_context = (VersionBitsState(pindexPrev, Params().GetConsensus(), Consensus::DEPLOYMENT_DIP0001, versionbitscache) == THRESHOLD_ACTIVE);

    // Size limits
    if (fDIP0001Active_context && ::GetSerializeSize(tx, SER_NETWORK, PROTOCOL_VERSION) > MAX_STANDARD_TX_SIZE)
        return state.DoS(100, false, REJECT_INVALID, "bad-txns-oversize");

    return true;
}

void LimitMempoolSize(CTxMemPool& pool, size_t limit, unsigned long age) {
    int expired = pool.Expire(GetTime() - age);
    if (expired != 0)
        LogPrint("mempool", "Expired %i transactions from the memory pool\n", expired);

    std::vector<COutPoint> vNoSpendsRemaining;
    pool.TrimToSize(limit, &vNoSpendsRemaining);
    BOOST_FOREACH(const COutPoint& removed, vNoSpendsRemaining)
        pcoinsTip->Uncache(removed);
}

/** Convert CValidationState to a human-readable message for logging */
std::string FormatStateMessage(const CValidationState &state)
{
    return strprintf("%s%s (code %i)",
        state.GetRejectReason(),
        state.GetDebugMessage().empty() ? "" : ", "+state.GetDebugMessage(),
        state.GetRejectCode());
}

bool AcceptToMemoryPoolWorker(CTxMemPool& pool, CValidationState& state, const CTransaction& tx, bool fLimitFree,
                              bool* pfMissingInputs, bool fOverrideMempoolLimit, const CAmount& nAbsurdFee,
                              std::vector<COutPoint>& coins_to_uncache, bool fDryRun)
{
    const uint256 hash = tx.GetHash();
    AssertLockHeld(cs_main);
    if (pfMissingInputs)
        *pfMissingInputs = false;

    if (!CheckTransaction(tx, state))
        return false; // state filled in by CheckTransaction

    if (!ContextualCheckTransaction(tx, state, chainActive.Tip()))
        return error("%s: ContextualCheckTransaction: %s, %s", __func__, hash.ToString(), FormatStateMessage(state));

    // Coinbase is only valid in a block, not as a loose transaction
    if (tx.IsCoinBase())
        return state.DoS(100, false, REJECT_INVALID, "coinbase");

    // Rather not work on nonstandard transactions (unless -testnet/-regtest)
    string reason;
    if (fRequireStandard && !IsStandardTx(tx, reason))
        return state.DoS(0, false, REJECT_NONSTANDARD, reason);

    if (IsSubTx(tx)) {
        if (!CheckSubTx(tx, state))
            return false;
        CSubTxData subTxData;
        GetSubTxData(tx, subTxData);
        if (subTxData.action == SubTxAction_Register) {
            if (pool.existsSubTxRegisterUserName(subTxData.userName))
                return state.DoS(0, false, REJECT_DUPLICATE, "subtx-dup-username");
        }

        // TODO topups are rejected atm when the user does not exist yet, even when a register SubTx is in the mempool
    }

    // Don't relay version 2 transactions until CSV is active, and we can be
    // sure that such transactions will be mined (unless we're on
    // -testnet/-regtest).
    const CChainParams& chainparams = Params();
    if (fRequireStandard && tx.nVersion >= 2 && VersionBitsTipState(chainparams.GetConsensus(), Consensus::DEPLOYMENT_CSV) != THRESHOLD_ACTIVE) {
        return state.DoS(0, false, REJECT_NONSTANDARD, "premature-version2-tx");
    }

    // Only accept nLockTime-using transactions that can be mined in the next
    // block; we don't want our mempool filled up with transactions that can't
    // be mined yet.
    if (!CheckFinalTx(tx, STANDARD_LOCKTIME_VERIFY_FLAGS))
        return state.DoS(0, false, REJECT_NONSTANDARD, "non-final");

    // is it already in the memory pool?
    if (pool.exists(hash))
        return state.Invalid(false, REJECT_ALREADY_KNOWN, "txn-already-in-mempool");

    // If this is a Transaction Lock Request check to see if it's valid
    if(instantsend.HasTxLockRequest(hash) && !CTxLockRequest(tx).IsValid())
        return state.DoS(10, error("AcceptToMemoryPool : CTxLockRequest %s is invalid", hash.ToString()),
                            REJECT_INVALID, "bad-txlockrequest");

    // Check for conflicts with a completed Transaction Lock
    BOOST_FOREACH(const CTxIn &txin, tx.vin)
    {
        uint256 hashLocked;
        if(instantsend.GetLockedOutPointTxHash(txin.prevout, hashLocked) && hash != hashLocked)
            return state.DoS(10, error("AcceptToMemoryPool : Transaction %s conflicts with completed Transaction Lock %s",
                                    hash.ToString(), hashLocked.ToString()),
                            REJECT_INVALID, "tx-txlock-conflict");
    }

    // Check for conflicts with in-memory transactions
    set<uint256> setConflicts;
    {
    LOCK(pool.cs); // protect pool.mapNextTx
    BOOST_FOREACH(const CTxIn &txin, tx.vin)
    {
        auto itConflicting = pool.mapNextTx.find(txin.prevout);
        if (itConflicting != pool.mapNextTx.end())
        {
            const CTransaction *ptxConflicting = itConflicting->second;
            if (!setConflicts.count(ptxConflicting->GetHash()))
            {
                // InstantSend txes are not replacable
                if(instantsend.HasTxLockRequest(ptxConflicting->GetHash())) {
                    // this tx conflicts with a Transaction Lock Request candidate
                    return state.DoS(0, error("AcceptToMemoryPool : Transaction %s conflicts with Transaction Lock Request %s",
                                            hash.ToString(), ptxConflicting->GetHash().ToString()),
                                    REJECT_INVALID, "tx-txlockreq-mempool-conflict");
                } else if (instantsend.HasTxLockRequest(hash)) {
                    // this tx is a tx lock request and it conflicts with a normal tx
                    return state.DoS(0, error("AcceptToMemoryPool : Transaction Lock Request %s conflicts with transaction %s",
                                            hash.ToString(), ptxConflicting->GetHash().ToString()),
                                    REJECT_INVALID, "txlockreq-tx-mempool-conflict");
                }
                // Allow opt-out of transaction replacement by setting
                // nSequence >= maxint-1 on all inputs.
                //
                // maxint-1 is picked to still allow use of nLockTime by
                // non-replaceable transactions. All inputs rather than just one
                // is for the sake of multi-party protocols, where we don't
                // want a single party to be able to disable replacement.
                //
                // The opt-out ignores descendants as anyone relying on
                // first-seen mempool behavior should be checking all
                // unconfirmed ancestors anyway; doing otherwise is hopelessly
                // insecure.
                bool fReplacementOptOut = true;
                if (fEnableReplacement)
                {
                    BOOST_FOREACH(const CTxIn &txin, ptxConflicting->vin)
                    {
                        if (txin.nSequence < std::numeric_limits<unsigned int>::max()-1)
                        {
                            fReplacementOptOut = false;
                            break;
                        }
                    }
                }
                if (fReplacementOptOut)
                    return state.Invalid(false, REJECT_CONFLICT, "txn-mempool-conflict");

                setConflicts.insert(ptxConflicting->GetHash());
            }
        }
    }
    }

    {
        CCoinsView dummy;
        CCoinsViewCache view(&dummy);

        CAmount nValueIn = 0;
        LockPoints lp;
        {
        LOCK(pool.cs);
        CCoinsViewMemPool viewMemPool(pcoinsTip, pool);
        view.SetBackend(viewMemPool);

        // do we already have it?
        for (size_t out = 0; out < tx.vout.size(); out++) {
            COutPoint outpoint(hash, out);
            bool had_coin_in_cache = pcoinsTip->HaveCoinInCache(outpoint);
            if (view.HaveCoin(outpoint)) {
                if (!had_coin_in_cache) {
                    coins_to_uncache.push_back(outpoint);
                }
                return state.Invalid(false, REJECT_ALREADY_KNOWN, "txn-already-known");
            }
        }

        // do all inputs exist?
        BOOST_FOREACH(const CTxIn txin, tx.vin) {
            if (!pcoinsTip->HaveCoinInCache(txin.prevout)) {
                coins_to_uncache.push_back(txin.prevout);
            }
            if (!view.HaveCoin(txin.prevout)) {
                if (pfMissingInputs) {
                    *pfMissingInputs = true;
                }
                return false; // fMissingInputs and !state.IsInvalid() is used to detect this condition, don't set state.Invalid()
            }
        }

        // Bring the best block into scope
        view.GetBestBlock();

        nValueIn = view.GetValueIn(tx);

        // we have all inputs cached now, so switch back to dummy, so we don't need to keep lock on mempool
        view.SetBackend(dummy);

        // Only accept BIP68 sequence locked transactions that can be mined in the next
        // block; we don't want our mempool filled up with transactions that can't
        // be mined yet.
        // Must keep pool.cs for this unless we change CheckSequenceLocks to take a
        // CoinsViewCache instead of create its own
        if (!CheckSequenceLocks(tx, STANDARD_LOCKTIME_VERIFY_FLAGS, &lp))
            return state.DoS(0, false, REJECT_NONSTANDARD, "non-BIP68-final");
        }

        // Check for non-standard pay-to-script-hash in inputs
        if (fRequireStandard && !AreInputsStandard(tx, view))
            return state.Invalid(false, REJECT_NONSTANDARD, "bad-txns-nonstandard-inputs");

        unsigned int nSigOps = GetLegacySigOpCount(tx);
        nSigOps += GetP2SHSigOpCount(tx, view);

        CAmount nValueOut = tx.GetValueOut();
        CAmount nFees = nValueIn-nValueOut;
        // nModifiedFees includes any fee deltas from PrioritiseTransaction
        CAmount nModifiedFees = nFees;
        double nPriorityDummy = 0;
        pool.ApplyDeltas(hash, nPriorityDummy, nModifiedFees);

        CAmount inChainInputValue;
        double dPriority = view.GetPriority(tx, chainActive.Height(), inChainInputValue);

        // Keep track of transactions that spend a coinbase, which we re-scan
        // during reorgs to ensure COINBASE_MATURITY is still met.
        bool fSpendsCoinbase = false;
        BOOST_FOREACH(const CTxIn &txin, tx.vin) {
            const Coin &coin = view.AccessCoin(txin.prevout);
            if (coin.IsCoinBase()) {
                fSpendsCoinbase = true;
                break;
            }
        }

        CTxMemPoolEntry entry(tx, nFees, GetTime(), dPriority, chainActive.Height(), pool.HasNoInputsOf(tx), inChainInputValue, fSpendsCoinbase, nSigOps, lp);
        unsigned int nSize = entry.GetTxSize();

        // Check that the transaction doesn't have an excessive number of
        // sigops, making it impossible to mine. Since the coinbase transaction
        // itself can contain sigops MAX_STANDARD_TX_SIGOPS is less than
        // MAX_BLOCK_SIGOPS; we still consider this an invalid rather than
        // merely non-standard transaction.
        if ((nSigOps > MAX_STANDARD_TX_SIGOPS) || (nBytesPerSigOp && nSigOps > nSize / nBytesPerSigOp))
            return state.DoS(0, false, REJECT_NONSTANDARD, "bad-txns-too-many-sigops", false,
                strprintf("%d", nSigOps));

        CAmount mempoolRejectFee = pool.GetMinFee(GetArg("-maxmempool", DEFAULT_MAX_MEMPOOL_SIZE) * 1000000).GetFee(nSize);
        if (mempoolRejectFee > 0 && nModifiedFees < mempoolRejectFee) {
            return state.DoS(0, false, REJECT_INSUFFICIENTFEE, "mempool min fee not met", false, strprintf("%d < %d", nFees, mempoolRejectFee));
        } else if (GetBoolArg("-relaypriority", DEFAULT_RELAYPRIORITY) && nModifiedFees < ::minRelayTxFee.GetFee(nSize) && !AllowFree(entry.GetPriority(chainActive.Height() + 1))) {
            // Require that free transactions have sufficient priority to be mined in the next block.
            return state.DoS(0, false, REJECT_INSUFFICIENTFEE, "insufficient priority");
        }

        // Continuously rate-limit free (really, very-low-fee) transactions
        // This mitigates 'penny-flooding' -- sending thousands of free transactions just to
        // be annoying or make others' transactions take longer to confirm.
        if (fLimitFree && nModifiedFees < ::minRelayTxFee.GetFee(nSize))
        {
            static CCriticalSection csFreeLimiter;
            static double dFreeCount;
            static int64_t nLastTime;
            int64_t nNow = GetTime();

            LOCK(csFreeLimiter);

            // Use an exponentially decaying ~10-minute window:
            dFreeCount *= pow(1.0 - 1.0/600.0, (double)(nNow - nLastTime));
            nLastTime = nNow;
            // -limitfreerelay unit is thousand-bytes-per-minute
            // At default rate it would take over a month to fill 1GB
            if (dFreeCount + nSize >= GetArg("-limitfreerelay", DEFAULT_LIMITFREERELAY) * 10 * 1000)
                return state.DoS(0, false, REJECT_INSUFFICIENTFEE, "rate limited free transaction");
            LogPrint("mempool", "Rate limit dFreeCount: %g => %g\n", dFreeCount, dFreeCount+nSize);
            dFreeCount += nSize;
        }

        if (nAbsurdFee && nFees > nAbsurdFee)
            return state.Invalid(false,
                REJECT_HIGHFEE, "absurdly-high-fee",
                strprintf("%d > %d", nFees, nAbsurdFee));

        // Calculate in-mempool ancestors, up to a limit.
        CTxMemPool::setEntries setAncestors;
        size_t nLimitAncestors = GetArg("-limitancestorcount", DEFAULT_ANCESTOR_LIMIT);
        size_t nLimitAncestorSize = GetArg("-limitancestorsize", DEFAULT_ANCESTOR_SIZE_LIMIT)*1000;
        size_t nLimitDescendants = GetArg("-limitdescendantcount", DEFAULT_DESCENDANT_LIMIT);
        size_t nLimitDescendantSize = GetArg("-limitdescendantsize", DEFAULT_DESCENDANT_SIZE_LIMIT)*1000;
        std::string errString;
        if (!pool.CalculateMemPoolAncestors(entry, setAncestors, nLimitAncestors, nLimitAncestorSize, nLimitDescendants, nLimitDescendantSize, errString)) {
            return state.DoS(0, false, REJECT_NONSTANDARD, "too-long-mempool-chain", false, errString);
        }

        // A transaction that spends outputs that would be replaced by it is invalid. Now
        // that we have the set of all ancestors we can detect this
        // pathological case by making sure setConflicts and setAncestors don't
        // intersect.
        BOOST_FOREACH(CTxMemPool::txiter ancestorIt, setAncestors)
        {
            const uint256 &hashAncestor = ancestorIt->GetTx().GetHash();
            if (setConflicts.count(hashAncestor))
            {
                return state.DoS(10, false,
                                 REJECT_INVALID, "bad-txns-spends-conflicting-tx", false,
                                 strprintf("%s spends conflicting transaction %s",
                                           hash.ToString(),
                                           hashAncestor.ToString()));
            }
        }

        // Check if it's economically rational to mine this transaction rather
        // than the ones it replaces.
        CAmount nConflictingFees = 0;
        size_t nConflictingSize = 0;
        uint64_t nConflictingCount = 0;
        CTxMemPool::setEntries allConflicting;

        // If we don't hold the lock allConflicting might be incomplete; the
        // subsequent RemoveStaged() and addUnchecked() calls don't guarantee
        // mempool consistency for us.
        LOCK(pool.cs);
        if (setConflicts.size())
        {
            CFeeRate newFeeRate(nModifiedFees, nSize);
            set<uint256> setConflictsParents;
            const int maxDescendantsToVisit = 100;
            CTxMemPool::setEntries setIterConflicting;
            BOOST_FOREACH(const uint256 &hashConflicting, setConflicts)
            {
                CTxMemPool::txiter mi = pool.mapTx.find(hashConflicting);
                if (mi == pool.mapTx.end())
                    continue;

                // Save these to avoid repeated lookups
                setIterConflicting.insert(mi);

                // Don't allow the replacement to reduce the feerate of the
                // mempool.
                //
                // We usually don't want to accept replacements with lower
                // feerates than what they replaced as that would lower the
                // feerate of the next block. Requiring that the feerate always
                // be increased is also an easy-to-reason about way to prevent
                // DoS attacks via replacements.
                //
                // The mining code doesn't (currently) take children into
                // account (CPFP) so we only consider the feerates of
                // transactions being directly replaced, not their indirect
                // descendants. While that does mean high feerate children are
                // ignored when deciding whether or not to replace, we do
                // require the replacement to pay more overall fees too,
                // mitigating most cases.
                CFeeRate oldFeeRate(mi->GetModifiedFee(), mi->GetTxSize());
                if (newFeeRate <= oldFeeRate)
                {
                    return state.DoS(0, false,
                            REJECT_INSUFFICIENTFEE, "insufficient fee", false,
                            strprintf("rejecting replacement %s; new feerate %s <= old feerate %s",
                                  hash.ToString(),
                                  newFeeRate.ToString(),
                                  oldFeeRate.ToString()));
                }

                BOOST_FOREACH(const CTxIn &txin, mi->GetTx().vin)
                {
                    setConflictsParents.insert(txin.prevout.hash);
                }

                nConflictingCount += mi->GetCountWithDescendants();
            }
            // This potentially overestimates the number of actual descendants
            // but we just want to be conservative to avoid doing too much
            // work.
            if (nConflictingCount <= maxDescendantsToVisit) {
                // If not too many to replace, then calculate the set of
                // transactions that would have to be evicted
                BOOST_FOREACH(CTxMemPool::txiter it, setIterConflicting) {
                    pool.CalculateDescendants(it, allConflicting);
                }
                BOOST_FOREACH(CTxMemPool::txiter it, allConflicting) {
                    nConflictingFees += it->GetModifiedFee();
                    nConflictingSize += it->GetTxSize();
                }
            } else {
                return state.DoS(0, false,
                        REJECT_NONSTANDARD, "too many potential replacements", false,
                        strprintf("rejecting replacement %s; too many potential replacements (%d > %d)\n",
                            hash.ToString(),
                            nConflictingCount,
                            maxDescendantsToVisit));
            }

            for (unsigned int j = 0; j < tx.vin.size(); j++)
            {
                // We don't want to accept replacements that require low
                // feerate junk to be mined first. Ideally we'd keep track of
                // the ancestor feerates and make the decision based on that,
                // but for now requiring all new inputs to be confirmed works.
                if (!setConflictsParents.count(tx.vin[j].prevout.hash))
                {
                    // Rather than check the UTXO set - potentially expensive -
                    // it's cheaper to just check if the new input refers to a
                    // tx that's in the mempool.
                    if (pool.mapTx.find(tx.vin[j].prevout.hash) != pool.mapTx.end())
                        return state.DoS(0, false,
                                         REJECT_NONSTANDARD, "replacement-adds-unconfirmed", false,
                                         strprintf("replacement %s adds unconfirmed input, idx %d",
                                                  hash.ToString(), j));
                }
            }

            // The replacement must pay greater fees than the transactions it
            // replaces - if we did the bandwidth used by those conflicting
            // transactions would not be paid for.
            if (nModifiedFees < nConflictingFees)
            {
                return state.DoS(0, false,
                                 REJECT_INSUFFICIENTFEE, "insufficient fee", false,
                                 strprintf("rejecting replacement %s, less fees than conflicting txs; %s < %s",
                                          hash.ToString(), FormatMoney(nModifiedFees), FormatMoney(nConflictingFees)));
            }

            // Finally in addition to paying more fees than the conflicts the
            // new transaction must pay for its own bandwidth.
            CAmount nDeltaFees = nModifiedFees - nConflictingFees;
            if (nDeltaFees < ::minRelayTxFee.GetFee(nSize))
            {
                return state.DoS(0, false,
                        REJECT_INSUFFICIENTFEE, "insufficient fee", false,
                        strprintf("rejecting replacement %s, not enough additional fees to relay; %s < %s",
                              hash.ToString(),
                              FormatMoney(nDeltaFees),
                              FormatMoney(::minRelayTxFee.GetFee(nSize))));
            }
        }

        // If we aren't going to actually accept it but just were verifying it, we are fine already
        if(fDryRun) return true;

        // Check against previous transactions
        // This is done last to help prevent CPU exhaustion denial-of-service attacks.
        if (!CheckInputs(tx, state, view, true, STANDARD_SCRIPT_VERIFY_FLAGS, true))
            return false; // state filled in by CheckInputs

        // Check again against just the consensus-critical mandatory script
        // verification flags, in case of bugs in the standard flags that cause
        // transactions to pass as valid when they're actually invalid. For
        // instance the STRICTENC flag was incorrectly allowing certain
        // CHECKSIG NOT scripts to pass, even though they were invalid.
        //
        // There is a similar check in CreateNewBlock() to prevent creating
        // invalid blocks, however allowing such transactions into the mempool
        // can be exploited as a DoS attack.
        if (!CheckInputs(tx, state, view, true, MANDATORY_SCRIPT_VERIFY_FLAGS, true))
        {
            return error("%s: BUG! PLEASE REPORT THIS! ConnectInputs failed against MANDATORY but not STANDARD flags %s, %s",
                __func__, hash.ToString(), FormatStateMessage(state));
        }

        // Remove conflicting transactions from the mempool
        BOOST_FOREACH(const CTxMemPool::txiter it, allConflicting)
        {
            LogPrint("mempool", "replacing tx %s with %s for %s BTC additional fees, %d delta bytes\n",
                    it->GetTx().GetHash().ToString(),
                    hash.ToString(),
                    FormatMoney(nModifiedFees - nConflictingFees),
                    (int)nSize - (int)nConflictingSize);
        }
        pool.RemoveStaged(allConflicting, false);

        // Store transaction in memory
        pool.addUnchecked(hash, entry, setAncestors, !IsInitialBlockDownload());

        // Add memory address index
        if (fAddressIndex) {
            pool.addAddressIndex(entry, view);
        }

        // Add memory spent index
        if (fSpentIndex) {
            pool.addSpentIndex(entry, view);
        }

        // trim mempool and check if tx was trimmed
        if (!fOverrideMempoolLimit) {
            LimitMempoolSize(pool, GetArg("-maxmempool", DEFAULT_MAX_MEMPOOL_SIZE) * 1000000, GetArg("-mempoolexpiry", DEFAULT_MEMPOOL_EXPIRY) * 60 * 60);
            if (!pool.exists(hash))
                return state.DoS(0, false, REJECT_INSUFFICIENTFEE, "mempool full");
        }
    }

    if(!fDryRun)
        GetMainSignals().SyncTransaction(tx, NULL, CMainSignals::SYNC_TRANSACTION_NOT_IN_BLOCK);

    return true;
}

bool AcceptToMemoryPool(CTxMemPool& pool, CValidationState &state, const CTransaction &tx, bool fLimitFree,
                        bool* pfMissingInputs, bool fOverrideMempoolLimit, const CAmount nAbsurdFee, bool fDryRun)
{
    std::vector<COutPoint> coins_to_uncache;
    bool res = AcceptToMemoryPoolWorker(pool, state, tx, fLimitFree, pfMissingInputs, fOverrideMempoolLimit, nAbsurdFee, coins_to_uncache, fDryRun);
    if (!res || fDryRun) {
        if(!res) LogPrint("mempool", "%s: %s %s\n", __func__, tx.GetHash().ToString(), state.GetRejectReason());
        BOOST_FOREACH(const COutPoint& hashTx, coins_to_uncache)
            pcoinsTip->Uncache(hashTx);
    }
    // After we've (potentially) uncached entries, ensure our coins cache is still within its size limits
    CValidationState stateDummy;
    FlushStateToDisk(stateDummy, FLUSH_STATE_PERIODIC);
    return res;
}

bool GetTimestampIndex(const unsigned int &high, const unsigned int &low, std::vector<uint256> &hashes)
{
    if (!fTimestampIndex)
        return error("Timestamp index not enabled");

    if (!pblocktree->ReadTimestampIndex(high, low, hashes))
        return error("Unable to get hashes for timestamps");

    return true;
}

bool GetSpentIndex(CSpentIndexKey &key, CSpentIndexValue &value)
{
    if (!fSpentIndex)
        return false;

    if (mempool.getSpentIndex(key, value))
        return true;

    if (!pblocktree->ReadSpentIndex(key, value))
        return false;

    return true;
}

bool GetAddressIndex(uint160 addressHash, int type,
                     std::vector<std::pair<CAddressIndexKey, CAmount> > &addressIndex, int start, int end)
{
    if (!fAddressIndex)
        return error("address index not enabled");

    if (!pblocktree->ReadAddressIndex(addressHash, type, addressIndex, start, end))
        return error("unable to get txids for address");

    return true;
}

bool GetAddressUnspent(uint160 addressHash, int type,
                       std::vector<std::pair<CAddressUnspentKey, CAddressUnspentValue> > &unspentOutputs)
{
    if (!fAddressIndex)
        return error("address index not enabled");

    if (!pblocktree->ReadAddressUnspentIndex(addressHash, type, unspentOutputs))
        return error("unable to get txids for address");

    return true;
}

/** Return transaction in tx, and if it was found inside a block, its hash is placed in hashBlock */
bool GetTransaction(const uint256 &hash, CTransaction &txOut, const Consensus::Params& consensusParams, uint256 &hashBlock, bool fAllowSlow)
{
    CBlockIndex *pindexSlow = NULL;

    LOCK(cs_main);

    std::shared_ptr<const CTransaction> ptx = mempool.get(hash);
    if (ptx)
    {
        txOut = *ptx;
        return true;
    }

    if (fTxIndex) {
        CDiskTxPos postx;
        if (pblocktree->ReadTxIndex(hash, postx)) {
            CAutoFile file(OpenBlockFile(postx, true), SER_DISK, CLIENT_VERSION);
            if (file.IsNull())
                return error("%s: OpenBlockFile failed", __func__);
            CBlockHeader header;
            try {
                file >> header;
                fseek(file.Get(), postx.nTxOffset, SEEK_CUR);
                file >> txOut;
            } catch (const std::exception& e) {
                return error("%s: Deserialize or I/O error - %s", __func__, e.what());
            }
            hashBlock = header.GetHash();
            if (txOut.GetHash() != hash)
                return error("%s: txid mismatch", __func__);
            return true;
        }

        // transaction not found in index, nothing more can be done
        return false;
    }

    if (fAllowSlow) { // use coin database to locate block that contains transaction, and scan it
        const Coin& coin = AccessByTxid(*pcoinsTip, hash);
        if (!coin.IsSpent()) pindexSlow = chainActive[coin.nHeight];
    }

    if (pindexSlow) {
        CBlock block;
        if (ReadBlockFromDisk(block, pindexSlow, consensusParams)) {
            BOOST_FOREACH(const CTransaction &tx, block.vtx) {
                if (tx.GetHash() == hash) {
                    txOut = tx;
                    hashBlock = pindexSlow->GetBlockHash();
                    return true;
                }
            }
        }
    }

    return false;
}






//////////////////////////////////////////////////////////////////////////////
//
// CBlock and CBlockIndex
//

bool WriteBlockToDisk(const CBlock& block, CDiskBlockPos& pos, const CMessageHeader::MessageStartChars& messageStart)
{
    // Open history file to append
    CAutoFile fileout(OpenBlockFile(pos), SER_DISK, CLIENT_VERSION);
    if (fileout.IsNull())
        return error("WriteBlockToDisk: OpenBlockFile failed");

    // Write index header
    unsigned int nSize = fileout.GetSerializeSize(block);
    fileout << FLATDATA(messageStart) << nSize;

    // Write block
    long fileOutPos = ftell(fileout.Get());
    if (fileOutPos < 0)
        return error("WriteBlockToDisk: ftell failed");
    pos.nPos = (unsigned int)fileOutPos;
    fileout << block;

    return true;
}

bool ReadBlockFromDisk(CBlock& block, const CDiskBlockPos& pos, const Consensus::Params& consensusParams)
{
    block.SetNull();

    // Open history file to read
    CAutoFile filein(OpenBlockFile(pos, true), SER_DISK, CLIENT_VERSION);
    if (filein.IsNull())
        return error("ReadBlockFromDisk: OpenBlockFile failed for %s", pos.ToString());

    // Read block
    try {
        filein >> block;
    }
    catch (const std::exception& e) {
        return error("%s: Deserialize or I/O error - %s at %s", __func__, e.what(), pos.ToString());
    }

    // Check the header
    if (!CheckProofOfWork(block.GetHash(), block.nBits, consensusParams))
        return error("ReadBlockFromDisk: Errors in block header at %s", pos.ToString());

    return true;
}

bool ReadBlockFromDisk(CBlock& block, const CBlockIndex* pindex, const Consensus::Params& consensusParams)
{
    if (!ReadBlockFromDisk(block, pindex->GetBlockPos(), consensusParams))
        return false;
    if (block.GetHash() != pindex->GetBlockHash())
        return error("ReadBlockFromDisk(CBlock&, CBlockIndex*): GetHash() doesn't match index for %s at %s",
                pindex->ToString(), pindex->GetBlockPos().ToString());
    return true;
}

double ConvertBitsToDouble(unsigned int nBits)
{
    int nShift = (nBits >> 24) & 0xff;

    double dDiff = (double)0x0000ffff / (double)(nBits & 0x00ffffff);

    while (nShift < 29)
    {
        dDiff *= 256.0;
        nShift++;
    }
    while (nShift > 29)
    {
        dDiff /= 256.0;
        nShift--;
    }

    return dDiff;
}

/*
NOTE:   unlike bitcoin we are using PREVIOUS block height here,
        might be a good idea to change this to use prev bits
        but current height to avoid confusion.
*/
CAmount GetBlockSubsidy(int nPrevBits, int nPrevHeight, const Consensus::Params& consensusParams, bool fSuperblockPartOnly)
{
    double dDiff;
    CAmount nSubsidyBase;

    if (nPrevHeight <= 4500 && Params().NetworkIDString() == CBaseChainParams::MAIN) {
        /* a bug which caused diff to not be correctly calculated */
        dDiff = (double)0x0000ffff / (double)(nPrevBits & 0x00ffffff);
    } else {
        dDiff = ConvertBitsToDouble(nPrevBits);
    }

    if (nPrevHeight < 5465) {
        // Early ages...
        // 1111/((x+1)^2)
        nSubsidyBase = (1111.0 / (pow((dDiff+1.0),2.0)));
        if(nSubsidyBase > 500) nSubsidyBase = 500;
        else if(nSubsidyBase < 1) nSubsidyBase = 1;
    } else if (nPrevHeight < 17000 || (dDiff <= 75 && nPrevHeight < 24000)) {
        // CPU mining era
        // 11111/(((x+51)/6)^2)
        nSubsidyBase = (11111.0 / (pow((dDiff+51.0)/6.0,2.0)));
        if(nSubsidyBase > 500) nSubsidyBase = 500;
        else if(nSubsidyBase < 25) nSubsidyBase = 25;
    } else {
        // GPU/ASIC mining era
        // 2222222/(((x+2600)/9)^2)
        nSubsidyBase = (2222222.0 / (pow((dDiff+2600.0)/9.0,2.0)));
        if(nSubsidyBase > 25) nSubsidyBase = 25;
        else if(nSubsidyBase < 5) nSubsidyBase = 5;
    }

    // LogPrintf("height %u diff %4.2f reward %d\n", nPrevHeight, dDiff, nSubsidyBase);
    CAmount nSubsidy = nSubsidyBase * COIN;

    // yearly decline of production by ~7.1% per year, projected ~18M coins max by year 2050+.
    for (int i = consensusParams.nSubsidyHalvingInterval; i <= nPrevHeight; i += consensusParams.nSubsidyHalvingInterval) {
        nSubsidy -= nSubsidy/14;
    }

    // Hard fork to reduce the block reward by 10 extra percent (allowing budget/superblocks)
    CAmount nSuperblockPart = (nPrevHeight > consensusParams.nBudgetPaymentsStartBlock) ? nSubsidy/10 : 0;

    return fSuperblockPartOnly ? nSuperblockPart : nSubsidy - nSuperblockPart;
}

CAmount GetMasternodePayment(int nHeight, CAmount blockValue)
{
    CAmount ret = blockValue/5; // start at 20%

    int nMNPIBlock = Params().GetConsensus().nMasternodePaymentsIncreaseBlock;
    int nMNPIPeriod = Params().GetConsensus().nMasternodePaymentsIncreasePeriod;

                                                                      // mainnet:
    if(nHeight > nMNPIBlock)                  ret += blockValue / 20; // 158000 - 25.0% - 2014-10-24
    if(nHeight > nMNPIBlock+(nMNPIPeriod* 1)) ret += blockValue / 20; // 175280 - 30.0% - 2014-11-25
    if(nHeight > nMNPIBlock+(nMNPIPeriod* 2)) ret += blockValue / 20; // 192560 - 35.0% - 2014-12-26
    if(nHeight > nMNPIBlock+(nMNPIPeriod* 3)) ret += blockValue / 40; // 209840 - 37.5% - 2015-01-26
    if(nHeight > nMNPIBlock+(nMNPIPeriod* 4)) ret += blockValue / 40; // 227120 - 40.0% - 2015-02-27
    if(nHeight > nMNPIBlock+(nMNPIPeriod* 5)) ret += blockValue / 40; // 244400 - 42.5% - 2015-03-30
    if(nHeight > nMNPIBlock+(nMNPIPeriod* 6)) ret += blockValue / 40; // 261680 - 45.0% - 2015-05-01
    if(nHeight > nMNPIBlock+(nMNPIPeriod* 7)) ret += blockValue / 40; // 278960 - 47.5% - 2015-06-01
    if(nHeight > nMNPIBlock+(nMNPIPeriod* 9)) ret += blockValue / 40; // 313520 - 50.0% - 2015-08-03

    return ret;
}

bool IsInitialBlockDownload()
{
    // Once this function has returned false, it must remain false.
    static std::atomic<bool> latchToFalse{false};
    // Optimization: pre-test latch before taking the lock.
    if (latchToFalse.load(std::memory_order_relaxed))
        return false;

    LOCK(cs_main);
    if (latchToFalse.load(std::memory_order_relaxed))
        return false;
    if (fImporting || fReindex)
        return true;
    const CChainParams& chainParams = Params();
    if (chainActive.Tip() == NULL)
        return true;
    if (chainActive.Tip()->nChainWork < UintToArith256(chainParams.GetConsensus().nMinimumChainWork))
        return true;
    if (chainActive.Tip()->GetBlockTime() < (GetTime() - nMaxTipAge))
        return true;
    latchToFalse.store(true, std::memory_order_relaxed);
    return false;
}

bool fLargeWorkForkFound = false;
bool fLargeWorkInvalidChainFound = false;
CBlockIndex *pindexBestForkTip = NULL, *pindexBestForkBase = NULL;

void CheckForkWarningConditions()
{
    AssertLockHeld(cs_main);
    // Before we get past initial download, we cannot reliably alert about forks
    // (we assume we don't get stuck on a fork before finishing our initial sync)
    if (IsInitialBlockDownload())
        return;

    // If our best fork is no longer within 72 blocks (+/- 3 hours if no one mines it)
    // of our head, drop it
    if (pindexBestForkTip && chainActive.Height() - pindexBestForkTip->nHeight >= 72)
        pindexBestForkTip = NULL;

    if (pindexBestForkTip || (pindexBestInvalid && pindexBestInvalid->nChainWork > chainActive.Tip()->nChainWork + (GetBlockProof(*chainActive.Tip()) * 6)))
    {
        if (!fLargeWorkForkFound && pindexBestForkBase)
        {
            if(pindexBestForkBase->phashBlock){
                std::string warning = std::string("'Warning: Large-work fork detected, forking after block ") +
                    pindexBestForkBase->phashBlock->ToString() + std::string("'");
                CAlert::Notify(warning);
            }
        }
        if (pindexBestForkTip && pindexBestForkBase)
        {
            if(pindexBestForkBase->phashBlock){
                LogPrintf("%s: Warning: Large valid fork found\n  forking the chain at height %d (%s)\n  lasting to height %d (%s).\nChain state database corruption likely.\n", __func__,
                       pindexBestForkBase->nHeight, pindexBestForkBase->phashBlock->ToString(),
                       pindexBestForkTip->nHeight, pindexBestForkTip->phashBlock->ToString());
                fLargeWorkForkFound = true;
            }
        }
        else
        {
            if(pindexBestInvalid->nHeight > chainActive.Height() + 6)
                LogPrintf("%s: Warning: Found invalid chain at least ~6 blocks longer than our best chain.\nChain state database corruption likely.\n", __func__);
            else
                LogPrintf("%s: Warning: Found invalid chain which has higher work (at least ~6 blocks worth of work) than our best chain.\nChain state database corruption likely.\n", __func__);
            fLargeWorkInvalidChainFound = true;
        }
    }
    else
    {
        fLargeWorkForkFound = false;
        fLargeWorkInvalidChainFound = false;
    }
}

void CheckForkWarningConditionsOnNewFork(CBlockIndex* pindexNewForkTip)
{
    AssertLockHeld(cs_main);
    // If we are on a fork that is sufficiently large, set a warning flag
    CBlockIndex* pfork = pindexNewForkTip;
    CBlockIndex* plonger = chainActive.Tip();
    while (pfork && pfork != plonger)
    {
        while (plonger && plonger->nHeight > pfork->nHeight)
            plonger = plonger->pprev;
        if (pfork == plonger)
            break;
        pfork = pfork->pprev;
    }

    // We define a condition where we should warn the user about as a fork of at least 7 blocks
    // with a tip within 72 blocks (+/- 3 hours if no one mines it) of ours
    // or a chain that is entirely longer than ours and invalid (note that this should be detected by both)
    // We use 7 blocks rather arbitrarily as it represents just under 10% of sustained network
    // hash rate operating on the fork.
    // We define it this way because it allows us to only store the highest fork tip (+ base) which meets
    // the 7-block condition and from this always have the most-likely-to-cause-warning fork
    if (pfork && (!pindexBestForkTip || (pindexBestForkTip && pindexNewForkTip->nHeight > pindexBestForkTip->nHeight)) &&
            pindexNewForkTip->nChainWork - pfork->nChainWork > (GetBlockProof(*pfork) * 7) &&
            chainActive.Height() - pindexNewForkTip->nHeight < 72)
    {
        pindexBestForkTip = pindexNewForkTip;
        pindexBestForkBase = pfork;
    }

    CheckForkWarningConditions();
}

void static InvalidChainFound(CBlockIndex* pindexNew)
{
    if (!pindexBestInvalid || pindexNew->nChainWork > pindexBestInvalid->nChainWork)
        pindexBestInvalid = pindexNew;

    LogPrintf("%s: invalid block=%s  height=%d  log2_work=%.8g  date=%s\n", __func__,
      pindexNew->GetBlockHash().ToString(), pindexNew->nHeight,
      log(pindexNew->nChainWork.getdouble())/log(2.0), DateTimeStrFormat("%Y-%m-%d %H:%M:%S",
      pindexNew->GetBlockTime()));
    CBlockIndex *tip = chainActive.Tip();
    assert (tip);
    LogPrintf("%s:  current best=%s  height=%d  log2_work=%.8g  date=%s\n", __func__,
      tip->GetBlockHash().ToString(), chainActive.Height(), log(tip->nChainWork.getdouble())/log(2.0),
      DateTimeStrFormat("%Y-%m-%d %H:%M:%S", tip->GetBlockTime()));
    CheckForkWarningConditions();
}

void static InvalidBlockFound(CBlockIndex *pindex, const CValidationState &state) {
    if (!state.CorruptionPossible()) {
        pindex->nStatus |= BLOCK_FAILED_VALID;
        setDirtyBlockIndex.insert(pindex);
        setBlockIndexCandidates.erase(pindex);
        InvalidChainFound(pindex);
    }
}

void UpdateCoins(const CTransaction& tx, CCoinsViewCache& inputs, CTxUndo &txundo, int nHeight)
{
    // mark inputs spent
    if (!tx.IsCoinBase()) {
        txundo.vprevout.reserve(tx.vin.size());
        BOOST_FOREACH(const CTxIn &txin, tx.vin) {
            txundo.vprevout.emplace_back();
            bool is_spent = inputs.SpendCoin(txin.prevout, &txundo.vprevout.back());
            assert(is_spent);
        }
    }
    // add outputs
    AddCoins(inputs, tx, nHeight);
}

void UpdateCoins(const CTransaction& tx, CCoinsViewCache& inputs, int nHeight)
{
    CTxUndo txundo;
    UpdateCoins(tx, inputs, txundo, nHeight);
}

bool CScriptCheck::operator()() {
    const CScript &scriptSig = ptxTo->vin[nIn].scriptSig;
    if (!VerifyScript(scriptSig, scriptPubKey, nFlags, CachingTransactionSignatureChecker(ptxTo, nIn, cacheStore), &error)) {
        return false;
    }
    return true;
}

int GetSpendHeight(const CCoinsViewCache& inputs)
{
    LOCK(cs_main);
    CBlockIndex* pindexPrev = mapBlockIndex.find(inputs.GetBestBlock())->second;
    return pindexPrev->nHeight + 1;
}

namespace Consensus {
bool CheckTxInputs(const CTransaction& tx, CValidationState& state, const CCoinsViewCache& inputs, int nSpendHeight)
{
        // This doesn't trigger the DoS code on purpose; if it did, it would make it easier
        // for an attacker to attempt to split the network.
        if (!inputs.HaveInputs(tx))
            return state.Invalid(false, 0, "", "Inputs unavailable");

        CAmount nValueIn = 0;
        CAmount nFees = 0;
        for (unsigned int i = 0; i < tx.vin.size(); i++)
        {
            const COutPoint &prevout = tx.vin[i].prevout;
            const Coin& coin = inputs.AccessCoin(prevout);
            assert(!coin.IsSpent());

            // If prev is coinbase, check that it's matured
            if (coin.IsCoinBase()) {
                if (nSpendHeight - coin.nHeight < COINBASE_MATURITY)
                    return state.Invalid(false,
                        REJECT_INVALID, "bad-txns-premature-spend-of-coinbase",
                        strprintf("tried to spend coinbase at depth %d", nSpendHeight - coin.nHeight));
            }

            // Check for negative or overflow input values
            nValueIn += coin.out.nValue;
            if (!MoneyRange(coin.out.nValue) || !MoneyRange(nValueIn))
                return state.DoS(100, false, REJECT_INVALID, "bad-txns-inputvalues-outofrange");

        }

        if (nValueIn < tx.GetValueOut())
            return state.DoS(100, false, REJECT_INVALID, "bad-txns-in-belowout", false,
                strprintf("value in (%s) < value out (%s)", FormatMoney(nValueIn), FormatMoney(tx.GetValueOut())));

        // Tally transaction fees
        CAmount nTxFee = nValueIn - tx.GetValueOut();
        if (nTxFee < 0)
            return state.DoS(100, false, REJECT_INVALID, "bad-txns-fee-negative");
        nFees += nTxFee;
        if (!MoneyRange(nFees))
            return state.DoS(100, false, REJECT_INVALID, "bad-txns-fee-outofrange");
    return true;
}
}// namespace Consensus

bool CheckInputs(const CTransaction& tx, CValidationState &state, const CCoinsViewCache &inputs, bool fScriptChecks, unsigned int flags, bool cacheStore, std::vector<CScriptCheck> *pvChecks)
{
    if (!tx.IsCoinBase())
    {
        if (!Consensus::CheckTxInputs(tx, state, inputs, GetSpendHeight(inputs)))
            return false;

        if (pvChecks)
            pvChecks->reserve(tx.vin.size());

        // The first loop above does all the inexpensive checks.
        // Only if ALL inputs pass do we perform expensive ECDSA signature checks.
        // Helps prevent CPU exhaustion attacks.

        // Skip script verification when connecting blocks under the
        // assumedvalid block. Assuming the assumedvalid block is valid this
        // is safe because block merkle hashes are still computed and checked,
        // Of course, if an assumed valid block is invalid due to false scriptSigs
        // this optimization would allow an invalid chain to be accepted.
        if (fScriptChecks) {
            for (unsigned int i = 0; i < tx.vin.size(); i++) {
                const COutPoint &prevout = tx.vin[i].prevout;
                const Coin& coin = inputs.AccessCoin(prevout);
                assert(!coin.IsSpent());

                // We very carefully only pass in things to CScriptCheck which
                // are clearly committed to by tx' witness hash. This provides
                // a sanity check that our caching is not introducing consensus
                // failures through additional data in, eg, the coins being
                // spent being checked as a part of CScriptCheck.
                const CScript& scriptPubKey = coin.out.scriptPubKey;
                const CAmount amount = coin.out.nValue;

                // Verify signature
                CScriptCheck check(scriptPubKey, amount, tx, i, flags, cacheStore);
                if (pvChecks) {
                    pvChecks->push_back(CScriptCheck());
                    check.swap(pvChecks->back());
                } else if (!check()) {
                    if (flags & STANDARD_NOT_MANDATORY_VERIFY_FLAGS) {
                        // Check whether the failure was caused by a
                        // non-mandatory script verification check, such as
                        // non-standard DER encodings or non-null dummy
                        // arguments; if so, don't trigger DoS protection to
                        // avoid splitting the network between upgraded and
                        // non-upgraded nodes.
                        CScriptCheck check2(scriptPubKey, amount, tx, i,
                                flags & ~STANDARD_NOT_MANDATORY_VERIFY_FLAGS, cacheStore);
                        if (check2())
                            return state.Invalid(false, REJECT_NONSTANDARD, strprintf("non-mandatory-script-verify-flag (%s)", ScriptErrorString(check.GetScriptError())));
                    }
                    // Failures of other flags indicate a transaction that is
                    // invalid in new blocks, e.g. a invalid P2SH. We DoS ban
                    // such nodes as they are not following the protocol. That
                    // said during an upgrade careful thought should be taken
                    // as to the correct behavior - we may want to continue
                    // peering with non-upgraded nodes even after soft-fork
                    // super-majority signaling has occurred.
                    return state.DoS(100,false, REJECT_INVALID, strprintf("mandatory-script-verify-flag-failed (%s)", ScriptErrorString(check.GetScriptError())));
                }
            }
        }
    }

    return true;
}

namespace {

bool UndoWriteToDisk(const CBlockUndo& blockundo, CDiskBlockPos& pos, const uint256& hashBlock, const CMessageHeader::MessageStartChars& messageStart)
{
    // Open history file to append
    CAutoFile fileout(OpenUndoFile(pos), SER_DISK, CLIENT_VERSION);
    if (fileout.IsNull())
        return error("%s: OpenUndoFile failed", __func__);

    // Write index header
    unsigned int nSize = fileout.GetSerializeSize(blockundo);
    fileout << FLATDATA(messageStart) << nSize;

    // Write undo data
    long fileOutPos = ftell(fileout.Get());
    if (fileOutPos < 0)
        return error("%s: ftell failed", __func__);
    pos.nPos = (unsigned int)fileOutPos;
    fileout << blockundo;

    // calculate & write checksum
    CHashWriter hasher(SER_GETHASH, PROTOCOL_VERSION);
    hasher << hashBlock;
    hasher << blockundo;
    fileout << hasher.GetHash();

    return true;
}

bool UndoReadFromDisk(CBlockUndo& blockundo, const CDiskBlockPos& pos, const uint256& hashBlock)
{
    // Open history file to read
    CAutoFile filein(OpenUndoFile(pos, true), SER_DISK, CLIENT_VERSION);
    if (filein.IsNull())
        return error("%s: OpenBlockFile failed", __func__);

    // Read block
    uint256 hashChecksum;
    CHashVerifier<CAutoFile> verifier(&filein); // We need a CHashVerifier as reserializing may lose data
    try {
        verifier << hashBlock;
        verifier >> blockundo;
        filein >> hashChecksum;
    }
    catch (const std::exception& e) {
        return error("%s: Deserialize or I/O error - %s", __func__, e.what());
    }

    // Verify checksum
    if (hashChecksum != verifier.GetHash())
        return error("%s: Checksum mismatch", __func__);

    return true;
}

/** Abort with a message */
bool AbortNode(const std::string& strMessage, const std::string& userMessage="")
{
    strMiscWarning = strMessage;
    LogPrintf("*** %s\n", strMessage);
    uiInterface.ThreadSafeMessageBox(
        userMessage.empty() ? _("Error: A fatal internal error occurred, see debug.log for details") : userMessage,
        "", CClientUIInterface::MSG_ERROR);
    StartShutdown();
    return false;
}

bool AbortNode(CValidationState& state, const std::string& strMessage, const std::string& userMessage="")
{
    AbortNode(strMessage, userMessage);
    return state.Error(strMessage);
}

} // anon namespace

enum DisconnectResult
{
    DISCONNECT_OK,      // All good.
    DISCONNECT_UNCLEAN, // Rolled back, but UTXO set was inconsistent with block.
    DISCONNECT_FAILED   // Something else went wrong.
};

/**
 * Restore the UTXO in a Coin at a given COutPoint
 * @param undo The Coin to be restored.
 * @param view The coins view to which to apply the changes.
 * @param out The out point that corresponds to the tx input.
 * @return A DisconnectResult as an int
 */
int ApplyTxInUndo(Coin&& undo, CCoinsViewCache& view, const COutPoint& out)
{
    bool fClean = true;

    if (view.HaveCoin(out)) fClean = false; // overwriting transaction output

    if (undo.nHeight == 0) {
        // Missing undo metadata (height and coinbase). Older versions included this
        // information only in undo records for the last spend of a transactions'
        // outputs. This implies that it must be present for some other output of the same tx.
        const Coin& alternate = AccessByTxid(view, out.hash);
        if (!alternate.IsSpent()) {
            undo.nHeight = alternate.nHeight;
            undo.fCoinBase = alternate.fCoinBase;
        } else {
            return DISCONNECT_FAILED; // adding output for transaction without known metadata
        }
    }
    view.AddCoin(out, std::move(undo), undo.fCoinBase);

    return fClean ? DISCONNECT_OK : DISCONNECT_UNCLEAN;
}

/** Undo the effects of this block (with given index) on the UTXO set represented by coins.
 *  When UNCLEAN or FAILED is returned, view is left in an indeterminate state. */
static DisconnectResult DisconnectBlock(const CBlock& block, CValidationState& state, const CBlockIndex* pindex, CCoinsViewCache& view)
{
    assert(pindex->GetBlockHash() == view.GetBestBlock());

    bool fClean = true;

    CBlockUndo blockUndo;
    CDiskBlockPos pos = pindex->GetUndoPos();
    if (pos.IsNull()) {
        error("DisconnectBlock(): no undo data available");
        return DISCONNECT_FAILED;
    }
    if (!UndoReadFromDisk(blockUndo, pos, pindex->pprev->GetBlockHash())) {
        error("DisconnectBlock(): failure reading undo data");
        return DISCONNECT_FAILED;
    }

    if (blockUndo.vtxundo.size() + 1 != block.vtx.size()) {
        error("DisconnectBlock(): block and undo data inconsistent");
        return DISCONNECT_FAILED;
    }

    std::vector<std::pair<CAddressIndexKey, CAmount> > addressIndex;
    std::vector<std::pair<CAddressUnspentKey, CAddressUnspentValue> > addressUnspentIndex;
    std::vector<std::pair<CSpentIndexKey, CSpentIndexValue> > spentIndex;

    // Evo transitions
    if (!UndoTransitionsInBlock(block, state)) {
        return DISCONNECT_FAILED;
    }
    // Evo SubTxs
    if (!UndoSubTxsInBlock(block, state)) {
        return DISCONNECT_FAILED;
    }

    // undo transactions in reverse order
    for (int i = block.vtx.size() - 1; i >= 0; i--) {
        const CTransaction &tx = block.vtx[i];
        uint256 hash = tx.GetHash();
        bool is_coinbase = tx.IsCoinBase();

        if (fAddressIndex) {

            for (unsigned int k = tx.vout.size(); k-- > 0;) {
                const CTxOut &out = tx.vout[k];

                if (out.scriptPubKey.IsPayToScriptHash()) {
                    vector<unsigned char> hashBytes(out.scriptPubKey.begin()+2, out.scriptPubKey.begin()+22);

                    // undo receiving activity
                    addressIndex.push_back(make_pair(CAddressIndexKey(2, uint160(hashBytes), pindex->nHeight, i, hash, k, false), out.nValue));

                    // undo unspent index
                    addressUnspentIndex.push_back(make_pair(CAddressUnspentKey(2, uint160(hashBytes), hash, k), CAddressUnspentValue()));

                } else if (out.scriptPubKey.IsPayToPublicKeyHash()) {
                    vector<unsigned char> hashBytes(out.scriptPubKey.begin()+3, out.scriptPubKey.begin()+23);

                    // undo receiving activity
                    addressIndex.push_back(make_pair(CAddressIndexKey(1, uint160(hashBytes), pindex->nHeight, i, hash, k, false), out.nValue));

                    // undo unspent index
                    addressUnspentIndex.push_back(make_pair(CAddressUnspentKey(1, uint160(hashBytes), hash, k), CAddressUnspentValue()));

                } else if (out.scriptPubKey.IsPayToPublicKey()) {
                    uint160 hashBytes(Hash160(out.scriptPubKey.begin()+1, out.scriptPubKey.end()-1));
                    addressIndex.push_back(make_pair(CAddressIndexKey(1, hashBytes, pindex->nHeight, i, hash, k, false), out.nValue));
                    addressUnspentIndex.push_back(make_pair(CAddressUnspentKey(1, hashBytes, hash, k), CAddressUnspentValue()));
                } else {
                    continue;
                }

            }

        }

        // Check that all outputs are available and match the outputs in the block itself
        // exactly.
        for (size_t o = 0; o < tx.vout.size(); o++) {
            if (!tx.vout[o].scriptPubKey.IsUnspendable()) {
                COutPoint out(hash, o);
                Coin coin;
                bool is_spent = view.SpendCoin(out, &coin);
                if (!is_spent || tx.vout[o] != coin.out || pindex->nHeight != coin.nHeight || is_coinbase != coin.fCoinBase) {
                    fClean = false; // transaction output mismatch
                }
            }
        }

        // restore inputs
        if (i > 0) { // not coinbases
            CTxUndo &txundo = blockUndo.vtxundo[i-1];
            if (txundo.vprevout.size() != tx.vin.size()) {
                error("DisconnectBlock(): transaction and undo data inconsistent");
                return DISCONNECT_FAILED;
            }
            for (unsigned int j = tx.vin.size(); j-- > 0;) {
                const COutPoint &out = tx.vin[j].prevout;
                int undoHeight = txundo.vprevout[j].nHeight;
                int res = ApplyTxInUndo(std::move(txundo.vprevout[j]), view, out);
                if (res == DISCONNECT_FAILED) return DISCONNECT_FAILED;
                fClean = fClean && res != DISCONNECT_UNCLEAN;

                const CTxIn input = tx.vin[j];

                if (fSpentIndex) {
                    // undo and delete the spent index
                    spentIndex.push_back(make_pair(CSpentIndexKey(input.prevout.hash, input.prevout.n), CSpentIndexValue()));
                }

                if (fAddressIndex) {
                    const Coin &coin = view.AccessCoin(tx.vin[j].prevout);
                    const CTxOut &prevout = coin.out;
                    if (prevout.scriptPubKey.IsPayToScriptHash()) {
                        vector<unsigned char> hashBytes(prevout.scriptPubKey.begin()+2, prevout.scriptPubKey.begin()+22);

                        // undo spending activity
                        addressIndex.push_back(make_pair(CAddressIndexKey(2, uint160(hashBytes), pindex->nHeight, i, hash, j, true), prevout.nValue * -1));

                        // restore unspent index
                        addressUnspentIndex.push_back(make_pair(CAddressUnspentKey(2, uint160(hashBytes), input.prevout.hash, input.prevout.n), CAddressUnspentValue(prevout.nValue, prevout.scriptPubKey, undoHeight)));


                    } else if (prevout.scriptPubKey.IsPayToPublicKeyHash()) {
                        vector<unsigned char> hashBytes(prevout.scriptPubKey.begin()+3, prevout.scriptPubKey.begin()+23);

                        // undo spending activity
                        addressIndex.push_back(make_pair(CAddressIndexKey(1, uint160(hashBytes), pindex->nHeight, i, hash, j, true), prevout.nValue * -1));

                        // restore unspent index
                        addressUnspentIndex.push_back(make_pair(CAddressUnspentKey(1, uint160(hashBytes), input.prevout.hash, input.prevout.n), CAddressUnspentValue(prevout.nValue, prevout.scriptPubKey, undoHeight)));

                    } else if (prevout.scriptPubKey.IsPayToPublicKey()) {
                        uint160 hashBytes(Hash160(prevout.scriptPubKey.begin()+1, prevout.scriptPubKey.end()-1));
                        addressIndex.push_back(make_pair(CAddressIndexKey(1, hashBytes, pindex->nHeight, i, hash, j, false), prevout.nValue));
                        addressUnspentIndex.push_back(make_pair(CAddressUnspentKey(1, hashBytes, hash, j), CAddressUnspentValue()));
                    } else {
                        continue;
                    }
                }

            }
            // At this point, all of txundo.vprevout should have been moved out.
        }
    }

    // move best block pointer to prevout block
    view.SetBestBlock(pindex->pprev->GetBlockHash());

    if (fAddressIndex) {
        if (!pblocktree->EraseAddressIndex(addressIndex)) {
            AbortNode(state, "Failed to delete address index");
            return DISCONNECT_FAILED;
        }
        if (!pblocktree->UpdateAddressUnspentIndex(addressUnspentIndex)) {
            AbortNode(state, "Failed to write address unspent index");
            return DISCONNECT_FAILED;
        }
    }

    return fClean ? DISCONNECT_OK : DISCONNECT_UNCLEAN;
}

void static FlushBlockFile(bool fFinalize = false)
{
    LOCK(cs_LastBlockFile);

    CDiskBlockPos posOld(nLastBlockFile, 0);

    FILE *fileOld = OpenBlockFile(posOld);
    if (fileOld) {
        if (fFinalize)
            TruncateFile(fileOld, vinfoBlockFile[nLastBlockFile].nSize);
        FileCommit(fileOld);
        fclose(fileOld);
    }

    fileOld = OpenUndoFile(posOld);
    if (fileOld) {
        if (fFinalize)
            TruncateFile(fileOld, vinfoBlockFile[nLastBlockFile].nUndoSize);
        FileCommit(fileOld);
        fclose(fileOld);
    }
}

bool FindUndoPos(CValidationState &state, int nFile, CDiskBlockPos &pos, unsigned int nAddSize);

static CCheckQueue<CScriptCheck> scriptcheckqueue(128);

void ThreadScriptCheck() {
    RenameThread("dash-scriptch");
    scriptcheckqueue.Thread();
}

// Protected by cs_main
VersionBitsCache versionbitscache;

int32_t ComputeBlockVersion(const CBlockIndex* pindexPrev, const Consensus::Params& params, bool fAssumeMasternodeIsUpgraded)
{
    LOCK(cs_main);
    int32_t nVersion = VERSIONBITS_TOP_BITS;

    for (int i = 0; i < (int)Consensus::MAX_VERSION_BITS_DEPLOYMENTS; i++) {
        Consensus::DeploymentPos pos = Consensus::DeploymentPos(i);
        ThresholdState state = VersionBitsState(pindexPrev, params, pos, versionbitscache);
        const struct BIP9DeploymentInfo& vbinfo = VersionBitsDeploymentInfo[pos];
        if (vbinfo.check_mn_protocol && state == THRESHOLD_STARTED && !fAssumeMasternodeIsUpgraded) {
            CScript payee;
            masternode_info_t mnInfo;
            if (!mnpayments.GetBlockPayee(pindexPrev->nHeight + 1, payee)) {
                // no votes for this block
                continue;
            }
            if (!mnodeman.GetMasternodeInfo(payee, mnInfo)) {
                // unknown masternode
                continue;
            }
            if (mnInfo.nProtocolVersion < DIP0001_PROTOCOL_VERSION) {
                // masternode is not upgraded yet
                continue;
            }
        }
        if (state == THRESHOLD_LOCKED_IN || state == THRESHOLD_STARTED) {
            nVersion |= VersionBitsMask(params, (Consensus::DeploymentPos)i);
        }
    }

    return nVersion;
}

bool GetBlockHash(uint256& hashRet, int nBlockHeight)
{
    LOCK(cs_main);
    if(chainActive.Tip() == NULL) return false;
    if(nBlockHeight < -1 || nBlockHeight > chainActive.Height()) return false;
    if(nBlockHeight == -1) nBlockHeight = chainActive.Height();
    hashRet = chainActive[nBlockHeight]->GetBlockHash();
    return true;
}

/**
 * Threshold condition checker that triggers when unknown versionbits are seen on the network.
 */
class WarningBitsConditionChecker : public AbstractThresholdConditionChecker
{
private:
    int bit;

public:
    WarningBitsConditionChecker(int bitIn) : bit(bitIn) {}

    int64_t BeginTime(const Consensus::Params& params) const { return 0; }
    int64_t EndTime(const Consensus::Params& params) const { return std::numeric_limits<int64_t>::max(); }
    int Period(const Consensus::Params& params) const { return params.nMinerConfirmationWindow; }
    int Threshold(const Consensus::Params& params) const { return params.nRuleChangeActivationThreshold; }

    bool Condition(const CBlockIndex* pindex, const Consensus::Params& params) const
    {
        return ((pindex->nVersion & VERSIONBITS_TOP_MASK) == VERSIONBITS_TOP_BITS) &&
               ((pindex->nVersion >> bit) & 1) != 0 &&
               ((ComputeBlockVersion(pindex->pprev, params, true) >> bit) & 1) == 0;
    }
};

// Protected by cs_main
static ThresholdConditionCache warningcache[VERSIONBITS_NUM_BITS];

static int64_t nTimeCheck = 0;
static int64_t nTimeForks = 0;
static int64_t nTimeVerify = 0;
static int64_t nTimeConnect = 0;
static int64_t nTimeIndex = 0;
static int64_t nTimeCallbacks = 0;
static int64_t nTimeTotal = 0;

/** Apply the effects of this block (with given index) on the UTXO set represented by coins.
 *  Validity checks that depend on the UTXO set are also done; ConnectBlock()
 *  can fail if those validity checks fail (among other reasons). */
static bool ConnectBlock(const CBlock& block, CValidationState& state, CBlockIndex* pindex,
                  CCoinsViewCache& view, const CChainParams& chainparams, bool fJustCheck = false)
{
    AssertLockHeld(cs_main);

    int64_t nTimeStart = GetTimeMicros();

    // Check it again in case a previous version let a bad block in
    if (!CheckBlock(block, state, chainparams.GetConsensus(), GetAdjustedTime(), !fJustCheck, !fJustCheck))
        return error("%s: Consensus::CheckBlock: %s", __func__, FormatStateMessage(state));

    // verify that the view's current state corresponds to the previous block
    uint256 hashPrevBlock = pindex->pprev == NULL ? uint256() : pindex->pprev->GetBlockHash();
    assert(hashPrevBlock == view.GetBestBlock());

    // Special case for the genesis block, skipping connection of its transactions
    // (its coinbase is unspendable)
    if (block.GetHash() == chainparams.GetConsensus().hashGenesisBlock) {
        if (!fJustCheck)
            view.SetBestBlock(pindex->GetBlockHash());
        return true;
    }

    bool fScriptChecks = true;
    if (!hashAssumeValid.IsNull()) {
        // We've been configured with the hash of a block which has been externally verified to have a valid history.
        // A suitable default value is included with the software and updated from time to time.  Because validity
        //  relative to a piece of software is an objective fact these defaults can be easily reviewed.
        // This setting doesn't force the selection of any particular chain but makes validating some faster by
        //  effectively caching the result of part of the verification.
        BlockMap::const_iterator  it = mapBlockIndex.find(hashAssumeValid);
        if (it != mapBlockIndex.end()) {
            if (it->second->GetAncestor(pindex->nHeight) == pindex &&
                pindexBestHeader->GetAncestor(pindex->nHeight) == pindex &&
                pindexBestHeader->nChainWork >= UintToArith256(chainparams.GetConsensus().nMinimumChainWork)) {
                // This block is a member of the assumed verified chain and an ancestor of the best header.
                // The equivalent time check discourages hashpower from extorting the network via DOS attack
                //  into accepting an invalid block through telling users they must manually set assumevalid.
                //  Requiring a software change or burying the invalid block, regardless of the setting, makes
                //  it hard to hide the implication of the demand.  This also avoids having release candidates
                //  that are hardly doing any signature verification at all in testing without having to
                //  artificially set the default assumed verified block further back.
                // The test against nMinimumChainWork prevents the skipping when denied access to any chain at
                //  least as good as the expected chain.
                fScriptChecks = (GetBlockProofEquivalentTime(*pindexBestHeader, *pindex, *pindexBestHeader, chainparams.GetConsensus()) <= 60 * 60 * 24 * 7 * 2);
            }
        }
    }

    int64_t nTime1 = GetTimeMicros(); nTimeCheck += nTime1 - nTimeStart;
    LogPrint("bench", "    - Sanity checks: %.2fms [%.2fs]\n", 0.001 * (nTime1 - nTimeStart), nTimeCheck * 0.000001);

    // Do not allow blocks that contain transactions which 'overwrite' older transactions,
    // unless those are already completely spent.
    // If such overwrites are allowed, coinbases and transactions depending upon those
    // can be duplicated to remove the ability to spend the first instance -- even after
    // being sent to another address.
    // See BIP30 and http://r6.ca/blog/20120206T005236Z.html for more information.
    // This logic is not necessary for memory pool transactions, as AcceptToMemoryPool
    // already refuses previously-known transaction ids entirely.
    // This rule was originally applied to all blocks with a timestamp after March 15, 2012, 0:00 UTC.
    // Now that the whole chain is irreversibly beyond that time it is applied to all blocks except the
    // two in the chain that violate it. This prevents exploiting the issue against nodes during their
    // initial block download.
    bool fEnforceBIP30 = (!pindex->phashBlock) || // Enforce on CreateNewBlock invocations which don't have a hash.
                          !((pindex->nHeight==91842 && pindex->GetBlockHash() == uint256S("0x00000000000a4d0a398161ffc163c503763b1f4360639393e0e4c8e300e0caec")) ||
                           (pindex->nHeight==91880 && pindex->GetBlockHash() == uint256S("0x00000000000743f190a18c5577a3c2d2a1f610ae9601ac046a38084ccb7cd721")));

    // Once BIP34 activated it was not possible to create new duplicate coinbases and thus other than starting
    // with the 2 existing duplicate coinbase pairs, not possible to create overwriting txs.  But by the
    // time BIP34 activated, in each of the existing pairs the duplicate coinbase had overwritten the first
    // before the first had been spent.  Since those coinbases are sufficiently buried its no longer possible to create further
    // duplicate transactions descending from the known pairs either.
    // If we're on the known chain at height greater than where BIP34 activated, we can save the db accesses needed for the BIP30 check.
    CBlockIndex *pindexBIP34height = pindex->pprev->GetAncestor(chainparams.GetConsensus().BIP34Height);
    //Only continue to enforce if we're below BIP34 activation height or the block hash at that height doesn't correspond.
    fEnforceBIP30 = fEnforceBIP30 && (!pindexBIP34height || !(pindexBIP34height->GetBlockHash() == chainparams.GetConsensus().BIP34Hash));

    if (fEnforceBIP30) {
        BOOST_FOREACH(const CTransaction& tx, block.vtx) {
            for (size_t o = 0; o < tx.vout.size(); o++) {
                if (view.HaveCoin(COutPoint(tx.GetHash(), o))) {
                    return state.DoS(100, error("ConnectBlock(): tried to overwrite transaction"),
                                     REJECT_INVALID, "bad-txns-BIP30");
                }
            }
        }
    }

    // BIP16 didn't become active until Apr 1 2012
    int64_t nBIP16SwitchTime = 1333238400;
    bool fStrictPayToScriptHash = (pindex->GetBlockTime() >= nBIP16SwitchTime);

    unsigned int flags = fStrictPayToScriptHash ? SCRIPT_VERIFY_P2SH : SCRIPT_VERIFY_NONE;

    // Start enforcing the DERSIG (BIP66) rules, for block.nVersion=3 blocks,
    // when 75% of the network has upgraded:
    if (block.nVersion >= 3 && IsSuperMajority(3, pindex->pprev, chainparams.GetConsensus().nMajorityEnforceBlockUpgrade, chainparams.GetConsensus())) {
        flags |= SCRIPT_VERIFY_DERSIG;
    }

    // Start enforcing CHECKLOCKTIMEVERIFY, (BIP65) for block.nVersion=4
    // blocks, when 75% of the network has upgraded:
    if (block.nVersion >= 4 && IsSuperMajority(4, pindex->pprev, chainparams.GetConsensus().nMajorityEnforceBlockUpgrade, chainparams.GetConsensus())) {
        flags |= SCRIPT_VERIFY_CHECKLOCKTIMEVERIFY;
    }

    // Start enforcing BIP68 (sequence locks) and BIP112 (CHECKSEQUENCEVERIFY) using versionbits logic.
    int nLockTimeFlags = 0;
    if (VersionBitsState(pindex->pprev, chainparams.GetConsensus(), Consensus::DEPLOYMENT_CSV, versionbitscache) == THRESHOLD_ACTIVE) {
        flags |= SCRIPT_VERIFY_CHECKSEQUENCEVERIFY;
        nLockTimeFlags |= LOCKTIME_VERIFY_SEQUENCE;
    }

    int64_t nTime2 = GetTimeMicros(); nTimeForks += nTime2 - nTime1;
    LogPrint("bench", "    - Fork checks: %.2fms [%.2fs]\n", 0.001 * (nTime2 - nTime1), nTimeForks * 0.000001);

    CBlockUndo blockundo;

    CCheckQueueControl<CScriptCheck> control(fScriptChecks && nScriptCheckThreads ? &scriptcheckqueue : NULL);

    std::vector<uint256> vOrphanErase;
    std::vector<int> prevheights;
    CAmount nFees = 0;
    int nInputs = 0;
    unsigned int nSigOps = 0;
    CDiskTxPos pos(pindex->GetBlockPos(), GetSizeOfCompactSize(block.vtx.size()));
    std::vector<std::pair<uint256, CDiskTxPos> > vPos;
    vPos.reserve(block.vtx.size());
    blockundo.vtxundo.reserve(block.vtx.size() - 1);
    std::vector<std::pair<CAddressIndexKey, CAmount> > addressIndex;
    std::vector<std::pair<CAddressUnspentKey, CAddressUnspentValue> > addressUnspentIndex;
    std::vector<std::pair<CSpentIndexKey, CSpentIndexValue> > spentIndex;

    bool fDIP0001Active_context = (VersionBitsState(pindex->pprev, chainparams.GetConsensus(), Consensus::DEPLOYMENT_DIP0001, versionbitscache) == THRESHOLD_ACTIVE);

    for (unsigned int i = 0; i < block.vtx.size(); i++)
    {
        const CTransaction &tx = block.vtx[i];
        const uint256 txhash = tx.GetHash();

        nInputs += tx.vin.size();
        nSigOps += GetLegacySigOpCount(tx);
        if (nSigOps > MaxBlockSigOps(fDIP0001Active_context))
            return state.DoS(100, error("ConnectBlock(): too many sigops"),
                             REJECT_INVALID, "bad-blk-sigops");

        if (!tx.IsCoinBase())
        {
            if (!view.HaveInputs(tx))
                return state.DoS(100, error("ConnectBlock(): inputs missing/spent"),
                                 REJECT_INVALID, "bad-txns-inputs-missingorspent");

            // Check that transaction is BIP68 final
            // BIP68 lock checks (as opposed to nLockTime checks) must
            // be in ConnectBlock because they require the UTXO set
            prevheights.resize(tx.vin.size());
            for (size_t j = 0; j < tx.vin.size(); j++) {
                prevheights[j] = view.AccessCoin(tx.vin[j].prevout).nHeight;
            }

            // Which orphan pool entries must we evict?
            //for (size_t j = 0; j < tx.vin.size(); j++) {
            //    auto itByPrev = mapOrphanTransactionsByPrev.find(tx.vin[j].prevout);
            //    if (itByPrev == mapOrphanTransactionsByPrev.end()) continue;
            //    for (auto mi = itByPrev->second.begin(); mi != itByPrev->second.end(); ++mi) {
            //        const CTransaction& orphanTx = (*mi)->second.tx;
            //        const uint256& orphanHash = orphanTx.GetHash();
            //        vOrphanErase.push_back(orphanHash);
            //    }
            //}
            // TODO This is a temporary solution while backporting Bitcoin 0.13 changes into Dash
            //      It is needed because the splitting of main.cpp into validation.cpp/net_processing.cpp was done out of order
            //      When we catch up with backporting, the above loop will be at the correct place in net_processing.cpp
            //      and this hack can be removed
            LoopMapOrphanTransactionsByPrev(tx, vOrphanErase);

            if (!SequenceLocks(tx, nLockTimeFlags, &prevheights, *pindex)) {
                return state.DoS(100, error("%s: contains a non-BIP68-final transaction", __func__),
                                 REJECT_INVALID, "bad-txns-nonfinal");
            }

            if (fAddressIndex || fSpentIndex)
            {
                for (size_t j = 0; j < tx.vin.size(); j++) {
                    const CTxIn input = tx.vin[j];
                    const Coin& coin = view.AccessCoin(tx.vin[j].prevout);
                    const CTxOut &prevout = coin.out;
                    uint160 hashBytes;
                    int addressType;

                    if (prevout.scriptPubKey.IsPayToScriptHash()) {
                        hashBytes = uint160(vector <unsigned char>(prevout.scriptPubKey.begin()+2, prevout.scriptPubKey.begin()+22));
                        addressType = 2;
                    } else if (prevout.scriptPubKey.IsPayToPublicKeyHash()) {
                        hashBytes = uint160(vector <unsigned char>(prevout.scriptPubKey.begin()+3, prevout.scriptPubKey.begin()+23));
                        addressType = 1;
                    } else if (prevout.scriptPubKey.IsPayToPublicKey()) {
                        hashBytes = Hash160(prevout.scriptPubKey.begin()+1, prevout.scriptPubKey.end()-1);
                        addressType = 1;
                    } else {
                        hashBytes.SetNull();
                        addressType = 0;
                    }

                    if (fAddressIndex && addressType > 0) {
                        // record spending activity
                        addressIndex.push_back(make_pair(CAddressIndexKey(addressType, hashBytes, pindex->nHeight, i, txhash, j, true), prevout.nValue * -1));

                        // remove address from unspent index
                        addressUnspentIndex.push_back(make_pair(CAddressUnspentKey(addressType, hashBytes, input.prevout.hash, input.prevout.n), CAddressUnspentValue()));
                    }

                    if (fSpentIndex) {
                        // add the spent index to determine the txid and input that spent an output
                        // and to find the amount and address from an input
                        spentIndex.push_back(make_pair(CSpentIndexKey(input.prevout.hash, input.prevout.n), CSpentIndexValue(txhash, j, pindex->nHeight, prevout.nValue, addressType, hashBytes)));
                    }
                }

            }

            if (fStrictPayToScriptHash)
            {
                // Add in sigops done by pay-to-script-hash inputs;
                // this is to prevent a "rogue miner" from creating
                // an incredibly-expensive-to-validate block.
                nSigOps += GetP2SHSigOpCount(tx, view);
                if (nSigOps > MaxBlockSigOps(fDIP0001Active_context))
                    return state.DoS(100, error("ConnectBlock(): too many sigops"),
                                     REJECT_INVALID, "bad-blk-sigops");
            }

            nFees += view.GetValueIn(tx)-tx.GetValueOut();

            std::vector<CScriptCheck> vChecks;
            bool fCacheResults = fJustCheck; /* Don't cache results if we're actually connecting blocks (still consult the cache, though) */
            if (!CheckInputs(tx, state, view, fScriptChecks, flags, fCacheResults, nScriptCheckThreads ? &vChecks : NULL))
                return error("ConnectBlock(): CheckInputs on %s failed with %s",
                    tx.GetHash().ToString(), FormatStateMessage(state));
            control.Add(vChecks);
        }

        if (fAddressIndex) {
            for (unsigned int k = 0; k < tx.vout.size(); k++) {
                const CTxOut &out = tx.vout[k];

                if (out.scriptPubKey.IsPayToScriptHash()) {
                    vector<unsigned char> hashBytes(out.scriptPubKey.begin()+2, out.scriptPubKey.begin()+22);

                    // record receiving activity
                    addressIndex.push_back(make_pair(CAddressIndexKey(2, uint160(hashBytes), pindex->nHeight, i, txhash, k, false), out.nValue));

                    // record unspent output
                    addressUnspentIndex.push_back(make_pair(CAddressUnspentKey(2, uint160(hashBytes), txhash, k), CAddressUnspentValue(out.nValue, out.scriptPubKey, pindex->nHeight)));

                } else if (out.scriptPubKey.IsPayToPublicKeyHash()) {
                    vector<unsigned char> hashBytes(out.scriptPubKey.begin()+3, out.scriptPubKey.begin()+23);

                    // record receiving activity
                    addressIndex.push_back(make_pair(CAddressIndexKey(1, uint160(hashBytes), pindex->nHeight, i, txhash, k, false), out.nValue));

                    // record unspent output
                    addressUnspentIndex.push_back(make_pair(CAddressUnspentKey(1, uint160(hashBytes), txhash, k), CAddressUnspentValue(out.nValue, out.scriptPubKey, pindex->nHeight)));

                } else if (out.scriptPubKey.IsPayToPublicKey()) {
                    uint160 hashBytes(Hash160(out.scriptPubKey.begin()+1, out.scriptPubKey.end()-1));
                    addressIndex.push_back(make_pair(CAddressIndexKey(1, hashBytes, pindex->nHeight, i, txhash, k, false), out.nValue));
                    addressUnspentIndex.push_back(make_pair(CAddressUnspentKey(1, hashBytes, txhash, k), CAddressUnspentValue(out.nValue, out.scriptPubKey, pindex->nHeight)));
                } else {
                    continue;
                }

            }
        }

        CTxUndo undoDummy;
        if (i > 0) {
            blockundo.vtxundo.push_back(CTxUndo());
        }
        UpdateCoins(tx, view, i == 0 ? undoDummy : blockundo.vtxundo.back(), pindex->nHeight);

        vPos.push_back(std::make_pair(tx.GetHash(), pos));
        pos.nTxOffset += ::GetSerializeSize(tx, SER_DISK, CLIENT_VERSION);
    }
    int64_t nTime3 = GetTimeMicros(); nTimeConnect += nTime3 - nTime2;
    LogPrint("bench", "      - Connect %u transactions: %.2fms (%.3fms/tx, %.3fms/txin) [%.2fs]\n", (unsigned)block.vtx.size(), 0.001 * (nTime3 - nTime2), 0.001 * (nTime3 - nTime2) / block.vtx.size(), nInputs <= 1 ? 0 : 0.001 * (nTime3 - nTime2) / (nInputs-1), nTimeConnect * 0.000001);

    // Evo SubTXs
    if (!ProcessSubTxsInBlock(block, state))
        return false;
    // Evo transitions
    if (!ProcessTransitionsInBlock(block, fJustCheck, state))
        return false;

    // DASH : MODIFIED TO CHECK MASTERNODE PAYMENTS AND SUPERBLOCKS

    // It's possible that we simply don't have enough data and this could fail
    // (i.e. block itself could be a correct one and we need to store it),
    // that's why this is in ConnectBlock. Could be the other way around however -
    // the peer who sent us this block is missing some data and wasn't able
    // to recognize that block is actually invalid.
    // TODO: resync data (both ways?) and try to reprocess this block later.
    CAmount blockReward = nFees + GetBlockSubsidy(pindex->pprev->nBits, pindex->pprev->nHeight, chainparams.GetConsensus());

    CAmount transitionFees = CalcTransitionFeesForBlock(block);
    blockReward += transitionFees;

    std::string strError = "";
    if (!IsBlockValueValid(block, pindex->nHeight, blockReward, strError)) {
        return state.DoS(0, error("ConnectBlock(DASH): %s", strError), REJECT_INVALID, "bad-cb-amount");
    }

    if (!IsBlockPayeeValid(block.vtx[0], pindex->nHeight, blockReward)) {
        mapRejectedBlocks.insert(make_pair(block.GetHash(), GetTime()));
        return state.DoS(0, error("ConnectBlock(DASH): couldn't find masternode or superblock payments"),
                                REJECT_INVALID, "bad-cb-payee");
    }
    // END DASH

    if (!control.Wait())
        return state.DoS(100, false);
    int64_t nTime4 = GetTimeMicros(); nTimeVerify += nTime4 - nTime2;
    LogPrint("bench", "    - Verify %u txins: %.2fms (%.3fms/txin) [%.2fs]\n", nInputs - 1, 0.001 * (nTime4 - nTime2), nInputs <= 1 ? 0 : 0.001 * (nTime4 - nTime2) / (nInputs-1), nTimeVerify * 0.000001);

    if (fJustCheck)
        return true;

    // Write undo information to disk
    if (pindex->GetUndoPos().IsNull() || !pindex->IsValid(BLOCK_VALID_SCRIPTS))
    {
        if (pindex->GetUndoPos().IsNull()) {
            CDiskBlockPos pos;
            if (!FindUndoPos(state, pindex->nFile, pos, ::GetSerializeSize(blockundo, SER_DISK, CLIENT_VERSION) + 40))
                return error("ConnectBlock(): FindUndoPos failed");
            if (!UndoWriteToDisk(blockundo, pos, pindex->pprev->GetBlockHash(), chainparams.MessageStart()))
                return AbortNode(state, "Failed to write undo data");

            // update nUndoPos in block index
            pindex->nUndoPos = pos.nPos;
            pindex->nStatus |= BLOCK_HAVE_UNDO;
        }

        pindex->RaiseValidity(BLOCK_VALID_SCRIPTS);
        setDirtyBlockIndex.insert(pindex);
    }

    if (fTxIndex)
        if (!pblocktree->WriteTxIndex(vPos))
            return AbortNode(state, "Failed to write transaction index");

    if (fAddressIndex) {
        if (!pblocktree->WriteAddressIndex(addressIndex)) {
            return AbortNode(state, "Failed to write address index");
        }

        if (!pblocktree->UpdateAddressUnspentIndex(addressUnspentIndex)) {
            return AbortNode(state, "Failed to write address unspent index");
        }
    }

    if (fSpentIndex)
        if (!pblocktree->UpdateSpentIndex(spentIndex))
            return AbortNode(state, "Failed to write transaction index");

    if (fTimestampIndex)
        if (!pblocktree->WriteTimestampIndex(CTimestampIndexKey(pindex->nTime, pindex->GetBlockHash())))
            return AbortNode(state, "Failed to write timestamp index");

    // add this block to the view's block chain
    view.SetBestBlock(pindex->GetBlockHash());

    int64_t nTime5 = GetTimeMicros(); nTimeIndex += nTime5 - nTime4;
    LogPrint("bench", "    - Index writing: %.2fms [%.2fs]\n", 0.001 * (nTime5 - nTime4), nTimeIndex * 0.000001);

    // Watch for changes to the previous coinbase transaction.
    static uint256 hashPrevBestCoinBase;
    GetMainSignals().UpdatedTransaction(hashPrevBestCoinBase);
    hashPrevBestCoinBase = block.vtx[0].GetHash();

    // Erase orphan transactions include or precluded by this block
    if (vOrphanErase.size()) {
        int nErased = 0;
        BOOST_FOREACH(uint256 &orphanHash, vOrphanErase) {
            nErased += EraseOrphanTx(orphanHash);
        }
        LogPrint("mempool", "Erased %d orphan tx included or conflicted by block\n", nErased);
    }

    int64_t nTime6 = GetTimeMicros(); nTimeCallbacks += nTime6 - nTime5;
    LogPrint("bench", "    - Callbacks: %.2fms [%.2fs]\n", 0.001 * (nTime6 - nTime5), nTimeCallbacks * 0.000001);

    return true;
}

/**
 * Update the on-disk chain state.
 * The caches and indexes are flushed depending on the mode we're called with
 * if they're too large, if it's been a while since the last write,
 * or always and in all cases if we're in prune mode and are deleting files.
 */
bool static FlushStateToDisk(CValidationState &state, FlushStateMode mode) {
    int64_t nMempoolUsage = mempool.DynamicMemoryUsage();
    const CChainParams& chainparams = Params();
    LOCK2(cs_main, cs_LastBlockFile);
    static int64_t nLastWrite = 0;
    static int64_t nLastFlush = 0;
    static int64_t nLastSetChain = 0;
    std::set<int> setFilesToPrune;
    bool fFlushForPrune = false;
    try {
    if (fPruneMode && fCheckForPruning && !fReindex) {
        FindFilesToPrune(setFilesToPrune, chainparams.PruneAfterHeight());
        fCheckForPruning = false;
        if (!setFilesToPrune.empty()) {
            fFlushForPrune = true;
            if (!fHavePruned) {
                pblocktree->WriteFlag("prunedblockfiles", true);
                fHavePruned = true;
            }
        }
    }
    int64_t nNow = GetTimeMicros();
    // Avoid writing/flushing immediately after startup.
    if (nLastWrite == 0) {
        nLastWrite = nNow;
    }
    if (nLastFlush == 0) {
        nLastFlush = nNow;
    }
    if (nLastSetChain == 0) {
        nLastSetChain = nNow;
    }
    int64_t nMempoolSizeMax = GetArg("-maxmempool", DEFAULT_MAX_MEMPOOL_SIZE) * 1000000;
    int64_t cacheSize = pcoinsTip->DynamicMemoryUsage() * DB_PEAK_USAGE_FACTOR;
    int64_t nTotalSpace = nCoinCacheUsage + std::max<int64_t>(nMempoolSizeMax - nMempoolUsage, 0);
    // The cache is large and we're within 10% and 10 MiB of the limit, but we have time now (not in the middle of a block processing).
    bool fCacheLarge = mode == FLUSH_STATE_PERIODIC && cacheSize > std::max((9 * nTotalSpace) / 10, nTotalSpace - MAX_BLOCK_COINSDB_USAGE * 1024 * 1024);
    // The cache is over the limit, we have to write now.
    bool fCacheCritical = mode == FLUSH_STATE_IF_NEEDED && cacheSize > nCoinCacheUsage;
    // It's been a while since we wrote the block index to disk. Do this frequently, so we don't need to redownload after a crash.
    bool fPeriodicWrite = mode == FLUSH_STATE_PERIODIC && nNow > nLastWrite + (int64_t)DATABASE_WRITE_INTERVAL * 1000000;
    // It's been very long since we flushed the cache. Do this infrequently, to optimize cache usage.
    bool fPeriodicFlush = mode == FLUSH_STATE_PERIODIC && nNow > nLastFlush + (int64_t)DATABASE_FLUSH_INTERVAL * 1000000;
    // Combine all conditions that result in a full cache flush.
    bool fDoFullFlush = (mode == FLUSH_STATE_ALWAYS) || fCacheLarge || fCacheCritical || fPeriodicFlush || fFlushForPrune;
    // Write blocks and block index to disk.
    if (fDoFullFlush || fPeriodicWrite) {
        // Depend on nMinDiskSpace to ensure we can write block index
        if (!CheckDiskSpace(0))
            return state.Error("out of disk space");
        // First make sure all block and undo data is flushed to disk.
        FlushBlockFile();
        // Then update all block file information (which may refer to block and undo files).
        {
            std::vector<std::pair<int, const CBlockFileInfo*> > vFiles;
            vFiles.reserve(setDirtyFileInfo.size());
            for (set<int>::iterator it = setDirtyFileInfo.begin(); it != setDirtyFileInfo.end(); ) {
                vFiles.push_back(make_pair(*it, &vinfoBlockFile[*it]));
                setDirtyFileInfo.erase(it++);
            }
            std::vector<const CBlockIndex*> vBlocks;
            vBlocks.reserve(setDirtyBlockIndex.size());
            for (set<CBlockIndex*>::iterator it = setDirtyBlockIndex.begin(); it != setDirtyBlockIndex.end(); ) {
                vBlocks.push_back(*it);
                setDirtyBlockIndex.erase(it++);
            }
            if (!pblocktree->WriteBatchSync(vFiles, nLastBlockFile, vBlocks)) {
                return AbortNode(state, "Files to write to block index database");
            }
        }
        // Finally remove any pruned files
        if (fFlushForPrune)
            UnlinkPrunedFiles(setFilesToPrune);
        nLastWrite = nNow;
    }
    // Flush best chain related state. This can only be done if the blocks / block index write was also done.
    if (fDoFullFlush) {
        // Typical Coin structures on disk are around 48 bytes in size.
        // Pushing a new one to the database can cause it to be written
        // twice (once in the log, and once in the tables). This is already
        // an overestimation, as most will delete an existing entry or
        // overwrite one. Still, use a conservative safety factor of 2.
        if (!CheckDiskSpace(48 * 2 * 2 * pcoinsTip->GetCacheSize()))
            return state.Error("out of disk space");
        // Flush the chainstate (which may refer to block index entries).
        if (!pcoinsTip->Flush())
            return AbortNode(state, "Failed to write to coin database");
        nLastFlush = nNow;
    }
    if (fDoFullFlush || ((mode == FLUSH_STATE_ALWAYS || mode == FLUSH_STATE_PERIODIC) && nNow > nLastSetChain + (int64_t)DATABASE_WRITE_INTERVAL * 1000000)) {
        // Update best block in wallet (so we can detect restored wallets).
        GetMainSignals().SetBestChain(chainActive.GetLocator());
        nLastSetChain = nNow;
    }
    } catch (const std::runtime_error& e) {
        return AbortNode(state, std::string("System error while flushing: ") + e.what());
    }
    return true;
}

void FlushStateToDisk() {
    CValidationState state;
    FlushStateToDisk(state, FLUSH_STATE_ALWAYS);
}

void PruneAndFlush() {
    CValidationState state;
    fCheckForPruning = true;
    FlushStateToDisk(state, FLUSH_STATE_NONE);
}

/** Update chainActive and related internal data structures. */
void static UpdateTip(CBlockIndex *pindexNew, const CChainParams& chainParams) {
    chainActive.SetTip(pindexNew);

    // New best block
    mempool.AddTransactionsUpdated(1);

    cvBlockChange.notify_all();

    static bool fWarned = false;
    std::vector<std::string> warningMessages;
    if (!IsInitialBlockDownload())
    {
        int nUpgraded = 0;
        const CBlockIndex* pindex = chainActive.Tip();
        for (int bit = 0; bit < VERSIONBITS_NUM_BITS; bit++) {
            WarningBitsConditionChecker checker(bit);
            ThresholdState state = checker.GetStateFor(pindex, chainParams.GetConsensus(), warningcache[bit]);
            if (state == THRESHOLD_ACTIVE || state == THRESHOLD_LOCKED_IN) {
                if (state == THRESHOLD_ACTIVE) {
                    strMiscWarning = strprintf(_("Warning: unknown new rules activated (versionbit %i)"), bit);
                    if (!fWarned) {
                        CAlert::Notify(strMiscWarning);
                        fWarned = true;
                    }
                } else {
                    warningMessages.push_back(strprintf("unknown new rules are about to activate (versionbit %i)", bit));
                }
            }
        }
        // Check the version of the last 100 blocks to see if we need to upgrade:
        for (int i = 0; i < 100 && pindex != NULL; i++)
        {
            int32_t nExpectedVersion = ComputeBlockVersion(pindex->pprev, chainParams.GetConsensus(), true);
            if (pindex->nVersion > VERSIONBITS_LAST_OLD_BLOCK_VERSION && (pindex->nVersion & ~nExpectedVersion) != 0)
                ++nUpgraded;
            pindex = pindex->pprev;
        }
        if (nUpgraded > 0)
            warningMessages.push_back(strprintf("%d of last 100 blocks have unexpected version", nUpgraded));
        if (nUpgraded > 100/2)
        {
            // strMiscWarning is read by GetWarnings(), called by Qt and the JSON-RPC code to warn the user:
            strMiscWarning = _("Warning: Unknown block versions being mined! It's possible unknown rules are in effect");
            if (!fWarned) {
                CAlert::Notify(strMiscWarning);
                fWarned = true;
            }
        }
    }
    LogPrintf("%s: new best=%s height=%d version=0x%08x log2_work=%.8g tx=%lu date='%s' progress=%f cache=%.1fMiB(%utxo)", __func__,
      chainActive.Tip()->GetBlockHash().ToString(), chainActive.Height(), chainActive.Tip()->nVersion,
      log(chainActive.Tip()->nChainWork.getdouble())/log(2.0), (unsigned long)chainActive.Tip()->nChainTx,
      DateTimeStrFormat("%Y-%m-%d %H:%M:%S", chainActive.Tip()->GetBlockTime()),
      Checkpoints::GuessVerificationProgress(chainParams.Checkpoints(), chainActive.Tip()), pcoinsTip->DynamicMemoryUsage() * (1.0 / (1<<20)), pcoinsTip->GetCacheSize());
    if (!warningMessages.empty())
        LogPrintf(" warning='%s'", boost::algorithm::join(warningMessages, ", "));
    LogPrintf("\n");
}

/** Disconnect chainActive's tip. You probably want to call mempool.removeForReorg and manually re-limit mempool size after this, with cs_main held. */
bool static DisconnectTip(CValidationState& state, const CChainParams& chainparams)
{
    CBlockIndex *pindexDelete = chainActive.Tip();
    assert(pindexDelete);
    // Read block from disk.
    CBlock block;
    if (!ReadBlockFromDisk(block, pindexDelete, chainparams.GetConsensus()))
        return AbortNode(state, "Failed to read block");
    // Apply the block atomically to the chain state.
    int64_t nStart = GetTimeMicros();
    {
        auto evoDbTx = evoUserDB->BeginTransaction();

        CCoinsViewCache view(pcoinsTip);
        if (DisconnectBlock(block, state, pindexDelete, view) != DISCONNECT_OK)
            return error("DisconnectTip(): DisconnectBlock %s failed", pindexDelete->GetBlockHash().ToString());
        assert(view.Flush());
        assert(evoUserDB->Commit());
    }
    LogPrint("bench", "- Disconnect block: %.2fms\n", (GetTimeMicros() - nStart) * 0.001);
    // Write the chain state to disk, if necessary.
    if (!FlushStateToDisk(state, FLUSH_STATE_IF_NEEDED))
        return false;
    // Resurrect mempool transactions from the disconnected block.
    std::vector<uint256> vHashUpdate;
    BOOST_FOREACH(const CTransaction &tx, block.vtx) {
        // ignore validation errors in resurrected transactions
        list<CTransaction> removed;
        CValidationState stateDummy;
        if (tx.IsCoinBase() || !AcceptToMemoryPool(mempool, stateDummy, tx, false, NULL, true)) {
            mempool.removeRecursive(tx, removed);
        } else if (mempool.exists(tx.GetHash())) {
            vHashUpdate.push_back(tx.GetHash());
        }
    }
    // AcceptToMemoryPool/addUnchecked all assume that new mempool entries have
    // no in-mempool children, which is generally not true when adding
    // previously-confirmed transactions back to the mempool.
    // UpdateTransactionsFromBlock finds descendants of any transactions in this
    // block that were added back and cleans up the mempool state.
    mempool.UpdateTransactionsFromBlock(vHashUpdate);

    // Readd transitions to mempool
    tsMempool.ReAddForReorg(block);

    // Update chainActive and related variables.
    UpdateTip(pindexDelete->pprev, chainparams);
    // Let wallets know transactions went from 1-confirmed to
    // 0-confirmed or conflicted:
    BOOST_FOREACH(const CTransaction &tx, block.vtx) {
        GetMainSignals().SyncTransaction(tx, pindexDelete->pprev, CMainSignals::SYNC_TRANSACTION_NOT_IN_BLOCK);
    }
    return true;
}

static int64_t nTimeReadFromDisk = 0;
static int64_t nTimeConnectTotal = 0;
static int64_t nTimeFlush = 0;
static int64_t nTimeChainState = 0;
static int64_t nTimePostConnect = 0;

/**
 * Connect a new block to chainActive. pblock is either NULL or a pointer to a CBlock
 * corresponding to pindexNew, to bypass loading it again from disk.
 */
bool static ConnectTip(CValidationState& state, const CChainParams& chainparams, CBlockIndex* pindexNew, const CBlock* pblock, std::list<CTransaction> &txConflicted, std::vector<std::tuple<CTransaction,CBlockIndex*,int> > &txChanged)
{
    assert(pindexNew->pprev == chainActive.Tip());
    // Read block from disk.
    int64_t nTime1 = GetTimeMicros();
    CBlock block;
    if (!pblock) {
        if (!ReadBlockFromDisk(block, pindexNew, chainparams.GetConsensus()))
            return AbortNode(state, "Failed to read block");
        pblock = &block;
    }
    // Apply the block atomically to the chain state.
    int64_t nTime2 = GetTimeMicros(); nTimeReadFromDisk += nTime2 - nTime1;
    int64_t nTime3;
    LogPrint("bench", "  - Load block from disk: %.2fms [%.2fs]\n", (nTime2 - nTime1) * 0.001, nTimeReadFromDisk * 0.000001);
    {
        auto evoDbTx = evoUserDB->BeginTransaction();

        CCoinsViewCache view(pcoinsTip);
        bool rv = ConnectBlock(*pblock, state, pindexNew, view, chainparams);
        GetMainSignals().BlockChecked(*pblock, state);
        if (!rv) {
            if (state.IsInvalid())
                InvalidBlockFound(pindexNew, state);
            return error("ConnectTip(): ConnectBlock %s failed", pindexNew->GetBlockHash().ToString());
        }
        nTime3 = GetTimeMicros(); nTimeConnectTotal += nTime3 - nTime2;
        LogPrint("bench", "  - Connect total: %.2fms [%.2fs]\n", (nTime3 - nTime2) * 0.001, nTimeConnectTotal * 0.000001);
        assert(view.Flush());
        assert(evoUserDB->Commit());
    }
    int64_t nTime4 = GetTimeMicros(); nTimeFlush += nTime4 - nTime3;
    LogPrint("bench", "  - Flush: %.2fms [%.2fs]\n", (nTime4 - nTime3) * 0.001, nTimeFlush * 0.000001);
    // Write the chain state to disk, if necessary.
    if (!FlushStateToDisk(state, FLUSH_STATE_IF_NEEDED))
        return false;
    int64_t nTime5 = GetTimeMicros(); nTimeChainState += nTime5 - nTime4;
    LogPrint("bench", "  - Writing chainstate: %.2fms [%.2fs]\n", (nTime5 - nTime4) * 0.001, nTimeChainState * 0.000001);
<<<<<<< HEAD
    // Remove conflicting transactions from the mempool.
    list<CTransaction> txConflicted;
    mempool.removeForBlock(pblock->vtx, pblock->vts, pindexNew->nHeight, txConflicted, !IsInitialBlockDownload());

    // Remove transitions from new block from mempool
    tsMempool.RemoveForBlock(*pblock);

=======
    // Remove conflicting transactions from the mempool.;
    mempool.removeForBlock(pblock->vtx, pindexNew->nHeight, txConflicted, !IsInitialBlockDownload());
>>>>>>> c2de362b
    // Update chainActive & related variables.
    UpdateTip(pindexNew, chainparams);

    for(unsigned int i=0; i < pblock->vtx.size(); i++)
        txChanged.push_back(std::make_tuple(pblock->vtx[i], pindexNew, i));

    // Relay transitions which got valid now
    bool containsSubTxOrTs = !pblock->vts.empty();
    if (!containsSubTxOrTs) {
        for (const CTransaction &tx : pblock->vtx) {
            if (IsSubTx(tx)) {
                containsSubTxOrTs = true;
                break;
            }
        }
    }
    if (containsSubTxOrTs)
        RelayNowValidTransitions();

    int64_t nTime6 = GetTimeMicros(); nTimePostConnect += nTime6 - nTime5; nTimeTotal += nTime6 - nTime1;
    LogPrint("bench", "  - Connect postprocess: %.2fms [%.2fs]\n", (nTime6 - nTime5) * 0.001, nTimePostConnect * 0.000001);
    LogPrint("bench", "- Connect block: %.2fms [%.2fs]\n", (nTime6 - nTime1) * 0.001, nTimeTotal * 0.000001);
    return true;
}

bool DisconnectBlocks(int blocks)
{
    LOCK(cs_main);

    CValidationState state;
    const CChainParams& chainparams = Params();

    LogPrintf("DisconnectBlocks -- Got command to replay %d blocks\n", blocks);
    for(int i = 0; i < blocks; i++) {
        if(!DisconnectTip(state, chainparams) || !state.IsValid()) {
            return false;
        }
    }

    return true;
}

void ReprocessBlocks(int nBlocks)
{
    LOCK(cs_main);

    std::map<uint256, int64_t>::iterator it = mapRejectedBlocks.begin();
    while(it != mapRejectedBlocks.end()){
        //use a window twice as large as is usual for the nBlocks we want to reset
        if((*it).second  > GetTime() - (nBlocks*60*5)) {
            BlockMap::iterator mi = mapBlockIndex.find((*it).first);
            if (mi != mapBlockIndex.end() && (*mi).second) {

                CBlockIndex* pindex = (*mi).second;
                LogPrintf("ReprocessBlocks -- %s\n", (*it).first.ToString());

                ResetBlockFailureFlags(pindex);
            }
        }
        ++it;
    }

    DisconnectBlocks(nBlocks);

    CValidationState state;
    ActivateBestChain(state, Params());
}

/**
 * Return the tip of the chain with the most work in it, that isn't
 * known to be invalid (it's however far from certain to be valid).
 */
static CBlockIndex* FindMostWorkChain() {
    do {
        CBlockIndex *pindexNew = NULL;

        // Find the best candidate header.
        {
            std::set<CBlockIndex*, CBlockIndexWorkComparator>::reverse_iterator it = setBlockIndexCandidates.rbegin();
            if (it == setBlockIndexCandidates.rend())
                return NULL;
            pindexNew = *it;
        }

        // Check whether all blocks on the path between the currently active chain and the candidate are valid.
        // Just going until the active chain is an optimization, as we know all blocks in it are valid already.
        CBlockIndex *pindexTest = pindexNew;
        bool fInvalidAncestor = false;
        while (pindexTest && !chainActive.Contains(pindexTest)) {
            assert(pindexTest->nChainTx || pindexTest->nHeight == 0);

            // Pruned nodes may have entries in setBlockIndexCandidates for
            // which block files have been deleted.  Remove those as candidates
            // for the most work chain if we come across them; we can't switch
            // to a chain unless we have all the non-active-chain parent blocks.
            bool fFailedChain = pindexTest->nStatus & BLOCK_FAILED_MASK;
            bool fMissingData = !(pindexTest->nStatus & BLOCK_HAVE_DATA);
            if (fFailedChain || fMissingData) {
                // Candidate chain is not usable (either invalid or missing data)
                if (fFailedChain && (pindexBestInvalid == NULL || pindexNew->nChainWork > pindexBestInvalid->nChainWork))
                    pindexBestInvalid = pindexNew;
                CBlockIndex *pindexFailed = pindexNew;
                // Remove the entire chain from the set.
                while (pindexTest != pindexFailed) {
                    if (fFailedChain) {
                        pindexFailed->nStatus |= BLOCK_FAILED_CHILD;
                    } else if (fMissingData) {
                        // If we're missing data, then add back to mapBlocksUnlinked,
                        // so that if the block arrives in the future we can try adding
                        // to setBlockIndexCandidates again.
                        mapBlocksUnlinked.insert(std::make_pair(pindexFailed->pprev, pindexFailed));
                    }
                    setBlockIndexCandidates.erase(pindexFailed);
                    pindexFailed = pindexFailed->pprev;
                }
                setBlockIndexCandidates.erase(pindexTest);
                fInvalidAncestor = true;
                break;
            }
            pindexTest = pindexTest->pprev;
        }
        if (!fInvalidAncestor)
            return pindexNew;
    } while(true);
}

/** Delete all entries in setBlockIndexCandidates that are worse than the current tip. */
static void PruneBlockIndexCandidates() {
    // Note that we can't delete the current block itself, as we may need to return to it later in case a
    // reorganization to a better block fails.
    std::set<CBlockIndex*, CBlockIndexWorkComparator>::iterator it = setBlockIndexCandidates.begin();
    while (it != setBlockIndexCandidates.end() && setBlockIndexCandidates.value_comp()(*it, chainActive.Tip())) {
        setBlockIndexCandidates.erase(it++);
    }
    // Either the current tip or a successor of it we're working towards is left in setBlockIndexCandidates.
    assert(!setBlockIndexCandidates.empty());
}

/**
 * Try to make some progress towards making pindexMostWork the active block.
 * pblock is either NULL or a pointer to a CBlock corresponding to pindexMostWork.
 */
static bool ActivateBestChainStep(CValidationState& state, const CChainParams& chainparams, CBlockIndex* pindexMostWork, const CBlock* pblock, bool& fInvalidFound, std::list<CTransaction>& txConflicted, std::vector<std::tuple<CTransaction,CBlockIndex*,int> >& txChanged)
{
    AssertLockHeld(cs_main);
    const CBlockIndex *pindexOldTip = chainActive.Tip();
    const CBlockIndex *pindexFork = chainActive.FindFork(pindexMostWork);

    // Disconnect active blocks which are no longer in the best chain.
    bool fBlocksDisconnected = false;
    while (chainActive.Tip() && chainActive.Tip() != pindexFork) {
        if (!DisconnectTip(state, chainparams))
            return false;
        fBlocksDisconnected = true;
    }

    // Build list of new blocks to connect.
    std::vector<CBlockIndex*> vpindexToConnect;
    bool fContinue = true;
    int nHeight = pindexFork ? pindexFork->nHeight : -1;
    while (fContinue && nHeight != pindexMostWork->nHeight) {
        // Don't iterate the entire list of potential improvements toward the best tip, as we likely only need
        // a few blocks along the way.
        int nTargetHeight = std::min(nHeight + 32, pindexMostWork->nHeight);
        vpindexToConnect.clear();
        vpindexToConnect.reserve(nTargetHeight - nHeight);
        CBlockIndex *pindexIter = pindexMostWork->GetAncestor(nTargetHeight);
        while (pindexIter && pindexIter->nHeight != nHeight) {
            vpindexToConnect.push_back(pindexIter);
            pindexIter = pindexIter->pprev;
        }
        nHeight = nTargetHeight;

        // Connect new blocks.
        BOOST_REVERSE_FOREACH(CBlockIndex *pindexConnect, vpindexToConnect) {
            if (!ConnectTip(state, chainparams, pindexConnect, pindexConnect == pindexMostWork ? pblock : NULL, txConflicted, txChanged)) {
                if (state.IsInvalid()) {
                    // The block violates a consensus rule.
                    if (!state.CorruptionPossible())
                        InvalidChainFound(vpindexToConnect.back());
                    state = CValidationState();
                    fInvalidFound = true;
                    fContinue = false;
                    break;
                } else {
                    // A system error occurred (disk space, database error, ...).
                    return false;
                }
            } else {
                PruneBlockIndexCandidates();
                if (!pindexOldTip || chainActive.Tip()->nChainWork > pindexOldTip->nChainWork) {
                    // We're in a better position than we were. Return temporarily to release the lock.
                    fContinue = false;
                    break;
                }
            }
        }
    }

    if (fBlocksDisconnected) {
        mempool.removeForReorg(pcoinsTip, chainActive.Tip()->nHeight + 1, STANDARD_LOCKTIME_VERIFY_FLAGS);
        LimitMempoolSize(mempool, GetArg("-maxmempool", DEFAULT_MAX_MEMPOOL_SIZE) * 1000000, GetArg("-mempoolexpiry", DEFAULT_MEMPOOL_EXPIRY) * 60 * 60);
    }
    mempool.check(pcoinsTip);

    // Callbacks/notifications for a new best chain.
    if (fInvalidFound)
        CheckForkWarningConditionsOnNewFork(vpindexToConnect.back());
    else
        CheckForkWarningConditions();

    return true;
}

static void NotifyHeaderTip() {
    bool fNotify = false;
    bool fInitialBlockDownload = false;
    static CBlockIndex* pindexHeaderOld = NULL;
    CBlockIndex* pindexHeader = NULL;
    {
        LOCK(cs_main);
        pindexHeader = pindexBestHeader;

        if (pindexHeader != pindexHeaderOld) {
            fNotify = true;
            fInitialBlockDownload = IsInitialBlockDownload();
            pindexHeaderOld = pindexHeader;
        }
    }
    // Send block tip changed notifications without cs_main
    if (fNotify) {
        uiInterface.NotifyHeaderTip(fInitialBlockDownload, pindexHeader);
        GetMainSignals().NotifyHeaderTip(pindexHeader, fInitialBlockDownload);
    }
}

/**
 * Make the best chain active, in multiple steps. The result is either failure
 * or an activated best chain. pblock is either NULL or a pointer to a block
 * that is already loaded (to avoid loading it again from disk).
 */
bool ActivateBestChain(CValidationState &state, const CChainParams& chainparams, const CBlock *pblock) {
    CBlockIndex *pindexMostWork = NULL;
    CBlockIndex *pindexNewTip = NULL;
    do {
        boost::this_thread::interruption_point();
        if (ShutdownRequested())
            break;

        const CBlockIndex *pindexFork;
        std::list<CTransaction> txConflicted;
        std::vector<std::tuple<CTransaction,CBlockIndex*,int> > txChanged;
        bool fInitialDownload;
        {
            LOCK(cs_main);
            CBlockIndex *pindexOldTip = chainActive.Tip();
            if (pindexMostWork == NULL) {
                pindexMostWork = FindMostWorkChain();
            }

            // Whether we have anything to do at all.
            if (pindexMostWork == NULL || pindexMostWork == chainActive.Tip())
                return true;

            bool fInvalidFound = false;
            if (!ActivateBestChainStep(state, chainparams, pindexMostWork, pblock && pblock->GetHash() == pindexMostWork->GetBlockHash() ? pblock : NULL, fInvalidFound, txConflicted, txChanged))
                return false;

            if (fInvalidFound) {
                // Wipe cache, we may need another branch now.
                pindexMostWork = NULL;
            }
            pindexNewTip = chainActive.Tip();
            pindexFork = chainActive.FindFork(pindexOldTip);
            fInitialDownload = IsInitialBlockDownload();
        }
        // When we reach this point, we switched to a new tip (stored in pindexNewTip).

        // Notifications/callbacks that can run without cs_main

        // throw all transactions though the signal-interface
        // while _not_ holding the cs_main lock
        BOOST_FOREACH(const CTransaction &tx, txConflicted)
        {
            GetMainSignals().SyncTransaction(tx, pindexNewTip, CMainSignals::SYNC_TRANSACTION_NOT_IN_BLOCK);
        }
        // ... and about transactions that got confirmed:
        for(unsigned int i = 0; i < txChanged.size(); i++)
            GetMainSignals().SyncTransaction(std::get<0>(txChanged[i]), std::get<1>(txChanged[i]), std::get<2>(txChanged[i]));

        // Notify external listeners about the new tip.
        GetMainSignals().UpdatedBlockTip(pindexNewTip, pindexFork, fInitialDownload);

        // Always notify the UI if a new block tip was connected
        if (pindexFork != pindexNewTip) {
            uiInterface.NotifyBlockTip(fInitialDownload, pindexNewTip);
        }
    } while (pindexNewTip != pindexMostWork);
    CheckBlockIndex(chainparams.GetConsensus());

    // Write changes periodically to disk, after relay.
    if (!FlushStateToDisk(state, FLUSH_STATE_PERIODIC)) {
        return false;
    }

    return true;
}

bool InvalidateBlock(CValidationState& state, const CChainParams& chainparams, CBlockIndex *pindex)
{
    AssertLockHeld(cs_main);

    // Mark the block itself as invalid.
    pindex->nStatus |= BLOCK_FAILED_VALID;
    setDirtyBlockIndex.insert(pindex);
    setBlockIndexCandidates.erase(pindex);

    while (chainActive.Contains(pindex)) {
        CBlockIndex *pindexWalk = chainActive.Tip();
        pindexWalk->nStatus |= BLOCK_FAILED_CHILD;
        setDirtyBlockIndex.insert(pindexWalk);
        setBlockIndexCandidates.erase(pindexWalk);
        // ActivateBestChain considers blocks already in chainActive
        // unconditionally valid already, so force disconnect away from it.
        if (!DisconnectTip(state, chainparams)) {
            mempool.removeForReorg(pcoinsTip, chainActive.Tip()->nHeight + 1, STANDARD_LOCKTIME_VERIFY_FLAGS);
            return false;
        }
    }

    LimitMempoolSize(mempool, GetArg("-maxmempool", DEFAULT_MAX_MEMPOOL_SIZE) * 1000000, GetArg("-mempoolexpiry", DEFAULT_MEMPOOL_EXPIRY) * 60 * 60);

    // The resulting new best tip may not be in setBlockIndexCandidates anymore, so
    // add it again.
    BlockMap::iterator it = mapBlockIndex.begin();
    while (it != mapBlockIndex.end()) {
        if (it->second->IsValid(BLOCK_VALID_TRANSACTIONS) && it->second->nChainTx && !setBlockIndexCandidates.value_comp()(it->second, chainActive.Tip())) {
            setBlockIndexCandidates.insert(it->second);
        }
        it++;
    }

    InvalidChainFound(pindex);
    mempool.removeForReorg(pcoinsTip, chainActive.Tip()->nHeight + 1, STANDARD_LOCKTIME_VERIFY_FLAGS);
    uiInterface.NotifyBlockTip(IsInitialBlockDownload(), pindex->pprev);
    return true;
}

bool ResetBlockFailureFlags(CBlockIndex *pindex) {
    AssertLockHeld(cs_main);

    int nHeight = pindex->nHeight;

    // Remove the invalidity flag from this block and all its descendants.
    BlockMap::iterator it = mapBlockIndex.begin();
    while (it != mapBlockIndex.end()) {
        if (!it->second->IsValid() && it->second->GetAncestor(nHeight) == pindex) {
            it->second->nStatus &= ~BLOCK_FAILED_MASK;
            setDirtyBlockIndex.insert(it->second);
            if (it->second->IsValid(BLOCK_VALID_TRANSACTIONS) && it->second->nChainTx && setBlockIndexCandidates.value_comp()(chainActive.Tip(), it->second)) {
                setBlockIndexCandidates.insert(it->second);
            }
            if (it->second == pindexBestInvalid) {
                // Reset invalid block marker if it was pointing to one of those.
                pindexBestInvalid = NULL;
            }
        }
        it++;
    }

    // Remove the invalidity flag from all ancestors too.
    while (pindex != NULL) {
        if (pindex->nStatus & BLOCK_FAILED_MASK) {
            pindex->nStatus &= ~BLOCK_FAILED_MASK;
            setDirtyBlockIndex.insert(pindex);
        }
        pindex = pindex->pprev;
    }
    return true;
}

CBlockIndex* AddToBlockIndex(const CBlockHeader& block)
{
    // Check for duplicate
    uint256 hash = block.GetHash();
    BlockMap::iterator it = mapBlockIndex.find(hash);
    if (it != mapBlockIndex.end())
        return it->second;

    // Construct new block index object
    CBlockIndex* pindexNew = new CBlockIndex(block);
    assert(pindexNew);
    // We assign the sequence id to blocks only when the full data is available,
    // to avoid miners withholding blocks but broadcasting headers, to get a
    // competitive advantage.
    pindexNew->nSequenceId = 0;
    BlockMap::iterator mi = mapBlockIndex.insert(make_pair(hash, pindexNew)).first;
    pindexNew->phashBlock = &((*mi).first);
    BlockMap::iterator miPrev = mapBlockIndex.find(block.hashPrevBlock);
    if (miPrev != mapBlockIndex.end())
    {
        pindexNew->pprev = (*miPrev).second;
        pindexNew->nHeight = pindexNew->pprev->nHeight + 1;
        pindexNew->BuildSkip();
    }
    pindexNew->nChainWork = (pindexNew->pprev ? pindexNew->pprev->nChainWork : 0) + GetBlockProof(*pindexNew);
    pindexNew->RaiseValidity(BLOCK_VALID_TREE);
    if (pindexBestHeader == NULL || pindexBestHeader->nChainWork < pindexNew->nChainWork)
        pindexBestHeader = pindexNew;

    setDirtyBlockIndex.insert(pindexNew);

    return pindexNew;
}

/** Mark a block as having its data received and checked (up to BLOCK_VALID_TRANSACTIONS). */
bool ReceivedBlockTransactions(const CBlock &block, CValidationState& state, CBlockIndex *pindexNew, const CDiskBlockPos& pos)
{
    pindexNew->nTx = block.vtx.size();
    pindexNew->nChainTx = 0;
    pindexNew->nFile = pos.nFile;
    pindexNew->nDataPos = pos.nPos;
    pindexNew->nUndoPos = 0;
    pindexNew->nStatus |= BLOCK_HAVE_DATA;
    pindexNew->RaiseValidity(BLOCK_VALID_TRANSACTIONS);
    setDirtyBlockIndex.insert(pindexNew);

    if (pindexNew->pprev == NULL || pindexNew->pprev->nChainTx) {
        // If pindexNew is the genesis block or all parents are BLOCK_VALID_TRANSACTIONS.
        deque<CBlockIndex*> queue;
        queue.push_back(pindexNew);

        // Recursively process any descendant blocks that now may be eligible to be connected.
        while (!queue.empty()) {
            CBlockIndex *pindex = queue.front();
            queue.pop_front();
            pindex->nChainTx = (pindex->pprev ? pindex->pprev->nChainTx : 0) + pindex->nTx;
            {
                LOCK(cs_nBlockSequenceId);
                pindex->nSequenceId = nBlockSequenceId++;
            }
            if (chainActive.Tip() == NULL || !setBlockIndexCandidates.value_comp()(pindex, chainActive.Tip())) {
                setBlockIndexCandidates.insert(pindex);
            }
            std::pair<std::multimap<CBlockIndex*, CBlockIndex*>::iterator, std::multimap<CBlockIndex*, CBlockIndex*>::iterator> range = mapBlocksUnlinked.equal_range(pindex);
            while (range.first != range.second) {
                std::multimap<CBlockIndex*, CBlockIndex*>::iterator it = range.first;
                queue.push_back(it->second);
                range.first++;
                mapBlocksUnlinked.erase(it);
            }
        }
    } else {
        if (pindexNew->pprev && pindexNew->pprev->IsValid(BLOCK_VALID_TREE)) {
            mapBlocksUnlinked.insert(std::make_pair(pindexNew->pprev, pindexNew));
        }
    }

    return true;
}

bool FindBlockPos(CValidationState &state, CDiskBlockPos &pos, unsigned int nAddSize, unsigned int nHeight, uint64_t nTime, bool fKnown = false)
{
    LOCK(cs_LastBlockFile);

    unsigned int nFile = fKnown ? pos.nFile : nLastBlockFile;
    if (vinfoBlockFile.size() <= nFile) {
        vinfoBlockFile.resize(nFile + 1);
    }

    if (!fKnown) {
        while (vinfoBlockFile[nFile].nSize + nAddSize >= MAX_BLOCKFILE_SIZE) {
            nFile++;
            if (vinfoBlockFile.size() <= nFile) {
                vinfoBlockFile.resize(nFile + 1);
            }
        }
        pos.nFile = nFile;
        pos.nPos = vinfoBlockFile[nFile].nSize;
    }

    if ((int)nFile != nLastBlockFile) {
        if (!fKnown) {
            LogPrintf("Leaving block file %i: %s\n", nLastBlockFile, vinfoBlockFile[nLastBlockFile].ToString());
        }
        FlushBlockFile(!fKnown);
        nLastBlockFile = nFile;
    }

    vinfoBlockFile[nFile].AddBlock(nHeight, nTime);
    if (fKnown)
        vinfoBlockFile[nFile].nSize = std::max(pos.nPos + nAddSize, vinfoBlockFile[nFile].nSize);
    else
        vinfoBlockFile[nFile].nSize += nAddSize;

    if (!fKnown) {
        unsigned int nOldChunks = (pos.nPos + BLOCKFILE_CHUNK_SIZE - 1) / BLOCKFILE_CHUNK_SIZE;
        unsigned int nNewChunks = (vinfoBlockFile[nFile].nSize + BLOCKFILE_CHUNK_SIZE - 1) / BLOCKFILE_CHUNK_SIZE;
        if (nNewChunks > nOldChunks) {
            if (fPruneMode)
                fCheckForPruning = true;
            if (CheckDiskSpace(nNewChunks * BLOCKFILE_CHUNK_SIZE - pos.nPos)) {
                FILE *file = OpenBlockFile(pos);
                if (file) {
                    LogPrintf("Pre-allocating up to position 0x%x in blk%05u.dat\n", nNewChunks * BLOCKFILE_CHUNK_SIZE, pos.nFile);
                    AllocateFileRange(file, pos.nPos, nNewChunks * BLOCKFILE_CHUNK_SIZE - pos.nPos);
                    fclose(file);
                }
            }
            else
                return state.Error("out of disk space");
        }
    }

    setDirtyFileInfo.insert(nFile);
    return true;
}

bool FindUndoPos(CValidationState &state, int nFile, CDiskBlockPos &pos, unsigned int nAddSize)
{
    pos.nFile = nFile;

    LOCK(cs_LastBlockFile);

    unsigned int nNewSize;
    pos.nPos = vinfoBlockFile[nFile].nUndoSize;
    nNewSize = vinfoBlockFile[nFile].nUndoSize += nAddSize;
    setDirtyFileInfo.insert(nFile);

    unsigned int nOldChunks = (pos.nPos + UNDOFILE_CHUNK_SIZE - 1) / UNDOFILE_CHUNK_SIZE;
    unsigned int nNewChunks = (nNewSize + UNDOFILE_CHUNK_SIZE - 1) / UNDOFILE_CHUNK_SIZE;
    if (nNewChunks > nOldChunks) {
        if (fPruneMode)
            fCheckForPruning = true;
        if (CheckDiskSpace(nNewChunks * UNDOFILE_CHUNK_SIZE - pos.nPos)) {
            FILE *file = OpenUndoFile(pos);
            if (file) {
                LogPrintf("Pre-allocating up to position 0x%x in rev%05u.dat\n", nNewChunks * UNDOFILE_CHUNK_SIZE, pos.nFile);
                AllocateFileRange(file, pos.nPos, nNewChunks * UNDOFILE_CHUNK_SIZE - pos.nPos);
                fclose(file);
            }
        }
        else
            return state.Error("out of disk space");
    }

    return true;
}

bool CheckBlockHeader(const CBlockHeader& block, CValidationState& state, const Consensus::Params& consensusParams, int64_t nAdjustedTime, bool fCheckPOW)
{
    // Check proof of work matches claimed amount
    if (fCheckPOW && !CheckProofOfWork(block.GetHash(), block.nBits, consensusParams))
        return state.DoS(50, false, REJECT_INVALID, "high-hash", false, "proof of work failed");

    // Check timestamp
    if (block.GetBlockTime() > nAdjustedTime + 2 * 60 * 60)
        return state.Invalid(false, REJECT_INVALID, "time-too-new", "block timestamp too far in the future");

    // Check DevNet
    if (Params().NetworkIDString() == CBaseChainParams::DEVNET &&
            block.hashPrevBlock == Params().GetConsensus().hashGenesisBlock &&
            block.GetHash() != Params().DevNetGenesisBlock().GetHash()) {
        return state.DoS(100, error("CheckBlockHeader(): wrong devnet genesis"),
                         REJECT_INVALID, "devnet-genesis");
    }

    return true;
}

bool CheckBlock(const CBlock& block, CValidationState& state, const Consensus::Params& consensusParams, int64_t nAdjustedTime, bool fCheckPOW, bool fCheckMerkleRoot)
{
    // These are checks that are independent of context.

    if (block.fChecked)
        return true;

    // Check that the header is valid (particularly PoW).  This is mostly
    // redundant with the call in AcceptBlockHeader.
    if (!CheckBlockHeader(block, state, consensusParams, nAdjustedTime, fCheckPOW))
        return false;

    // Check the merkle root.
    if (fCheckMerkleRoot) {
        bool mutated;
        uint256 hashMerkleRoot2 = BlockMerkleRoot(block, &mutated);
        if (block.hashMerkleRoot != hashMerkleRoot2)
            return state.DoS(100, false, REJECT_INVALID, "bad-txnmrklroot", true, "hashMerkleRoot mismatch");

        // Check for merkle tree malleability (CVE-2012-2459): repeating sequences
        // of transactions in a block without affecting the merkle root of a block,
        // while still invalidating it.
        if (mutated)
            return state.DoS(100, false, REJECT_INVALID, "bad-txns-duplicate", true, "duplicate transaction");

        // Check Evo transitions merkle root
        if (block.nVersion & VERSIONBITS_EVO) {
            uint256 tsHashMerkleRoot2 = BlockTransitionsMerkleRoot(block, &mutated);
            if (block.hashTransitionsMerkleRoot != tsHashMerkleRoot2)
                return state.DoS(100, error("CheckBlock(): hashTransitionsMerkleRoot mismatch"),
                                 REJECT_INVALID, "bad-tsnmrklroot", true);
            // Same check as above. CVE-2012-2459
            if (mutated)
                return state.DoS(100, false, REJECT_INVALID, "bad-ts-duplicate", true, "duplicate transition");
        }
    }

    // All potential-corruption validation must be done before we do any
    // transaction validation, as otherwise we may mark the header as invalid
    // because we receive the wrong transactions for it.

    // Size limits (relaxed)
    if (block.vtx.empty() || block.vtx.size() > MaxBlockSize(true) || ::GetSerializeSize(block, SER_NETWORK, PROTOCOL_VERSION) > MaxBlockSize(true))
        return state.DoS(100, false, REJECT_INVALID, "bad-blk-length", false, "size limits failed");

    // First transaction must be coinbase, the rest must not be
    if (block.vtx.empty() || !block.vtx[0].IsCoinBase())
        return state.DoS(100, false, REJECT_INVALID, "bad-cb-missing", false, "first tx is not coinbase");
    for (unsigned int i = 1; i < block.vtx.size(); i++)
        if (block.vtx[i].IsCoinBase())
            return state.DoS(100, false, REJECT_INVALID, "bad-cb-multiple", false, "more than one coinbase");


    // DASH : CHECK TRANSACTIONS FOR INSTANTSEND

    if(sporkManager.IsSporkActive(SPORK_3_INSTANTSEND_BLOCK_FILTERING)) {
        // We should never accept block which conflicts with completed transaction lock,
        // that's why this is in CheckBlock unlike coinbase payee/amount.
        // Require other nodes to comply, send them some data in case they are missing it.
        BOOST_FOREACH(const CTransaction& tx, block.vtx) {
            // skip coinbase, it has no inputs
            if (tx.IsCoinBase()) continue;
            // LOOK FOR TRANSACTION LOCK IN OUR MAP OF OUTPOINTS
            BOOST_FOREACH(const CTxIn& txin, tx.vin) {
                uint256 hashLocked;
                if(instantsend.GetLockedOutPointTxHash(txin.prevout, hashLocked) && hashLocked != tx.GetHash()) {
                    // The node which relayed this will have to switch later,
                    // relaying instantsend data won't help it.
                    LOCK(cs_main);
                    mapRejectedBlocks.insert(make_pair(block.GetHash(), GetTime()));
                    return state.DoS(100, false, REJECT_INVALID, "conflict-tx-lock", false, 
                                     strprintf("transaction %s conflicts with transaction lock %s", tx.GetHash().ToString(), hashLocked.ToString()));
                }
            }
        }
    } else {
        LogPrintf("CheckBlock(DASH): spork is off, skipping transaction locking checks\n");
    }

    // END DASH

    // Check transactions
    for (const auto& tx : block.vtx)
        if (!CheckTransaction(tx, state))
            return state.Invalid(false, state.GetRejectCode(), state.GetRejectReason(),
                                 strprintf("Transaction check failed (tx hash %s) %s", tx.GetHash().ToString(), state.GetDebugMessage()));

    unsigned int nSigOps = 0;
    for (const auto& tx : block.vtx)
    {
        nSigOps += GetLegacySigOpCount(tx);
    }
    // sigops limits (relaxed)
    if (nSigOps > MaxBlockSigOps(true))
        return state.DoS(100, false, REJECT_INVALID, "bad-blk-sigops", false, "out-of-bounds SigOpCount");

    if (fCheckPOW && fCheckMerkleRoot)
        block.fChecked = true;

    return true;
}

static bool CheckIndexAgainstCheckpoint(const CBlockIndex* pindexPrev, CValidationState& state, const CChainParams& chainparams, const uint256& hash)
{
    if (*pindexPrev->phashBlock == chainparams.GetConsensus().hashGenesisBlock)
        return true;

    int nHeight = pindexPrev->nHeight+1;
    // Don't accept any forks from the main chain prior to last checkpoint
    CBlockIndex* pcheckpoint = Checkpoints::GetLastCheckpoint(chainparams.Checkpoints());
    if (pcheckpoint && nHeight < pcheckpoint->nHeight)
        return state.DoS(100, error("%s: forked chain older than last checkpoint (height %d)", __func__, nHeight));

    return true;
}

bool ContextualCheckBlockHeader(const CBlockHeader& block, CValidationState& state, const Consensus::Params& consensusParams, const CBlockIndex* pindexPrev)
{
    int nHeight = pindexPrev->nHeight + 1;
    // Check proof of work
    if(Params().NetworkIDString() == CBaseChainParams::MAIN && nHeight <= 68589){
        // architecture issues with DGW v1 and v2)
        unsigned int nBitsNext = GetNextWorkRequired(pindexPrev, &block, consensusParams);
        double n1 = ConvertBitsToDouble(block.nBits);
        double n2 = ConvertBitsToDouble(nBitsNext);

        if (abs(n1-n2) > n1*0.5)
            return state.DoS(100, error("%s : incorrect proof of work (DGW pre-fork) - %f %f %f at %d", __func__, abs(n1-n2), n1, n2, nHeight),
                            REJECT_INVALID, "bad-diffbits");
    } else {
        if (block.nBits != GetNextWorkRequired(pindexPrev, &block, consensusParams))
            return state.DoS(100, false, REJECT_INVALID, "bad-diffbits", false, strprintf("incorrect proof of work at %d", nHeight));
    }

    // Check timestamp against prev
    if (block.GetBlockTime() <= pindexPrev->GetMedianTimePast())
        return state.Invalid(false, REJECT_INVALID, "time-too-old", "block's timestamp is too early");

    // Reject outdated version blocks when 95% (75% on testnet) of the network has upgraded:
    for (int32_t version = 2; version < 5; ++version) // check for version 2, 3 and 4 upgrades
        if (block.nVersion < version && IsSuperMajority(version, pindexPrev, consensusParams.nMajorityRejectBlockOutdated, consensusParams))
            return state.Invalid(false, REJECT_OBSOLETE, strprintf("bad-version(0x%08x)", version - 1),
                                 strprintf("rejected nVersion=0x%08x block", version - 1));

    return true;
}

bool ContextualCheckBlock(const CBlock& block, CValidationState& state, const Consensus::Params& consensusParams, const CBlockIndex* pindexPrev)
{
    const int nHeight = pindexPrev == NULL ? 0 : pindexPrev->nHeight + 1;

    // Start enforcing BIP113 (Median Time Past) using versionbits logic.
    int nLockTimeFlags = 0;
    if (VersionBitsState(pindexPrev, consensusParams, Consensus::DEPLOYMENT_CSV, versionbitscache) == THRESHOLD_ACTIVE) {
        nLockTimeFlags |= LOCKTIME_MEDIAN_TIME_PAST;
    }

    int64_t nLockTimeCutoff = (nLockTimeFlags & LOCKTIME_MEDIAN_TIME_PAST)
                              ? pindexPrev->GetMedianTimePast()
                              : block.GetBlockTime();

    bool fDIP0001Active_context = (VersionBitsState(pindexPrev, consensusParams, Consensus::DEPLOYMENT_DIP0001, versionbitscache) == THRESHOLD_ACTIVE);

    // Size limits
    unsigned int nMaxBlockSize = MaxBlockSize(fDIP0001Active_context);
    if (block.vtx.empty() || block.vtx.size() > nMaxBlockSize || ::GetSerializeSize(block, SER_NETWORK, PROTOCOL_VERSION) > nMaxBlockSize)
        return state.DoS(10, false, REJECT_INVALID, "bad-blk-length", false, "size limits failed");

    // Check that all transactions are finalized and not over-sized
    // Also count sigops
    unsigned int nSigOps = 0;
    for (const auto& tx : block.vtx) {
        if (!IsFinalTx(tx, nHeight, nLockTimeCutoff)) {
            return state.DoS(10, false, REJECT_INVALID, "bad-txns-nonfinal", false, "non-final transaction");
        }
        if (fDIP0001Active_context && ::GetSerializeSize(tx, SER_NETWORK, PROTOCOL_VERSION) > MAX_STANDARD_TX_SIZE) {
            return state.DoS(10, false, REJECT_INVALID, "bad-txns-oversized", false, "contains an over-sized transaction");
        }
        nSigOps += GetLegacySigOpCount(tx);
    }

    // Check sigops
    if (nSigOps > MaxBlockSigOps(fDIP0001Active_context))
        return state.DoS(10, false, REJECT_INVALID, "bad-blk-sigops", false, "out-of-bounds SigOpCount");

    // Enforce block.nVersion=2 rule that the coinbase starts with serialized block height
    // if 750 of the last 1,000 blocks are version 2 or greater (51/100 if testnet):
    if (block.nVersion >= 2 && IsSuperMajority(2, pindexPrev, consensusParams.nMajorityEnforceBlockUpgrade, consensusParams))
    {
        CScript expect = CScript() << nHeight;
        if (block.vtx[0].vin[0].scriptSig.size() < expect.size() ||
            !std::equal(expect.begin(), expect.end(), block.vtx[0].vin[0].scriptSig.begin())) {
            return state.DoS(100, false, REJECT_INVALID, "bad-cb-height", false, "block height mismatch in coinbase");
        }
    }

    return true;
}

static bool AcceptBlockHeader(const CBlockHeader& block, CValidationState& state, const CChainParams& chainparams, CBlockIndex** ppindex)
{
    AssertLockHeld(cs_main);
    // Check for duplicate
    uint256 hash = block.GetHash();
    BlockMap::iterator miSelf = mapBlockIndex.find(hash);
    CBlockIndex *pindex = NULL;

    // TODO : ENABLE BLOCK CACHE IN SPECIFIC CASES
    if (hash != chainparams.GetConsensus().hashGenesisBlock) {

        if (miSelf != mapBlockIndex.end()) {
            // Block header is already known.
            pindex = miSelf->second;
            if (ppindex)
                *ppindex = pindex;
            if (pindex->nStatus & BLOCK_FAILED_MASK)
                return state.Invalid(error("%s: block %s is marked invalid", __func__, hash.ToString()), 0, "duplicate");
            return true;
        }

        if (!CheckBlockHeader(block, state, chainparams.GetConsensus(), GetAdjustedTime()))
            return error("%s: Consensus::CheckBlockHeader: %s, %s", __func__, hash.ToString(), FormatStateMessage(state));

        // Get prev block index
        CBlockIndex* pindexPrev = NULL;
        BlockMap::iterator mi = mapBlockIndex.find(block.hashPrevBlock);
        if (mi == mapBlockIndex.end())
            return state.DoS(10, error("%s: prev block not found", __func__), 0, "bad-prevblk");
        pindexPrev = (*mi).second;
        if (pindexPrev->nStatus & BLOCK_FAILED_MASK)
            return state.DoS(100, error("%s: prev block invalid", __func__), REJECT_INVALID, "bad-prevblk");

        assert(pindexPrev);
        if (fCheckpointsEnabled && !CheckIndexAgainstCheckpoint(pindexPrev, state, chainparams, hash))
            return error("%s: CheckIndexAgainstCheckpoint(): %s", __func__, state.GetRejectReason().c_str());

        if (!ContextualCheckBlockHeader(block, state, chainparams.GetConsensus(), pindexPrev))
            return error("%s: Consensus::ContextualCheckBlockHeader: %s, %s", __func__, hash.ToString(), FormatStateMessage(state));
    }
    if (pindex == NULL)
        pindex = AddToBlockIndex(block);

    if (ppindex)
        *ppindex = pindex;

    CheckBlockIndex(chainparams.GetConsensus());

    // Notify external listeners about accepted block header
    GetMainSignals().AcceptedBlockHeader(pindex);

    return true;
}

// Exposed wrapper for AcceptBlockHeader
bool ProcessNewBlockHeaders(const std::vector<CBlockHeader>& headers, CValidationState& state, const CChainParams& chainparams, CBlockIndex** ppindex)
{
    {
        LOCK(cs_main);
        for (const CBlockHeader& header : headers) {
            if (!AcceptBlockHeader(header, state, chainparams, ppindex)) {
                return false;
            }
        }
    }
    NotifyHeaderTip();
    return true;
}

/** Store block on disk. If dbp is non-NULL, the file is known to already reside on disk */
static bool AcceptBlock(const CBlock& block, CValidationState& state, const CChainParams& chainparams, CBlockIndex** ppindex, bool fRequested, const CDiskBlockPos* dbp, bool* fNewBlock)
{
    if (fNewBlock) *fNewBlock = false;
    AssertLockHeld(cs_main);

    CBlockIndex *pindexDummy = NULL;
    CBlockIndex *&pindex = ppindex ? *ppindex : pindexDummy;

    if (!AcceptBlockHeader(block, state, chainparams, &pindex))
        return false;

    // Try to process all requested blocks that we don't have, but only
    // process an unrequested block if it's new and has enough work to
    // advance our tip, and isn't too many blocks ahead.
    bool fAlreadyHave = pindex->nStatus & BLOCK_HAVE_DATA;
    bool fHasMoreWork = (chainActive.Tip() ? pindex->nChainWork > chainActive.Tip()->nChainWork : true);
    // Blocks that are too out-of-order needlessly limit the effectiveness of
    // pruning, because pruning will not delete block files that contain any
    // blocks which are too close in height to the tip.  Apply this test
    // regardless of whether pruning is enabled; it should generally be safe to
    // not process unrequested blocks.
    bool fTooFarAhead = (pindex->nHeight > int(chainActive.Height() + MIN_BLOCKS_TO_KEEP));

    // TODO: Decouple this function from the block download logic by removing fRequested
    // This requires some new chain datastructure to efficiently look up if a
    // block is in a chain leading to a candidate for best tip, despite not
    // being such a candidate itself.

    // TODO: deal better with return value and error conditions for duplicate
    // and unrequested blocks.
    if (fAlreadyHave) return true;
    if (!fRequested) {  // If we didn't ask for it:
        if (pindex->nTx != 0) return true;  // This is a previously-processed block that was pruned
        if (!fHasMoreWork) return true;     // Don't process less-work chains
        if (fTooFarAhead) return true;      // Block height is too high
    }
    if (fNewBlock) *fNewBlock = true;

    if (!CheckBlock(block, state, chainparams.GetConsensus(), GetAdjustedTime()) ||
        !ContextualCheckBlock(block, state, chainparams.GetConsensus(), pindex->pprev)) {
        if (state.IsInvalid() && !state.CorruptionPossible()) {
            pindex->nStatus |= BLOCK_FAILED_VALID;
            setDirtyBlockIndex.insert(pindex);
        }
        return error("%s: %s", __func__, FormatStateMessage(state));
    }

    int nHeight = pindex->nHeight;

    // Write block to history file
    try {
        unsigned int nBlockSize = ::GetSerializeSize(block, SER_DISK, CLIENT_VERSION);
        CDiskBlockPos blockPos;
        if (dbp != NULL)
            blockPos = *dbp;
        if (!FindBlockPos(state, blockPos, nBlockSize+8, nHeight, block.GetBlockTime(), dbp != NULL))
            return error("AcceptBlock(): FindBlockPos failed");
        if (dbp == NULL)
            if (!WriteBlockToDisk(block, blockPos, chainparams.MessageStart()))
                AbortNode(state, "Failed to write block");
        if (!ReceivedBlockTransactions(block, state, pindex, blockPos))
            return error("AcceptBlock(): ReceivedBlockTransactions failed");
    } catch (const std::runtime_error& e) {
        return AbortNode(state, std::string("System error: ") + e.what());
    }

    if (fCheckForPruning)
        FlushStateToDisk(state, FLUSH_STATE_NONE); // we just allocated more disk space for block files

    return true;
}

static bool IsSuperMajority(int minVersion, const CBlockIndex* pstart, unsigned nRequired, const Consensus::Params& consensusParams)
{
    unsigned int nFound = 0;
    for (int i = 0; i < consensusParams.nMajorityWindow && nFound < nRequired && pstart != NULL; i++)
    {
        if (pstart->nVersion >= minVersion)
            ++nFound;
        pstart = pstart->pprev;
    }
    return (nFound >= nRequired);
}


bool ProcessNewBlock(const CChainParams& chainparams, const CBlock* pblock, bool fForceProcessing, const CDiskBlockPos* dbp, bool *fNewBlock)
{
    {
        LOCK(cs_main);

        // Store to disk
        CBlockIndex *pindex = NULL;
        if (fNewBlock) *fNewBlock = false;
        CValidationState state;
        bool ret = AcceptBlock(*pblock, state, chainparams, &pindex, fForceProcessing, dbp, fNewBlock);
        CheckBlockIndex(chainparams.GetConsensus());
        if (!ret) {
            GetMainSignals().BlockChecked(*pblock, state);
            return error("%s: AcceptBlock FAILED", __func__);
        }
    }

    NotifyHeaderTip();

    CValidationState state; // Only used to report errors, not invalidity - ignore it
    if (!ActivateBestChain(state, chainparams, pblock))
        return error("%s: ActivateBestChain failed", __func__);

    LogPrintf("%s : ACCEPTED\n", __func__);
    return true;
}

bool TestBlockValidity(CValidationState& state, const CChainParams& chainparams, const CBlock& block, CBlockIndex* pindexPrev, bool fCheckPOW, bool fCheckMerkleRoot)
{
    AssertLockHeld(cs_main);
    assert(pindexPrev && pindexPrev == chainActive.Tip());
    if (fCheckpointsEnabled && !CheckIndexAgainstCheckpoint(pindexPrev, state, chainparams, block.GetHash()))
        return error("%s: CheckIndexAgainstCheckpoint(): %s", __func__, state.GetRejectReason().c_str());

    CCoinsViewCache viewNew(pcoinsTip);
    CBlockIndex indexDummy(block);
    indexDummy.pprev = pindexPrev;
    indexDummy.nHeight = pindexPrev->nHeight + 1;

    // begin tx and let it rollback
    auto evoDbTx = evoUserDB->BeginTransaction();

    // NOTE: CheckBlockHeader is called by CheckBlock
    if (!ContextualCheckBlockHeader(block, state, chainparams.GetConsensus(), pindexPrev))
        return error("%s: Consensus::ContextualCheckBlockHeader: %s", __func__, FormatStateMessage(state));
    if (!CheckBlock(block, state, chainparams.GetConsensus(), GetAdjustedTime(), fCheckPOW, fCheckMerkleRoot))
        return error("%s: Consensus::CheckBlock: %s", __func__, FormatStateMessage(state));
    if (!ContextualCheckBlock(block, state, chainparams.GetConsensus(), pindexPrev))
        return error("%s: Consensus::ContextualCheckBlock: %s", __func__, FormatStateMessage(state));
    if (!ConnectBlock(block, state, &indexDummy, viewNew, chainparams, true))
        return false;
    assert(state.IsValid());

    return true;
}

/**
 * BLOCK PRUNING CODE
 */

/* Calculate the amount of disk space the block & undo files currently use */
uint64_t CalculateCurrentUsage()
{
    uint64_t retval = 0;
    BOOST_FOREACH(const CBlockFileInfo &file, vinfoBlockFile) {
        retval += file.nSize + file.nUndoSize;
    }
    return retval;
}

/* Prune a block file (modify associated database entries)*/
void PruneOneBlockFile(const int fileNumber)
{
    for (BlockMap::iterator it = mapBlockIndex.begin(); it != mapBlockIndex.end(); ++it) {
        CBlockIndex* pindex = it->second;
        if (pindex->nFile == fileNumber) {
            pindex->nStatus &= ~BLOCK_HAVE_DATA;
            pindex->nStatus &= ~BLOCK_HAVE_UNDO;
            pindex->nFile = 0;
            pindex->nDataPos = 0;
            pindex->nUndoPos = 0;
            setDirtyBlockIndex.insert(pindex);

            // Prune from mapBlocksUnlinked -- any block we prune would have
            // to be downloaded again in order to consider its chain, at which
            // point it would be considered as a candidate for
            // mapBlocksUnlinked or setBlockIndexCandidates.
            std::pair<std::multimap<CBlockIndex*, CBlockIndex*>::iterator, std::multimap<CBlockIndex*, CBlockIndex*>::iterator> range = mapBlocksUnlinked.equal_range(pindex->pprev);
            while (range.first != range.second) {
                std::multimap<CBlockIndex *, CBlockIndex *>::iterator it = range.first;
                range.first++;
                if (it->second == pindex) {
                    mapBlocksUnlinked.erase(it);
                }
            }
        }
    }

    vinfoBlockFile[fileNumber].SetNull();
    setDirtyFileInfo.insert(fileNumber);
}


void UnlinkPrunedFiles(std::set<int>& setFilesToPrune)
{
    for (set<int>::iterator it = setFilesToPrune.begin(); it != setFilesToPrune.end(); ++it) {
        CDiskBlockPos pos(*it, 0);
        boost::filesystem::remove(GetBlockPosFilename(pos, "blk"));
        boost::filesystem::remove(GetBlockPosFilename(pos, "rev"));
        LogPrintf("Prune: %s deleted blk/rev (%05u)\n", __func__, *it);
    }
}

/* Calculate the block/rev files that should be deleted to remain under target*/
void FindFilesToPrune(std::set<int>& setFilesToPrune, uint64_t nPruneAfterHeight)
{
    LOCK2(cs_main, cs_LastBlockFile);
    if (chainActive.Tip() == NULL || nPruneTarget == 0) {
        return;
    }
    if ((uint64_t)chainActive.Tip()->nHeight <= nPruneAfterHeight) {
        return;
    }

    unsigned int nLastBlockWeCanPrune = chainActive.Tip()->nHeight - MIN_BLOCKS_TO_KEEP;
    uint64_t nCurrentUsage = CalculateCurrentUsage();
    // We don't check to prune until after we've allocated new space for files
    // So we should leave a buffer under our target to account for another allocation
    // before the next pruning.
    uint64_t nBuffer = BLOCKFILE_CHUNK_SIZE + UNDOFILE_CHUNK_SIZE;
    uint64_t nBytesToPrune;
    int count=0;

    if (nCurrentUsage + nBuffer >= nPruneTarget) {
        for (int fileNumber = 0; fileNumber < nLastBlockFile; fileNumber++) {
            nBytesToPrune = vinfoBlockFile[fileNumber].nSize + vinfoBlockFile[fileNumber].nUndoSize;

            if (vinfoBlockFile[fileNumber].nSize == 0)
                continue;

            if (nCurrentUsage + nBuffer < nPruneTarget)  // are we below our target?
                break;

            // don't prune files that could have a block within MIN_BLOCKS_TO_KEEP of the main chain's tip but keep scanning
            if (vinfoBlockFile[fileNumber].nHeightLast > nLastBlockWeCanPrune)
                continue;

            PruneOneBlockFile(fileNumber);
            // Queue up the files for removal
            setFilesToPrune.insert(fileNumber);
            nCurrentUsage -= nBytesToPrune;
            count++;
        }
    }

    LogPrint("prune", "Prune: target=%dMiB actual=%dMiB diff=%dMiB max_prune_height=%d removed %d blk/rev pairs\n",
           nPruneTarget/1024/1024, nCurrentUsage/1024/1024,
           ((int64_t)nPruneTarget - (int64_t)nCurrentUsage)/1024/1024,
           nLastBlockWeCanPrune, count);
}

bool CheckDiskSpace(uint64_t nAdditionalBytes)
{
    uint64_t nFreeBytesAvailable = boost::filesystem::space(GetDataDir()).available;

    // Check for nMinDiskSpace bytes (currently 50MB)
    if (nFreeBytesAvailable < nMinDiskSpace + nAdditionalBytes)
        return AbortNode("Disk space is low!", _("Error: Disk space is low!"));

    return true;
}

FILE* OpenDiskFile(const CDiskBlockPos &pos, const char *prefix, bool fReadOnly)
{
    if (pos.IsNull())
        return NULL;
    boost::filesystem::path path = GetBlockPosFilename(pos, prefix);
    boost::filesystem::create_directories(path.parent_path());
    FILE* file = fopen(path.string().c_str(), "rb+");
    if (!file && !fReadOnly)
        file = fopen(path.string().c_str(), "wb+");
    if (!file) {
        LogPrintf("Unable to open file %s\n", path.string());
        return NULL;
    }
    if (pos.nPos) {
        if (fseek(file, pos.nPos, SEEK_SET)) {
            LogPrintf("Unable to seek to position %u of %s\n", pos.nPos, path.string());
            fclose(file);
            return NULL;
        }
    }
    return file;
}

FILE* OpenBlockFile(const CDiskBlockPos &pos, bool fReadOnly) {
    return OpenDiskFile(pos, "blk", fReadOnly);
}

FILE* OpenUndoFile(const CDiskBlockPos &pos, bool fReadOnly) {
    return OpenDiskFile(pos, "rev", fReadOnly);
}

boost::filesystem::path GetBlockPosFilename(const CDiskBlockPos &pos, const char *prefix)
{
    return GetDataDir() / "blocks" / strprintf("%s%05u.dat", prefix, pos.nFile);
}

CBlockIndex * InsertBlockIndex(uint256 hash)
{
    if (hash.IsNull())
        return NULL;

    // Return existing
    BlockMap::iterator mi = mapBlockIndex.find(hash);
    if (mi != mapBlockIndex.end())
        return (*mi).second;

    // Create new
    CBlockIndex* pindexNew = new CBlockIndex();
    if (!pindexNew)
        throw runtime_error(std::string(__func__) + ": new CBlockIndex failed");
    mi = mapBlockIndex.insert(make_pair(hash, pindexNew)).first;
    pindexNew->phashBlock = &((*mi).first);

    return pindexNew;
}

bool static LoadBlockIndexDB()
{
    const CChainParams& chainparams = Params();
    if (!pblocktree->LoadBlockIndexGuts(InsertBlockIndex))
        return false;

    boost::this_thread::interruption_point();

    // Calculate nChainWork
    vector<pair<int, CBlockIndex*> > vSortedByHeight;
    vSortedByHeight.reserve(mapBlockIndex.size());
    BOOST_FOREACH(const PAIRTYPE(uint256, CBlockIndex*)& item, mapBlockIndex)
    {
        CBlockIndex* pindex = item.second;
        vSortedByHeight.push_back(make_pair(pindex->nHeight, pindex));
    }
    sort(vSortedByHeight.begin(), vSortedByHeight.end());
    BOOST_FOREACH(const PAIRTYPE(int, CBlockIndex*)& item, vSortedByHeight)
    {
        CBlockIndex* pindex = item.second;
        pindex->nChainWork = (pindex->pprev ? pindex->pprev->nChainWork : 0) + GetBlockProof(*pindex);
        // We can link the chain of blocks for which we've received transactions at some point.
        // Pruned nodes may have deleted the block.
        if (pindex->nTx > 0) {
            if (pindex->pprev) {
                if (pindex->pprev->nChainTx) {
                    pindex->nChainTx = pindex->pprev->nChainTx + pindex->nTx;
                } else {
                    pindex->nChainTx = 0;
                    mapBlocksUnlinked.insert(std::make_pair(pindex->pprev, pindex));
                }
            } else {
                pindex->nChainTx = pindex->nTx;
            }
        }
        if (pindex->IsValid(BLOCK_VALID_TRANSACTIONS) && (pindex->nChainTx || pindex->pprev == NULL))
            setBlockIndexCandidates.insert(pindex);
        if (pindex->nStatus & BLOCK_FAILED_MASK && (!pindexBestInvalid || pindex->nChainWork > pindexBestInvalid->nChainWork))
            pindexBestInvalid = pindex;
        if (pindex->pprev)
            pindex->BuildSkip();
        if (pindex->IsValid(BLOCK_VALID_TREE) && (pindexBestHeader == NULL || CBlockIndexWorkComparator()(pindexBestHeader, pindex)))
            pindexBestHeader = pindex;
    }

    // Load block file info
    pblocktree->ReadLastBlockFile(nLastBlockFile);
    vinfoBlockFile.resize(nLastBlockFile + 1);
    LogPrintf("%s: last block file = %i\n", __func__, nLastBlockFile);
    for (int nFile = 0; nFile <= nLastBlockFile; nFile++) {
        pblocktree->ReadBlockFileInfo(nFile, vinfoBlockFile[nFile]);
    }
    LogPrintf("%s: last block file info: %s\n", __func__, vinfoBlockFile[nLastBlockFile].ToString());
    for (int nFile = nLastBlockFile + 1; true; nFile++) {
        CBlockFileInfo info;
        if (pblocktree->ReadBlockFileInfo(nFile, info)) {
            vinfoBlockFile.push_back(info);
        } else {
            break;
        }
    }

    // Check presence of blk files
    LogPrintf("Checking all blk files are present...\n");
    set<int> setBlkDataFiles;
    BOOST_FOREACH(const PAIRTYPE(uint256, CBlockIndex*)& item, mapBlockIndex)
    {
        CBlockIndex* pindex = item.second;
        if (pindex->nStatus & BLOCK_HAVE_DATA) {
            setBlkDataFiles.insert(pindex->nFile);
        }
    }
    for (std::set<int>::iterator it = setBlkDataFiles.begin(); it != setBlkDataFiles.end(); it++)
    {
        CDiskBlockPos pos(*it, 0);
        if (CAutoFile(OpenBlockFile(pos, true), SER_DISK, CLIENT_VERSION).IsNull()) {
            return false;
        }
    }

    // Check whether we have ever pruned block & undo files
    pblocktree->ReadFlag("prunedblockfiles", fHavePruned);
    if (fHavePruned)
        LogPrintf("LoadBlockIndexDB(): Block files have previously been pruned\n");

    // Check whether we need to continue reindexing
    bool fReindexing = false;
    pblocktree->ReadReindexing(fReindexing);
    fReindex |= fReindexing;

    // Check whether we have a transaction index
    pblocktree->ReadFlag("txindex", fTxIndex);
    LogPrintf("%s: transaction index %s\n", __func__, fTxIndex ? "enabled" : "disabled");

    // Check whether we have an address index
    pblocktree->ReadFlag("addressindex", fAddressIndex);
    LogPrintf("%s: address index %s\n", __func__, fAddressIndex ? "enabled" : "disabled");

    // Check whether we have a timestamp index
    pblocktree->ReadFlag("timestampindex", fTimestampIndex);
    LogPrintf("%s: timestamp index %s\n", __func__, fTimestampIndex ? "enabled" : "disabled");

    // Check whether we have a spent index
    pblocktree->ReadFlag("spentindex", fSpentIndex);
    LogPrintf("%s: spent index %s\n", __func__, fSpentIndex ? "enabled" : "disabled");

    // Load pointer to end of best chain
    BlockMap::iterator it = mapBlockIndex.find(pcoinsTip->GetBestBlock());
    if (it == mapBlockIndex.end())
        return true;
    chainActive.SetTip(it->second);

    PruneBlockIndexCandidates();

    LogPrintf("%s: hashBestChain=%s height=%d date=%s progress=%f\n", __func__,
        chainActive.Tip()->GetBlockHash().ToString(), chainActive.Height(),
        DateTimeStrFormat("%Y-%m-%d %H:%M:%S", chainActive.Tip()->GetBlockTime()),
        Checkpoints::GuessVerificationProgress(chainparams.Checkpoints(), chainActive.Tip()));

    return true;
}

CVerifyDB::CVerifyDB()
{
    uiInterface.ShowProgress(_("Verifying blocks..."), 0);
}

CVerifyDB::~CVerifyDB()
{
    uiInterface.ShowProgress("", 100);
}

bool CVerifyDB::VerifyDB(const CChainParams& chainparams, CCoinsView *coinsview, int nCheckLevel, int nCheckDepth)
{
    LOCK(cs_main);
    if (chainActive.Tip() == NULL || chainActive.Tip()->pprev == NULL)
        return true;

    // begin tx and let it rollback
    auto evoDbTx = evoUserDB->BeginTransaction();

    // Verify blocks in the best chain
    if (nCheckDepth <= 0)
        nCheckDepth = 1000000000; // suffices until the year 19000
    if (nCheckDepth > chainActive.Height())
        nCheckDepth = chainActive.Height();
    nCheckLevel = std::max(0, std::min(4, nCheckLevel));
    LogPrintf("Verifying last %i blocks at level %i\n", nCheckDepth, nCheckLevel);
    CCoinsViewCache coins(coinsview);
    CBlockIndex* pindexState = chainActive.Tip();
    CBlockIndex* pindexFailure = NULL;
    int nGoodTransactions = 0;
    CValidationState state;
    int reportDone = 0;
    LogPrintf("[0%%]...");
    for (CBlockIndex* pindex = chainActive.Tip(); pindex && pindex->pprev; pindex = pindex->pprev)
    {
        boost::this_thread::interruption_point();
        int percentageDone = std::max(1, std::min(99, (int)(((double)(chainActive.Height() - pindex->nHeight)) / (double)nCheckDepth * (nCheckLevel >= 4 ? 50 : 100))));
        if (reportDone < percentageDone/10) {
            // report every 10% step
            LogPrintf("[%d%%]...", percentageDone);
            reportDone = percentageDone/10;
        }
        uiInterface.ShowProgress(_("Verifying blocks..."), percentageDone);
        if (pindex->nHeight < chainActive.Height()-nCheckDepth)
            break;
        if (fPruneMode && !(pindex->nStatus & BLOCK_HAVE_DATA)) {
            // If pruning, only go back as far as we have data.
            LogPrintf("VerifyDB(): block verification stopping at height %d (pruning, no data)\n", pindex->nHeight);
            break;
        }
        CBlock block;
        // check level 0: read from disk
        if (!ReadBlockFromDisk(block, pindex, chainparams.GetConsensus()))
            return error("VerifyDB(): *** ReadBlockFromDisk failed at %d, hash=%s", pindex->nHeight, pindex->GetBlockHash().ToString());
        // check level 1: verify block validity
        if (nCheckLevel >= 1 && !CheckBlock(block, state, chainparams.GetConsensus(), GetAdjustedTime()))
            return error("%s: *** found bad block at %d, hash=%s (%s)\n", __func__, 
                         pindex->nHeight, pindex->GetBlockHash().ToString(), FormatStateMessage(state));
        // check level 2: verify undo validity
        if (nCheckLevel >= 2 && pindex) {
            CBlockUndo undo;
            CDiskBlockPos pos = pindex->GetUndoPos();
            if (!pos.IsNull()) {
                if (!UndoReadFromDisk(undo, pos, pindex->pprev->GetBlockHash()))
                    return error("VerifyDB(): *** found bad undo data at %d, hash=%s\n", pindex->nHeight, pindex->GetBlockHash().ToString());
            }
        }
        // check level 3: check for inconsistencies during memory-only disconnect of tip blocks
        if (nCheckLevel >= 3 && pindex == pindexState && (coins.DynamicMemoryUsage() + pcoinsTip->DynamicMemoryUsage()) <= nCoinCacheUsage) {
            DisconnectResult res = DisconnectBlock(block, state, pindex, coins);
            if (res == DISCONNECT_FAILED) {
                return error("VerifyDB(): *** irrecoverable inconsistency in block data at %d, hash=%s", pindex->nHeight, pindex->GetBlockHash().ToString());
            }
            pindexState = pindex->pprev;
            if (res == DISCONNECT_UNCLEAN) {
                nGoodTransactions = 0;
                pindexFailure = pindex;
            } else {
                nGoodTransactions += block.vtx.size();
            }
        }
        if (ShutdownRequested())
            return true;
    }
    if (pindexFailure)
        return error("VerifyDB(): *** coin database inconsistencies found (last %i blocks, %i good transactions before that)\n", chainActive.Height() - pindexFailure->nHeight + 1, nGoodTransactions);

    // check level 4: try reconnecting blocks
    if (nCheckLevel >= 4) {
        CBlockIndex *pindex = pindexState;
        while (pindex != chainActive.Tip()) {
            boost::this_thread::interruption_point();
            uiInterface.ShowProgress(_("Verifying blocks..."), std::max(1, std::min(99, 100 - (int)(((double)(chainActive.Height() - pindex->nHeight)) / (double)nCheckDepth * 50))));
            pindex = chainActive.Next(pindex);
            CBlock block;
            if (!ReadBlockFromDisk(block, pindex, chainparams.GetConsensus()))
                return error("VerifyDB(): *** ReadBlockFromDisk failed at %d, hash=%s", pindex->nHeight, pindex->GetBlockHash().ToString());
<<<<<<< HEAD
            if (!ConnectBlock(block, state, pindex, coins, false))
=======
            if (!ConnectBlock(block, state, pindex, coins, chainparams))
>>>>>>> c2de362b
                return error("VerifyDB(): *** found unconnectable block at %d, hash=%s", pindex->nHeight, pindex->GetBlockHash().ToString());
        }
    }

    LogPrintf("[DONE].\n");
    LogPrintf("No coin database inconsistencies in last %i blocks (%i transactions)\n", chainActive.Height() - pindexState->nHeight, nGoodTransactions);

    return true;
}

// May NOT be used after any connections are up as much
// of the peer-processing logic assumes a consistent
// block index state
void UnloadBlockIndex()
{
    LOCK(cs_main);
    setBlockIndexCandidates.clear();
    chainActive.SetTip(NULL);
    pindexBestInvalid = NULL;
    pindexBestHeader = NULL;
    mempool.clear();
    mapBlocksUnlinked.clear();
    vinfoBlockFile.clear();
    nLastBlockFile = 0;
    nBlockSequenceId = 1;
    setDirtyBlockIndex.clear();
    setDirtyFileInfo.clear();
    versionbitscache.Clear();
    for (int b = 0; b < VERSIONBITS_NUM_BITS; b++) {
        warningcache[b].clear();
    }

    BOOST_FOREACH(BlockMap::value_type& entry, mapBlockIndex) {
        delete entry.second;
    }
    mapBlockIndex.clear();
    fHavePruned = false;
}

bool LoadBlockIndex()
{
    // Load block index from databases
    if (!fReindex && !LoadBlockIndexDB())
        return false;
    return true;
}

static bool AddGenesisBlock(const CChainParams& chainparams, const CBlock& block, CValidationState& state)
{
    // Start new block file
    unsigned int nBlockSize = ::GetSerializeSize(block, SER_DISK, CLIENT_VERSION);
    CDiskBlockPos blockPos;
    if (!FindBlockPos(state, blockPos, nBlockSize+8, 0, block.GetBlockTime()))
        return error("%s: FindBlockPos failed", __func__);
    if (!WriteBlockToDisk(block, blockPos, chainparams.MessageStart()))
        return error("%s: writing genesis block to disk failed", __func__);
    CBlockIndex *pindex = AddToBlockIndex(block);
    if (!ReceivedBlockTransactions(block, state, pindex, blockPos))
        return error("%s: genesis block not accepted", __func__);
    return true;
}

bool InitBlockIndex(const CChainParams& chainparams) 
{
    LOCK(cs_main);

    // Check whether we're already initialized
    if (chainActive.Genesis() != NULL)
        return true;

    // Use the provided setting for -txindex in the new database
    fTxIndex = GetBoolArg("-txindex", DEFAULT_TXINDEX);
    pblocktree->WriteFlag("txindex", fTxIndex);

    // Use the provided setting for -addressindex in the new database
    fAddressIndex = GetBoolArg("-addressindex", DEFAULT_ADDRESSINDEX);
    pblocktree->WriteFlag("addressindex", fAddressIndex);

    // Use the provided setting for -timestampindex in the new database
    fTimestampIndex = GetBoolArg("-timestampindex", DEFAULT_TIMESTAMPINDEX);
    pblocktree->WriteFlag("timestampindex", fTimestampIndex);

    fSpentIndex = GetBoolArg("-spentindex", DEFAULT_SPENTINDEX);
    pblocktree->WriteFlag("spentindex", fSpentIndex);

    LogPrintf("Initializing databases...\n");

    // Only add the genesis block if not reindexing (in which case we reuse the one already on disk)
    if (!fReindex) {
        try {
            CValidationState state;

            if (!AddGenesisBlock(chainparams, chainparams.GenesisBlock(), state))
                return false;

            if (chainparams.NetworkIDString() == CBaseChainParams::DEVNET) {
                if (!AddGenesisBlock(chainparams, chainparams.DevNetGenesisBlock(), state))
                    return false;
            }

            // Force a chainstate write so that when we VerifyDB in a moment, it doesn't check stale data
            return FlushStateToDisk(state, FLUSH_STATE_ALWAYS);
        } catch (const std::runtime_error& e) {
            return error("%s: failed to initialize block database: %s", __func__, e.what());
        }
    }

    return true;
}

bool LoadExternalBlockFile(const CChainParams& chainparams, FILE* fileIn, CDiskBlockPos *dbp)
{
    // Map of disk positions for blocks with unknown parent (only used for reindex)
    static std::multimap<uint256, CDiskBlockPos> mapBlocksUnknownParent;
    int64_t nStart = GetTimeMillis();

    int nLoaded = 0;
    try {
        unsigned int nMaxBlockSize = MaxBlockSize(true);
        // This takes over fileIn and calls fclose() on it in the CBufferedFile destructor
        CBufferedFile blkdat(fileIn, 2*nMaxBlockSize, nMaxBlockSize+8, SER_DISK, CLIENT_VERSION);
        uint64_t nRewind = blkdat.GetPos();
        while (!blkdat.eof()) {
            boost::this_thread::interruption_point();

            blkdat.SetPos(nRewind);
            nRewind++; // start one byte further next time, in case of failure
            blkdat.SetLimit(); // remove former limit
            unsigned int nSize = 0;
            try {
                // locate a header
                unsigned char buf[MESSAGE_START_SIZE];
                blkdat.FindByte(chainparams.MessageStart()[0]);
                nRewind = blkdat.GetPos()+1;
                blkdat >> FLATDATA(buf);
                if (memcmp(buf, chainparams.MessageStart(), MESSAGE_START_SIZE))
                    continue;
                // read size
                blkdat >> nSize;
                if (nSize < 80 || nSize > nMaxBlockSize)
                    continue;
            } catch (const std::exception&) {
                // no valid block header found; don't complain
                break;
            }
            try {
                // read block
                uint64_t nBlockPos = blkdat.GetPos();
                if (dbp)
                    dbp->nPos = nBlockPos;
                blkdat.SetLimit(nBlockPos + nSize);
                blkdat.SetPos(nBlockPos);
                CBlock block;
                blkdat >> block;
                nRewind = blkdat.GetPos();

                // detect out of order blocks, and store them for later
                uint256 hash = block.GetHash();
                if (hash != chainparams.GetConsensus().hashGenesisBlock && mapBlockIndex.find(block.hashPrevBlock) == mapBlockIndex.end()) {
                    LogPrint("reindex", "%s: Out of order block %s, parent %s not known\n", __func__, hash.ToString(),
                            block.hashPrevBlock.ToString());
                    if (dbp)
                        mapBlocksUnknownParent.insert(std::make_pair(block.hashPrevBlock, *dbp));
                    continue;
                }

                // process in case the block isn't known yet
                if (mapBlockIndex.count(hash) == 0 || (mapBlockIndex[hash]->nStatus & BLOCK_HAVE_DATA) == 0) {
                    LOCK(cs_main);
                    CValidationState state;
                    if (AcceptBlock(block, state, chainparams, NULL, true, dbp, NULL))
                        nLoaded++;
                    if (state.IsError())
                        break;
                } else if (hash != chainparams.GetConsensus().hashGenesisBlock && mapBlockIndex[hash]->nHeight % 1000 == 0) {
                    LogPrint("reindex", "Block Import: already had block %s at height %d\n", hash.ToString(), mapBlockIndex[hash]->nHeight);
                }

                // Activate the genesis block so normal node progress can continue
                if (hash == chainparams.GetConsensus().hashGenesisBlock) {
                    CValidationState state;
                    if (!ActivateBestChain(state, chainparams)) {
                        break;
                    }
                }

                NotifyHeaderTip();

                // Recursively process earlier encountered successors of this block
                deque<uint256> queue;
                queue.push_back(hash);
                while (!queue.empty()) {
                    uint256 head = queue.front();
                    queue.pop_front();
                    std::pair<std::multimap<uint256, CDiskBlockPos>::iterator, std::multimap<uint256, CDiskBlockPos>::iterator> range = mapBlocksUnknownParent.equal_range(head);
                    while (range.first != range.second) {
                        std::multimap<uint256, CDiskBlockPos>::iterator it = range.first;
                        if (ReadBlockFromDisk(block, it->second, chainparams.GetConsensus()))
                        {
                            LogPrint("reindex", "%s: Processing out of order child %s of %s\n", __func__, block.GetHash().ToString(),
                                    head.ToString());
                            LOCK(cs_main);
                            CValidationState dummy;
                            if (AcceptBlock(block, dummy, chainparams, NULL, true, &it->second, NULL))
                            {
                                nLoaded++;
                                queue.push_back(block.GetHash());
                            }
                        }
                        range.first++;
                        mapBlocksUnknownParent.erase(it);
                        NotifyHeaderTip();
                    }
                }
            } catch (const std::exception& e) {
                LogPrintf("%s: Deserialize or I/O error - %s\n", __func__, e.what());
            }
        }
    } catch (const std::runtime_error& e) {
        AbortNode(std::string("System error: ") + e.what());
    }
    if (nLoaded > 0)
        LogPrintf("Loaded %i blocks from external file in %dms\n", nLoaded, GetTimeMillis() - nStart);
    return nLoaded > 0;
}

void static CheckBlockIndex(const Consensus::Params& consensusParams)
{
    if (!fCheckBlockIndex) {
        return;
    }

    LOCK(cs_main);

    // During a reindex, we read the genesis block and call CheckBlockIndex before ActivateBestChain,
    // so we have the genesis block in mapBlockIndex but no active chain.  (A few of the tests when
    // iterating the block tree require that chainActive has been initialized.)
    if (chainActive.Height() < 0) {
        assert(mapBlockIndex.size() <= 1);
        return;
    }

    // Build forward-pointing map of the entire block tree.
    std::multimap<CBlockIndex*,CBlockIndex*> forward;
    for (BlockMap::iterator it = mapBlockIndex.begin(); it != mapBlockIndex.end(); it++) {
        forward.insert(std::make_pair(it->second->pprev, it->second));
    }

    assert(forward.size() == mapBlockIndex.size());

    std::pair<std::multimap<CBlockIndex*,CBlockIndex*>::iterator,std::multimap<CBlockIndex*,CBlockIndex*>::iterator> rangeGenesis = forward.equal_range(NULL);
    CBlockIndex *pindex = rangeGenesis.first->second;
    rangeGenesis.first++;
    assert(rangeGenesis.first == rangeGenesis.second); // There is only one index entry with parent NULL.

    // Iterate over the entire block tree, using depth-first search.
    // Along the way, remember whether there are blocks on the path from genesis
    // block being explored which are the first to have certain properties.
    size_t nNodes = 0;
    int nHeight = 0;
    CBlockIndex* pindexFirstInvalid = NULL; // Oldest ancestor of pindex which is invalid.
    CBlockIndex* pindexFirstMissing = NULL; // Oldest ancestor of pindex which does not have BLOCK_HAVE_DATA.
    CBlockIndex* pindexFirstNeverProcessed = NULL; // Oldest ancestor of pindex for which nTx == 0.
    CBlockIndex* pindexFirstNotTreeValid = NULL; // Oldest ancestor of pindex which does not have BLOCK_VALID_TREE (regardless of being valid or not).
    CBlockIndex* pindexFirstNotTransactionsValid = NULL; // Oldest ancestor of pindex which does not have BLOCK_VALID_TRANSACTIONS (regardless of being valid or not).
    CBlockIndex* pindexFirstNotChainValid = NULL; // Oldest ancestor of pindex which does not have BLOCK_VALID_CHAIN (regardless of being valid or not).
    CBlockIndex* pindexFirstNotScriptsValid = NULL; // Oldest ancestor of pindex which does not have BLOCK_VALID_SCRIPTS (regardless of being valid or not).
    while (pindex != NULL) {
        nNodes++;
        if (pindexFirstInvalid == NULL && pindex->nStatus & BLOCK_FAILED_VALID) pindexFirstInvalid = pindex;
        if (pindexFirstMissing == NULL && !(pindex->nStatus & BLOCK_HAVE_DATA)) pindexFirstMissing = pindex;
        if (pindexFirstNeverProcessed == NULL && pindex->nTx == 0) pindexFirstNeverProcessed = pindex;
        if (pindex->pprev != NULL && pindexFirstNotTreeValid == NULL && (pindex->nStatus & BLOCK_VALID_MASK) < BLOCK_VALID_TREE) pindexFirstNotTreeValid = pindex;
        if (pindex->pprev != NULL && pindexFirstNotTransactionsValid == NULL && (pindex->nStatus & BLOCK_VALID_MASK) < BLOCK_VALID_TRANSACTIONS) pindexFirstNotTransactionsValid = pindex;
        if (pindex->pprev != NULL && pindexFirstNotChainValid == NULL && (pindex->nStatus & BLOCK_VALID_MASK) < BLOCK_VALID_CHAIN) pindexFirstNotChainValid = pindex;
        if (pindex->pprev != NULL && pindexFirstNotScriptsValid == NULL && (pindex->nStatus & BLOCK_VALID_MASK) < BLOCK_VALID_SCRIPTS) pindexFirstNotScriptsValid = pindex;

        // Begin: actual consistency checks.
        if (pindex->pprev == NULL) {
            // Genesis block checks.
            assert(pindex->GetBlockHash() == consensusParams.hashGenesisBlock); // Genesis block's hash must match.
            assert(pindex == chainActive.Genesis()); // The current active chain's genesis block must be this block.
        }
        if (pindex->nChainTx == 0) assert(pindex->nSequenceId == 0);  // nSequenceId can't be set for blocks that aren't linked
        // VALID_TRANSACTIONS is equivalent to nTx > 0 for all nodes (whether or not pruning has occurred).
        // HAVE_DATA is only equivalent to nTx > 0 (or VALID_TRANSACTIONS) if no pruning has occurred.
        if (!fHavePruned) {
            // If we've never pruned, then HAVE_DATA should be equivalent to nTx > 0
            assert(!(pindex->nStatus & BLOCK_HAVE_DATA) == (pindex->nTx == 0));
            assert(pindexFirstMissing == pindexFirstNeverProcessed);
        } else {
            // If we have pruned, then we can only say that HAVE_DATA implies nTx > 0
            if (pindex->nStatus & BLOCK_HAVE_DATA) assert(pindex->nTx > 0);
        }
        if (pindex->nStatus & BLOCK_HAVE_UNDO) assert(pindex->nStatus & BLOCK_HAVE_DATA);
        assert(((pindex->nStatus & BLOCK_VALID_MASK) >= BLOCK_VALID_TRANSACTIONS) == (pindex->nTx > 0)); // This is pruning-independent.
        // All parents having had data (at some point) is equivalent to all parents being VALID_TRANSACTIONS, which is equivalent to nChainTx being set.
        assert((pindexFirstNeverProcessed != NULL) == (pindex->nChainTx == 0)); // nChainTx != 0 is used to signal that all parent blocks have been processed (but may have been pruned).
        assert((pindexFirstNotTransactionsValid != NULL) == (pindex->nChainTx == 0));
        assert(pindex->nHeight == nHeight); // nHeight must be consistent.
        assert(pindex->pprev == NULL || pindex->nChainWork >= pindex->pprev->nChainWork); // For every block except the genesis block, the chainwork must be larger than the parent's.
        assert(nHeight < 2 || (pindex->pskip && (pindex->pskip->nHeight < nHeight))); // The pskip pointer must point back for all but the first 2 blocks.
        assert(pindexFirstNotTreeValid == NULL); // All mapBlockIndex entries must at least be TREE valid
        if ((pindex->nStatus & BLOCK_VALID_MASK) >= BLOCK_VALID_TREE) assert(pindexFirstNotTreeValid == NULL); // TREE valid implies all parents are TREE valid
        if ((pindex->nStatus & BLOCK_VALID_MASK) >= BLOCK_VALID_CHAIN) assert(pindexFirstNotChainValid == NULL); // CHAIN valid implies all parents are CHAIN valid
        if ((pindex->nStatus & BLOCK_VALID_MASK) >= BLOCK_VALID_SCRIPTS) assert(pindexFirstNotScriptsValid == NULL); // SCRIPTS valid implies all parents are SCRIPTS valid
        if (pindexFirstInvalid == NULL) {
            // Checks for not-invalid blocks.
            assert((pindex->nStatus & BLOCK_FAILED_MASK) == 0); // The failed mask cannot be set for blocks without invalid parents.
        }
        if (!CBlockIndexWorkComparator()(pindex, chainActive.Tip()) && pindexFirstNeverProcessed == NULL) {
            if (pindexFirstInvalid == NULL) {
                // If this block sorts at least as good as the current tip and
                // is valid and we have all data for its parents, it must be in
                // setBlockIndexCandidates.  chainActive.Tip() must also be there
                // even if some data has been pruned.
                if (pindexFirstMissing == NULL || pindex == chainActive.Tip()) {
                    assert(setBlockIndexCandidates.count(pindex));
                }
                // If some parent is missing, then it could be that this block was in
                // setBlockIndexCandidates but had to be removed because of the missing data.
                // In this case it must be in mapBlocksUnlinked -- see test below.
            }
        } else { // If this block sorts worse than the current tip or some ancestor's block has never been seen, it cannot be in setBlockIndexCandidates.
            assert(setBlockIndexCandidates.count(pindex) == 0);
        }
        // Check whether this block is in mapBlocksUnlinked.
        std::pair<std::multimap<CBlockIndex*,CBlockIndex*>::iterator,std::multimap<CBlockIndex*,CBlockIndex*>::iterator> rangeUnlinked = mapBlocksUnlinked.equal_range(pindex->pprev);
        bool foundInUnlinked = false;
        while (rangeUnlinked.first != rangeUnlinked.second) {
            assert(rangeUnlinked.first->first == pindex->pprev);
            if (rangeUnlinked.first->second == pindex) {
                foundInUnlinked = true;
                break;
            }
            rangeUnlinked.first++;
        }
        if (pindex->pprev && (pindex->nStatus & BLOCK_HAVE_DATA) && pindexFirstNeverProcessed != NULL && pindexFirstInvalid == NULL) {
            // If this block has block data available, some parent was never received, and has no invalid parents, it must be in mapBlocksUnlinked.
            assert(foundInUnlinked);
        }
        if (!(pindex->nStatus & BLOCK_HAVE_DATA)) assert(!foundInUnlinked); // Can't be in mapBlocksUnlinked if we don't HAVE_DATA
        if (pindexFirstMissing == NULL) assert(!foundInUnlinked); // We aren't missing data for any parent -- cannot be in mapBlocksUnlinked.
        if (pindex->pprev && (pindex->nStatus & BLOCK_HAVE_DATA) && pindexFirstNeverProcessed == NULL && pindexFirstMissing != NULL) {
            // We HAVE_DATA for this block, have received data for all parents at some point, but we're currently missing data for some parent.
            assert(fHavePruned); // We must have pruned.
            // This block may have entered mapBlocksUnlinked if:
            //  - it has a descendant that at some point had more work than the
            //    tip, and
            //  - we tried switching to that descendant but were missing
            //    data for some intermediate block between chainActive and the
            //    tip.
            // So if this block is itself better than chainActive.Tip() and it wasn't in
            // setBlockIndexCandidates, then it must be in mapBlocksUnlinked.
            if (!CBlockIndexWorkComparator()(pindex, chainActive.Tip()) && setBlockIndexCandidates.count(pindex) == 0) {
                if (pindexFirstInvalid == NULL) {
                    assert(foundInUnlinked);
                }
            }
        }
        // assert(pindex->GetBlockHash() == pindex->GetBlockHeader().GetHash()); // Perhaps too slow
        // End: actual consistency checks.

        // Try descending into the first subnode.
        std::pair<std::multimap<CBlockIndex*,CBlockIndex*>::iterator,std::multimap<CBlockIndex*,CBlockIndex*>::iterator> range = forward.equal_range(pindex);
        if (range.first != range.second) {
            // A subnode was found.
            pindex = range.first->second;
            nHeight++;
            continue;
        }
        // This is a leaf node.
        // Move upwards until we reach a node of which we have not yet visited the last child.
        while (pindex) {
            // We are going to either move to a parent or a sibling of pindex.
            // If pindex was the first with a certain property, unset the corresponding variable.
            if (pindex == pindexFirstInvalid) pindexFirstInvalid = NULL;
            if (pindex == pindexFirstMissing) pindexFirstMissing = NULL;
            if (pindex == pindexFirstNeverProcessed) pindexFirstNeverProcessed = NULL;
            if (pindex == pindexFirstNotTreeValid) pindexFirstNotTreeValid = NULL;
            if (pindex == pindexFirstNotTransactionsValid) pindexFirstNotTransactionsValid = NULL;
            if (pindex == pindexFirstNotChainValid) pindexFirstNotChainValid = NULL;
            if (pindex == pindexFirstNotScriptsValid) pindexFirstNotScriptsValid = NULL;
            // Find our parent.
            CBlockIndex* pindexPar = pindex->pprev;
            // Find which child we just visited.
            std::pair<std::multimap<CBlockIndex*,CBlockIndex*>::iterator,std::multimap<CBlockIndex*,CBlockIndex*>::iterator> rangePar = forward.equal_range(pindexPar);
            while (rangePar.first->second != pindex) {
                assert(rangePar.first != rangePar.second); // Our parent must have at least the node we're coming from as child.
                rangePar.first++;
            }
            // Proceed to the next one.
            rangePar.first++;
            if (rangePar.first != rangePar.second) {
                // Move to the sibling.
                pindex = rangePar.first->second;
                break;
            } else {
                // Move up further.
                pindex = pindexPar;
                nHeight--;
                continue;
            }
        }
    }

    // Check that we actually traversed the entire map.
    assert(nNodes == forward.size());
}

//////////////////////////////////////////////////////////////////////////////
//
// CAlert
//

std::string GetWarnings(const std::string& strFor)
{
    int nPriority = 0;
    string strStatusBar;
    string strRPC;
    string strGUI;

    if (!CLIENT_VERSION_IS_RELEASE) {
        strStatusBar = "This is a pre-release test build - use at your own risk - do not use for mining or merchant applications";
        strGUI = _("This is a pre-release test build - use at your own risk - do not use for mining or merchant applications");
    }

    if (GetBoolArg("-testsafemode", DEFAULT_TESTSAFEMODE))
        strStatusBar = strRPC = strGUI = "testsafemode enabled";

    // Misc warnings like out of disk space and clock is wrong
    if (strMiscWarning != "")
    {
        nPriority = 1000;
        strStatusBar = strGUI = strMiscWarning;
    }

    if (fLargeWorkForkFound)
    {
        nPriority = 2000;
        strStatusBar = strRPC = "Warning: The network does not appear to fully agree! Some miners appear to be experiencing issues.";
        strGUI = _("Warning: The network does not appear to fully agree! Some miners appear to be experiencing issues.");
    }
    else if (fLargeWorkInvalidChainFound)
    {
        nPriority = 2000;
        strStatusBar = strRPC = "Warning: We do not appear to fully agree with our peers! You may need to upgrade, or other nodes may need to upgrade.";
        strGUI = _("Warning: We do not appear to fully agree with our peers! You may need to upgrade, or other nodes may need to upgrade.");
    }

    // Alerts
    {
        LOCK(cs_mapAlerts);
        BOOST_FOREACH(PAIRTYPE(const uint256, CAlert)& item, mapAlerts)
        {
            const CAlert& alert = item.second;
            if (alert.AppliesToMe() && alert.nPriority > nPriority)
            {
                nPriority = alert.nPriority;
                strStatusBar = strGUI = alert.strStatusBar;
            }
        }
    }

    if (strFor == "gui")
        return strGUI;
    else if (strFor == "statusbar")
        return strStatusBar;
    else if (strFor == "rpc")
        return strRPC;
    assert(!"GetWarnings(): invalid parameter");
    return "error";
}

 std::string CBlockFileInfo::ToString() const {
     return strprintf("CBlockFileInfo(blocks=%u, size=%u, heights=%u...%u, time=%s...%s)", nBlocks, nSize, nHeightFirst, nHeightLast, DateTimeStrFormat("%Y-%m-%d", nTimeFirst), DateTimeStrFormat("%Y-%m-%d", nTimeLast));
 }

ThresholdState VersionBitsTipState(const Consensus::Params& params, Consensus::DeploymentPos pos)
{
    AssertLockHeld(cs_main);
    return VersionBitsState(chainActive.Tip(), params, pos, versionbitscache);
}

class CMainCleanup
{
public:
    CMainCleanup() {}
    ~CMainCleanup() {
        // block headers
        BlockMap::iterator it1 = mapBlockIndex.begin();
        for (; it1 != mapBlockIndex.end(); it1++)
            delete (*it1).second;
        mapBlockIndex.clear();
    }
} instance_of_cmaincleanup;<|MERGE_RESOLUTION|>--- conflicted
+++ resolved
@@ -42,14 +42,11 @@
 #include "masternodeman.h"
 #include "masternode-payments.h"
 
-<<<<<<< HEAD
 #include "evo/subtx.h"
 #include "evo/tsmempool.h"
 #include "evo/tsvalidation.h"
 
-=======
 #include <atomic>
->>>>>>> c2de362b
 #include <sstream>
 
 #include <boost/algorithm/string/replace.hpp>
@@ -2673,18 +2670,12 @@
         return false;
     int64_t nTime5 = GetTimeMicros(); nTimeChainState += nTime5 - nTime4;
     LogPrint("bench", "  - Writing chainstate: %.2fms [%.2fs]\n", (nTime5 - nTime4) * 0.001, nTimeChainState * 0.000001);
-<<<<<<< HEAD
-    // Remove conflicting transactions from the mempool.
-    list<CTransaction> txConflicted;
+    // Remove conflicting transactions from the mempool.;
     mempool.removeForBlock(pblock->vtx, pblock->vts, pindexNew->nHeight, txConflicted, !IsInitialBlockDownload());
 
     // Remove transitions from new block from mempool
     tsMempool.RemoveForBlock(*pblock);
 
-=======
-    // Remove conflicting transactions from the mempool.;
-    mempool.removeForBlock(pblock->vtx, pindexNew->nHeight, txConflicted, !IsInitialBlockDownload());
->>>>>>> c2de362b
     // Update chainActive & related variables.
     UpdateTip(pindexNew, chainparams);
 
@@ -4056,11 +4047,7 @@
             CBlock block;
             if (!ReadBlockFromDisk(block, pindex, chainparams.GetConsensus()))
                 return error("VerifyDB(): *** ReadBlockFromDisk failed at %d, hash=%s", pindex->nHeight, pindex->GetBlockHash().ToString());
-<<<<<<< HEAD
-            if (!ConnectBlock(block, state, pindex, coins, false))
-=======
             if (!ConnectBlock(block, state, pindex, coins, chainparams))
->>>>>>> c2de362b
                 return error("VerifyDB(): *** found unconnectable block at %d, hash=%s", pindex->nHeight, pindex->GetBlockHash().ToString());
         }
     }
