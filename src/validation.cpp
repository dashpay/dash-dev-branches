--- conflicted
+++ resolved
@@ -630,8 +630,6 @@
     std::string reason;
     if (fRequireStandard && !IsStandardTx(tx, reason))
         return state.DoS(0, false, REJECT_NONSTANDARD, reason);
-
-<<<<<<< HEAD
     if (IsSubTx(tx)) {
         if (!CheckSubTx(tx, state))
             return false;
@@ -645,16 +643,7 @@
         // TODO topups are rejected atm when the user does not exist yet, even when a register SubTx is in the mempool
     }
 
-    // Don't relay version 2 transactions until CSV is active, and we can be
-    // sure that such transactions will be mined (unless we're on
-    // -testnet/-regtest).
-    const CChainParams& chainparams = Params();
-    if (fRequireStandard && tx.nVersion >= 2 && VersionBitsTipState(chainparams.GetConsensus(), Consensus::DEPLOYMENT_CSV) != THRESHOLD_ACTIVE) {
-        return state.DoS(0, false, REJECT_NONSTANDARD, "premature-version2-tx");
-    }
-
-=======
->>>>>>> 6825b347
+
     // Only accept nLockTime-using transactions that can be mined in the next
     // block; we don't want our mempool filled up with transactions that can't
     // be mined yet.
@@ -2634,13 +2623,10 @@
         CCoinsViewCache view(pcoinsTip);
         if (DisconnectBlock(block, state, pindexDelete, view) != DISCONNECT_OK)
             return error("DisconnectTip(): DisconnectBlock %s failed", pindexDelete->GetBlockHash().ToString());
-<<<<<<< HEAD
-        assert(view.Flush());
-        assert(evoUserDB->Commit());
-=======
         bool flushed = view.Flush();
         assert(flushed);
->>>>>>> 6825b347
+		bool committed = evoUserDB->Commit();
+        assert(committed);
     }
     LogPrint("bench", "- Disconnect block: %.2fms\n", (GetTimeMicros() - nStart) * 0.001);
     // Write the chain state to disk, if necessary.
@@ -2731,13 +2717,10 @@
         }
         nTime3 = GetTimeMicros(); nTimeConnectTotal += nTime3 - nTime2;
         LogPrint("bench", "  - Connect total: %.2fms [%.2fs]\n", (nTime3 - nTime2) * 0.001, nTimeConnectTotal * 0.000001);
-<<<<<<< HEAD
-        assert(view.Flush());
-        assert(evoUserDB->Commit());
-=======
         bool flushed = view.Flush();
         assert(flushed);
->>>>>>> 6825b347
+		bool committed = evoUserDB->Commit();
+        assert(committed);
     }
     int64_t nTime4 = GetTimeMicros(); nTimeFlush += nTime4 - nTime3;
     LogPrint("bench", "  - Flush: %.2fms [%.2fs]\n", (nTime4 - nTime3) * 0.001, nTimeFlush * 0.000001);
@@ -2747,22 +2730,18 @@
     int64_t nTime5 = GetTimeMicros(); nTimeChainState += nTime5 - nTime4;
     LogPrint("bench", "  - Writing chainstate: %.2fms [%.2fs]\n", (nTime5 - nTime4) * 0.001, nTimeChainState * 0.000001);
     // Remove conflicting transactions from the mempool.;
-<<<<<<< HEAD
-    mempool.removeForBlock(pblock->vtx, pblock->vts, pindexNew->nHeight, txConflicted, !IsInitialBlockDownload());
+    mempool.removeForBlock(blockConnecting.vtx, blockConnecting.vts, pindexNew->nHeight);
 
     // Remove transitions from new block from mempool
-    tsMempool.RemoveForBlock(*pblock);
+    tsMempool.RemoveForBlock(blockConnecting);
 
     // Update chainActive & related variables.
     UpdateTip(pindexNew, chainparams);
 
-    for(unsigned int i=0; i < pblock->vtx.size(); i++)
-        txChanged.push_back(std::make_tuple(pblock->vtx[i], pindexNew, i));
-
     // Relay transitions which got valid now
-    bool containsSubTxOrTs = !pblock->vts.empty();
+    bool containsSubTxOrTs = blockConnecting.vts.empty();
     if (!containsSubTxOrTs) {
-        for (const CTransaction &tx : pblock->vtx) {
+        for (const CTransaction &tx : blockConnecting.vtx) {
             if (IsSubTx(tx)) {
                 containsSubTxOrTs = true;
                 break;
@@ -2772,12 +2751,6 @@
     if (containsSubTxOrTs)
         RelayNowValidTransitions();
 
-=======
-    mempool.removeForBlock(blockConnecting.vtx, pindexNew->nHeight);
-    // Update chainActive & related variables.
-    UpdateTip(pindexNew, chainparams);
-
->>>>>>> 6825b347
     int64_t nTime6 = GetTimeMicros(); nTimePostConnect += nTime6 - nTime5; nTimeTotal += nTime6 - nTime1;
     LogPrint("bench", "  - Connect postprocess: %.2fms [%.2fs]\n", (nTime6 - nTime5) * 0.001, nTimePostConnect * 0.000001);
     LogPrint("bench", "- Connect block: %.2fms [%.2fs]\n", (nTime6 - nTime1) * 0.001, nTimeTotal * 0.000001);
