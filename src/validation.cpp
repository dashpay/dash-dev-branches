--- conflicted
+++ resolved
@@ -3198,9 +3198,7 @@
         // of transactions in a block without affecting the merkle root of a block,
         // while still invalidating it.
         if (mutated)
-<<<<<<< HEAD
-            return state.DoS(100, error("CheckBlock(): duplicate transaction"),
-                             REJECT_INVALID, "bad-txns-duplicate", true);
+            return state.DoS(100, false, REJECT_INVALID, "bad-txns-duplicate", true, "duplicate transaction");
 
         // Check Evo transitions merkle root
         if (block.nVersion & VERSIONBITS_EVO) {
@@ -3210,12 +3208,8 @@
                                  REJECT_INVALID, "bad-tsnmrklroot", true);
             // Same check as above. CVE-2012-2459
             if (mutated)
-                return state.DoS(100, error("CheckBlock(): duplicate transition"),
-                                 REJECT_INVALID, "bad-ts-duplicate", true);
-        }
-=======
-            return state.DoS(100, false, REJECT_INVALID, "bad-txns-duplicate", true, "duplicate transaction");
->>>>>>> cd9c6994
+                return state.DoS(100, false, REJECT_INVALID, "bad-ts-duplicate", true, "duplicate transition");
+        }
     }
 
     // All potential-corruption validation must be done before we do any
