--- conflicted
+++ resolved
@@ -90,12 +90,8 @@
 {
 public:
     // network and disk
-<<<<<<< HEAD
-    std::vector<CTransaction> vtx;
+    std::vector<CTransactionRef> vtx;
     std::vector<CTransition> vts;
-=======
-    std::vector<CTransactionRef> vtx;
->>>>>>> 6825b347
 
     // memory only
     mutable CTxOut txoutMasternode; // masternode payment
