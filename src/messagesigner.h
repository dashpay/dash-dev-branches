// Copyright (c) 2014-2017 The Dash Core developers
// Distributed under the MIT/X11 software license, see the accompanying
// file COPYING or http://www.opensource.org/licenses/mit-license.php.

#ifndef MESSAGESIGNER_H
#define MESSAGESIGNER_H

#include "key.h"

/** Helper class for signing messages and checking their signatures
 */
class CMessageSigner
{
public:
    /// Set the private/public key values, returns true if successful
    static bool GetKeysFromSecret(const std::string& strSecret, CKey& keyRet, CPubKey& pubkeyRet);
    /// Sign the message, returns true if successful
    static bool SignMessage(const std::string& strMessage, std::vector<unsigned char>& vchSigRet, const CKey& key);
    /// Verify the message signature, returns true if succcessful
<<<<<<< HEAD
    static bool VerifyMessage(const CPubKey &pubkey, const std::vector<unsigned char>& vchSig, const std::string &strMessage, std::string& strErrorRet);
    /// Verify the message signature, returns true if succcessful
    static bool VerifyMessage(const CKeyID &keyID, const std::vector<unsigned char>& vchSig, const std::string &strMessage, std::string& strErrorRet);
=======
    static bool VerifyMessage(const CPubKey& pubkey, const std::vector<unsigned char>& vchSig, const std::string& strMessage, std::string& strErrorRet);
>>>>>>> ef9a9f2d
};

/** Helper class for signing hashes and checking their signatures
 */
class CHashSigner
{
public:
    /// Sign the hash, returns true if successful
    static bool SignHash(const uint256& hash, const CKey& key, std::vector<unsigned char>& vchSigRet);
    /// Verify the hash signature, returns true if succcessful
<<<<<<< HEAD
    static bool VerifyHash(const uint256& hash, const CPubKey &pubkey, const std::vector<unsigned char>& vchSig, std::string& strErrorRet);
    /// Verify the hash signature, returns true if succcessful
    static bool VerifyHash(const uint256& hash, const CKeyID &keyID, const std::vector<unsigned char>& vchSig, std::string& strErrorRet);
=======
    static bool VerifyHash(const uint256& hash, const CPubKey& pubkey, const std::vector<unsigned char>& vchSig, std::string& strErrorRet);
>>>>>>> ef9a9f2d
};

#endif<|MERGE_RESOLUTION|>--- conflicted
+++ resolved
@@ -17,13 +17,9 @@
     /// Sign the message, returns true if successful
     static bool SignMessage(const std::string& strMessage, std::vector<unsigned char>& vchSigRet, const CKey& key);
     /// Verify the message signature, returns true if succcessful
-<<<<<<< HEAD
     static bool VerifyMessage(const CPubKey &pubkey, const std::vector<unsigned char>& vchSig, const std::string &strMessage, std::string& strErrorRet);
     /// Verify the message signature, returns true if succcessful
     static bool VerifyMessage(const CKeyID &keyID, const std::vector<unsigned char>& vchSig, const std::string &strMessage, std::string& strErrorRet);
-=======
-    static bool VerifyMessage(const CPubKey& pubkey, const std::vector<unsigned char>& vchSig, const std::string& strMessage, std::string& strErrorRet);
->>>>>>> ef9a9f2d
 };
 
 /** Helper class for signing hashes and checking their signatures
@@ -34,13 +30,9 @@
     /// Sign the hash, returns true if successful
     static bool SignHash(const uint256& hash, const CKey& key, std::vector<unsigned char>& vchSigRet);
     /// Verify the hash signature, returns true if succcessful
-<<<<<<< HEAD
     static bool VerifyHash(const uint256& hash, const CPubKey &pubkey, const std::vector<unsigned char>& vchSig, std::string& strErrorRet);
     /// Verify the hash signature, returns true if succcessful
     static bool VerifyHash(const uint256& hash, const CKeyID &keyID, const std::vector<unsigned char>& vchSig, std::string& strErrorRet);
-=======
-    static bool VerifyHash(const uint256& hash, const CPubKey& pubkey, const std::vector<unsigned char>& vchSig, std::string& strErrorRet);
->>>>>>> ef9a9f2d
 };
 
 #endif